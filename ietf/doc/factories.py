--- conflicted
+++ resolved
@@ -167,8 +167,6 @@
             obj.set_state(State.objects.get(type_id='draft-iesg', slug='pub'))
 
 
-
-
 class RgDraftFactory(BaseDocumentFactory):
 
     type_id = 'draft'
@@ -337,9 +335,5 @@
     # separately and passing the same doc into thier factories.
     ballot = factory.SubFactory(BallotDocEventFactory) 
 
-<<<<<<< HEAD
-    ad = factory.SubFactory('ietf.person.factories.PersonFactory')
-=======
     pos_by = factory.SubFactory('ietf.person.factories.PersonFactory')
->>>>>>> 0ac09b5c
     pos_id = 'discuss'
