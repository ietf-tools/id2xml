# Copyright The IETF Trust 2007, All Rights Reserved

import datetime
import logging
import os

from django.db import models
from django.core import checks
from django.core.cache import caches
from django.core.exceptions import ValidationError
from django.urls import reverse as urlreverse
from django.core.validators import URLValidator
from django.contrib.contenttypes.models import ContentType
from django.conf import settings
from django.utils.html import mark_safe

import debug                            # pyflakes:ignore

from ietf.group.models import Group
from ietf.name.models import ( DocTypeName, DocTagName, StreamName, IntendedStdLevelName, StdLevelName,
    DocRelationshipName, DocReminderTypeName, BallotPositionName, ReviewRequestStateName, FormalLanguageName )
from ietf.person.models import Email, Person
from ietf.utils import log
from ietf.utils.admin import admin_link
from ietf.utils.rfcmarkup import markup
from ietf.utils.validators import validate_no_control_chars
from ietf.utils.mail import formataddr

logger = logging.getLogger('django')

class StateType(models.Model):
    slug = models.CharField(primary_key=True, max_length=30) # draft, draft-iesg, charter, ...
    label = models.CharField(max_length=255, help_text="Label that should be used (e.g. in admin) for state drop-down for this type of state") # State, IESG state, WG state, ...

    def __unicode__(self):
        return self.slug

@checks.register('db-consistency')
def check_statetype_slugs(app_configs, **kwargs):
    errors = []
    state_type_slugs = [ t.slug for t in StateType.objects.all() ]
    for type in DocTypeName.objects.all():
        if not type.slug in state_type_slugs:
            errors.append(checks.Error(
                "The document type '%s (%s)' does not have a corresponding entry in the doc.StateType table" % (type.name, type.slug),
                hint="You should add a doc.StateType entry with a slug '%s' to match the DocTypeName slug."%(type.slug),
                obj=type,
                id='datatracker.doc.E0015',
            ))
    return errors

class State(models.Model):
    type = models.ForeignKey(StateType)
    slug = models.SlugField()
    name = models.CharField(max_length=255)
    used = models.BooleanField(default=True)
    desc = models.TextField(blank=True)
    order = models.IntegerField(default=0)

    next_states = models.ManyToManyField('State', related_name="previous_states", blank=True)

    def __unicode__(self):
        return self.name
    
    class Meta:
        ordering = ["type", "order"]

IESG_BALLOT_ACTIVE_STATES = ("lc", "writeupw", "goaheadw", "iesg-eva", "defer")
IESG_SUBSTATE_TAGS = ('point', 'ad-f-up', 'need-rev', 'extpty')

class DocumentInfo(models.Model):
    """Any kind of document.  Draft, RFC, Charter, IPR Statement, Liaison Statement"""
    time = models.DateTimeField(default=datetime.datetime.now) # should probably have auto_now=True

    type = models.ForeignKey(DocTypeName, blank=True, null=True) # Draft, Agenda, Minutes, Charter, Discuss, Guideline, Email, Review, Issue, Wiki, External ...
    title = models.CharField(max_length=255, validators=[validate_no_control_chars, ])

    states = models.ManyToManyField(State, blank=True) # plain state (Active/Expired/...), IESG state, stream state
    tags = models.ManyToManyField(DocTagName, blank=True) # Revised ID Needed, ExternalParty, AD Followup, ...
    stream = models.ForeignKey(StreamName, blank=True, null=True) # IETF, IAB, IRTF, Independent Submission
    group = models.ForeignKey(Group, blank=True, null=True) # WG, RG, IAB, IESG, Edu, Tools

    abstract = models.TextField(blank=True)
    rev = models.CharField(verbose_name="revision", max_length=16, blank=True)
    pages = models.IntegerField(blank=True, null=True)
    words = models.IntegerField(blank=True, null=True)
    formal_languages = models.ManyToManyField(FormalLanguageName, blank=True, help_text="Formal languages used in document")
    order = models.IntegerField(default=1, blank=True) # This is probably obviated by SessionPresentaion.order
    intended_std_level = models.ForeignKey(IntendedStdLevelName, verbose_name="Intended standardization level", blank=True, null=True)
    std_level = models.ForeignKey(StdLevelName, verbose_name="Standardization level", blank=True, null=True)
    ad = models.ForeignKey(Person, verbose_name="area director", related_name='ad_%(class)s_set', blank=True, null=True)
    shepherd = models.ForeignKey(Email, related_name='shepherd_%(class)s_set', blank=True, null=True)
    expires = models.DateTimeField(blank=True, null=True)
    notify = models.CharField(max_length=255, blank=True)
    external_url = models.URLField(blank=True) # Should be set for documents with type 'External'.
    note = models.TextField(blank=True)
    internal_comments = models.TextField(blank=True)

    def file_extension(self):
        _,ext = os.path.splitext(self.external_url)
        return ext.lstrip(".").lower()

    def get_file_path(self):
        if not hasattr(self, '_cached_file_path'):
            if self.type_id == "draft":
                if self.is_dochistory():
                    self._cached_file_path = settings.INTERNET_ALL_DRAFTS_ARCHIVE_DIR
                else:
                    if self.get_state_slug() == "rfc":
                        self._cached_file_path = settings.RFC_PATH
                    else:
                        draft_state = self.get_state('draft')
                        if draft_state and draft_state.slug == 'active':
                            self._cached_file_path = settings.INTERNET_DRAFT_PATH
                        else:
                            self._cached_file_path = settings.INTERNET_ALL_DRAFTS_ARCHIVE_DIR
            elif self.type_id in ("agenda", "minutes", "slides", "bluesheets") and self.meeting_related():
                doc = self.doc if isinstance(self, DocHistory) else self
                if doc.session_set.exists():
                    meeting = doc.session_set.first().meeting
                    self._cached_file_path = os.path.join(meeting.get_materials_path(), self.type_id) + "/"
                else:
                    self._cached_file_path = ""
            elif self.type_id == "charter":
                self._cached_file_path = settings.CHARTER_PATH
            elif self.type_id == "conflrev": 
                self._cached_file_path = settings.CONFLICT_REVIEW_PATH
            elif self.type_id == "statchg":
                self._cached_file_path = settings.STATUS_CHANGE_PATH
            else:
                self._cached_file_path = settings.DOCUMENT_PATH_PATTERN.format(doc=self)
        return self._cached_file_path

    def get_base_name(self):
        if not hasattr(self, '_cached_base_name'):
            if self.type_id == 'draft':
                if self.is_dochistory():
                    self._cached_base_name = "%s-%s.txt" % (self.doc.name, self.rev)
                else:
                    if self.get_state_slug() == 'rfc':
                        self._cached_base_name = "%s.txt" % self.canonical_name()
                    else:
                        self._cached_base_name = "%s-%s.txt" % (self.name, self.rev)
            elif self.type_id in ["slides", "agenda", "minutes", "bluesheets", ] and self.meeting_related():
                if self.external_url:
                    # we need to remove the extension for the globbing below to work
                    self._cached_base_name = self.external_url
                else:
                    self._cached_base_name = "%s.txt" % self.canonical_name() # meeting materials are unversioned at the moment
            elif self.type_id == 'review':
                self._cached_base_name = "%s.txt" % self.name
            else:
                if self.rev:
                    self._cached_base_name = "%s-%s.txt" % (self.canonical_name(), self.rev)
                else:
                    self._cached_base_name = "%s.txt" % (self.canonical_name(), )
        return self._cached_base_name

    def get_file_name(self):
        if not hasattr(self, '_cached_file_name'):
            self._cached_file_name = os.path.join(self.get_file_path(), self.get_base_name())
        return self._cached_file_name

    def revisions(self):
        revisions = []
        doc = self.doc if isinstance(self, DocHistory) else self
        for e in doc.docevent_set.filter(type='new_revision').distinct():
            if e.rev and not e.rev in revisions:
                revisions.append(e.rev)
        if not doc.rev in revisions:
            revisions.append(doc.rev)
        revisions.sort()
        return revisions

    def href(self, meeting=None):
        """
        Returns an url to the document text.  This differs from .get_absolute_url(),
        which returns an url to the datatracker page for the document.   
        """
        # If self.external_url truly is an url, use it.  This is a change from
        # the earlier resulution order, but there's at the moment one single
        # instance which matches this (with correct results), so we won't
        # break things all over the place.
        # XXX TODO: move all non-URL 'external_url' values into a field which is
        # better named, or regularize the filename based on self.name
        if not hasattr(self, '_cached_href'):
            validator = URLValidator()
            if self.external_url and self.external_url.split(':')[0] in validator.schemes:
                try:
                    validator(self.external_url)
                    return self.external_url
                except ValidationError:
                    pass


            if self.type_id in settings.DOC_HREFS and self.type_id in settings.MEETING_DOC_HREFS:
                if self.meeting_related():
                    self.is_meeting_related = True
                    format = settings.MEETING_DOC_HREFS[self.type_id]
                else:
                    self.is_meeting_related = False
                    format = settings.DOC_HREFS[self.type_id]
            elif self.type_id in settings.DOC_HREFS:
                self.is_meeting_related = False
                format = settings.DOC_HREFS[self.type_id]
            elif self.type_id in settings.MEETING_DOC_HREFS:
                self.is_meeting_related = True
                format = settings.MEETING_DOC_HREFS[self.type_id]
            else:
                if len(self.external_url):
                    return self.external_url
                else:
                    return None

            if self.is_meeting_related:
                if not meeting:
                    # we need to do this because DocHistory items don't have
                    # any session_set entry:
                    doc = self.doc if isinstance(self, DocHistory) else self
                    meeting = doc.session_set.first().meeting
                info = dict(doc=self, meeting=meeting)
            else:
                info = dict(doc=self)

            self._cached_href = format.format(**info)
        return self._cached_href

    def set_state(self, state):
        """Switch state type implicit in state to state. This just
        sets the state, doesn't log the change."""
        already_set = self.states.filter(type=state.type)
        others = [s for s in already_set if s != state]
        if others:
            self.states.remove(*others)
        if state not in already_set:
            self.states.add(state)
        self.state_cache = None # invalidate cache

    def unset_state(self, state_type):
        """Unset state of type so no state of that type is any longer set."""
        self.states.remove(*self.states.filter(type=state_type))
        self.state_cache = None # invalidate cache

    def get_state(self, state_type=None):
        """Get state of type, or default state for document type if
        not specified. Uses a local cache to speed multiple state
        reads up."""
        if self.pk == None: # states is many-to-many so not in database implies no state
            return None

        if state_type == None:
            state_type = self.type_id

        if not hasattr(self, "state_cache") or self.state_cache == None:
            self.state_cache = {}
            for s in self.states.all():
                self.state_cache[s.type_id] = s

        return self.state_cache.get(state_type, None)

    def get_state_slug(self, state_type=None):
        """Get state of type, or default if not specified, returning
        the slug of the state or None. This frees the caller of having
        to check against None before accessing the slug for a
        comparison."""
        s = self.get_state(state_type)
        if s:
            return s.slug
        else:
            return None

    def friendly_state(self):
        """ Return a concise text description of the document's current state."""
        state = self.get_state()
        if not state:
            return "Unknown state"
    
        if self.type_id == 'draft':
            iesg_state = self.get_state("draft-iesg")
            iesg_state_summary = None
            if iesg_state:
                iesg_substate = [t for t in self.tags.all() if t.slug in IESG_SUBSTATE_TAGS]
                # There really shouldn't be more than one tag in iesg_substate, but this will do something sort-of-sensible if there is
                iesg_state_summary = iesg_state.name
                if iesg_substate:
                     iesg_state_summary = iesg_state_summary + "::"+"::".join(tag.name for tag in iesg_substate)
             
            if state.slug == "rfc":
                return "RFC %s (%s)" % (self.rfc_number(), self.std_level)
            elif state.slug == "repl":
                rs = self.related_that("replaces")
                if rs:
                    return mark_safe("Replaced by " + ", ".join("<a href=\"%s\">%s</a>" % (urlreverse('ietf.doc.views_doc.document_main', kwargs=dict(name=alias.document)), alias.document) for alias in rs))
                else:
                    return "Replaced"
            elif state.slug == "active":
                if iesg_state:
                    if iesg_state.slug == "dead":
                        # Many drafts in the draft-iesg "Dead" state are not dead
                        # in other state machines; they're just not currently under 
                        # IESG processing. Show them as "I-D Exists (IESG: Dead)" instead...
                        return "I-D Exists (IESG: %s)" % iesg_state_summary
                    elif iesg_state.slug == "lc":
                        e = self.latest_event(LastCallDocEvent, type="sent_last_call")
                        if e:
                            return iesg_state_summary + " (ends %s)" % e.expires.date().isoformat()
    
                    return iesg_state_summary
                else:
                    return "I-D Exists"
            else:
                if iesg_state and iesg_state.slug == "dead":
                    return state.name + " (IESG: %s)" % iesg_state_summary
                # Expired/Withdrawn by Submitter/IETF
                return state.name
        else:
            return state.name

    def is_rfc(self):
        if not hasattr(self, '_cached_is_rfc'):
            self._cached_is_rfc = self.pk and self.type_id == 'draft' and self.states.filter(type='draft',slug='rfc').exists()
        return self._cached_is_rfc

    def author_list(self):
        return u", ".join(author.email_id for author in self.documentauthor_set.all() if author.email_id)

    # This, and several other ballot related functions here, assume that there is only one active ballot for a document at any point in time.
    # If that assumption is violated, they will only expose the most recently created ballot
    def ballot_open(self, ballot_type_slug):
        e = self.latest_event(BallotDocEvent, ballot_type__slug=ballot_type_slug)
        return e and not e.type == "closed_ballot"

    def active_ballot(self):
        """Returns the most recently created ballot if it isn't closed."""
        ballot = self.latest_event(BallotDocEvent, type__in=("created_ballot", "closed_ballot"))
        if ballot and ballot.type == "created_ballot":
            return ballot
        else:
            return None

    def has_rfc_editor_note(self):
        e = self.latest_event(WriteupDocEvent, type="changed_rfc_editor_note_text")
        return e != None and (e.text != "")

    def meeting_related(self):
        answer = False
        if self.type_id in ("agenda","minutes","bluesheets","slides","recording"):
            answer =  (self.name.split("-")[1] == "interim"
                       or (self if isinstance(self, Document) else self.doc).session_set.exists())
            if self.type_id in ("slides",):
                answer =  answer and self.get_state_slug('reuse_policy')=='single'
        return answer

    def relations_that(self, relationship):
        """Return the related-document objects that describe a given relationship targeting self."""
        if isinstance(relationship, str):
            relationship = [ relationship ]
        if isinstance(relationship, tuple):
            relationship = list(relationship)
        if not isinstance(relationship, list):
            raise TypeError("Expected a string, tuple or list, received %s" % type(relationship))
        if isinstance(self, Document):
            return RelatedDocument.objects.filter(target__document=self, relationship__in=relationship).select_related('source')
        elif isinstance(self, DocHistory):
            return RelatedDocHistory.objects.filter(target__document=self.doc, relationship__in=relationship).select_related('source')
        else:
            return RelatedDocument.objects.none()

    def all_relations_that(self, relationship, related=None):
        if not related:
            related = []
        rels = self.relations_that(relationship)
        for r in rels:
            if not r in related:
                related += [ r ]
                related = r.source.all_relations_that(relationship, related)
        return related

    def relations_that_doc(self, relationship):
        """Return the related-document objects that describe a given relationship from self to other documents."""
        if isinstance(relationship, str):
            relationship = [ relationship ]
        if isinstance(relationship, tuple):
            relationship = list(relationship)
        if not isinstance(relationship, list):
            raise TypeError("Expected a string, tuple or list, received %s" % type(relationship))
        if isinstance(self, Document):
            return RelatedDocument.objects.filter(source=self, relationship__in=relationship).select_related('target__document')
        elif isinstance(self, DocHistory):
            return RelatedDocHistory.objects.filter(source=self, relationship__in=relationship).select_related('target__document')
        else:
            return RelatedDocument.objects.none()
 

    def all_relations_that_doc(self, relationship, related=None):
        if not related:
            related = []
        rels = self.relations_that_doc(relationship)
        for r in rels:
            if not r in related:
                related += [ r ]
                related = r.target.document.all_relations_that_doc(relationship, related)
        return related

    def related_that(self, relationship):
        return list(set([x.source.docalias_set.get(name=x.source.name) for x in self.relations_that(relationship)]))

    def all_related_that(self, relationship, related=None):
        return list(set([x.source.docalias_set.get(name=x.source.name) for x in self.all_relations_that(relationship)]))

    def related_that_doc(self, relationship):
        return list(set([x.target for x in self.relations_that_doc(relationship)]))

    def all_related_that_doc(self, relationship, related=None):
        return list(set([x.target for x in self.all_relations_that_doc(relationship)]))

    def replaces(self):
        return set([ r.document for r in self.related_that_doc("replaces")])

    def replaced_by(self):
        return set([ r.document for r in self.related_that("replaces") ])

    def text(self):
        path = self.get_file_name()
        try:
            with open(path, 'rb') as file:
                raw = file.read()
        except IOError:
            return None
        try:
            text = raw.decode('utf-8')
        except UnicodeDecodeError:
            text = raw.decode('latin-1')
        #
        return text

    def htmlized(self):
        name = self.get_base_name()
        text = self.text()
        if name.endswith('.html'):
            return text
        if not name.endswith('.txt'):
            return None
        html = ""
        if text:
            cache = caches['htmlized']
            key = name.split('.')[0]
            html = cache.get(key)
            if not html:
                # The path here has to match the urlpattern for htmlized
                # documents in order to produce correct intra-document links
                html = markup(text, path=settings.HTMLIZER_URL_PREFIX)
                if html:
                    cache.set(key, html, settings.HTMLIZER_CACHE_TIME)
        return html

    class Meta:
        abstract = True

STATUSCHANGE_RELATIONS = ('tops','tois','tohist','toinf','tobcp','toexp')

class RelatedDocument(models.Model):
    source = models.ForeignKey('Document')
    target = models.ForeignKey('DocAlias')
    relationship = models.ForeignKey(DocRelationshipName)
    def action(self):
        return self.relationship.name
    def __unicode__(self):
        return u"%s %s %s" % (self.source.name, self.relationship.name.lower(), self.target.name)

    def is_downref(self):

        if self.source.type.slug!='draft' or self.relationship.slug not in ['refnorm','refold','refunk']:
            return None

        if self.source.get_state().slug == 'rfc':
            source_lvl = self.source.std_level.slug if self.source.std_level else None
        elif self.source.intended_std_level:
            source_lvl = self.source.intended_std_level.slug
        else:
            source_lvl = None

        if source_lvl not in ['bcp','ps','ds','std']:
            return None

        if self.target.document.get_state().slug == 'rfc':
            if not self.target.document.std_level:
                target_lvl = 'unkn'
            else:
                target_lvl = self.target.document.std_level.slug
        else:
            if not self.target.document.intended_std_level:
                target_lvl = 'unkn'
            else:
                target_lvl = self.target.document.intended_std_level.slug

        rank = { 'ps':1, 'ds':2, 'std':3, 'bcp':3 }

        if ( target_lvl not in rank ) or ( rank[target_lvl] < rank[source_lvl] ):
            if self.relationship.slug == 'refnorm' and target_lvl!='unkn':
                return "Downref"
            else:
                return "Possible Downref"

        return None

<<<<<<< HEAD
    def is_approved_downref(self):

        if self.target.document.get_state().slug == 'rfc':
           if RelatedDocument.objects.filter(relationship_id='downref-approval', target=self.target):
              return "Approved Downref"

        return False

class DocumentAuthor(models.Model):
    document = models.ForeignKey('Document')
    author = models.ForeignKey(Email, help_text="Email address used by author for submission")
=======
class DocumentAuthorInfo(models.Model):
    person = models.ForeignKey(Person)
    # email should only be null for some historic documents
    email = models.ForeignKey(Email, help_text="Email address used by author for submission", blank=True, null=True)
    affiliation = models.CharField(max_length=100, blank=True, help_text="Organization/company used by author for submission")
    country = models.CharField(max_length=255, blank=True, help_text="Country used by author for submission")
>>>>>>> 12eb4dc6
    order = models.IntegerField(default=1)

    def formatted_email(self):

        if self.email:
            return formataddr((self.person.plain_ascii(), self.email.address))
        else:
            return ""

    class Meta:
        abstract = True
        ordering = ["document", "order"]

class DocumentAuthor(DocumentAuthorInfo):
    document = models.ForeignKey('Document')

    def __unicode__(self):
        return u"%s %s (%s)" % (self.document.name, self.person, self.order)

class Document(DocumentInfo):
    name = models.CharField(max_length=255, primary_key=True)           # immutable

    def __unicode__(self):
        return self.name

    def get_absolute_url(self):
        """
        Returns an url to the document view.  This differs from .href(),
        which returns an url to the document content.
        """
        name = self.name
        if self.type_id == "draft" and self.get_state_slug() == "rfc":
            name = self.canonical_name()
        elif self.type_id in ('slides','agenda','minutes','bluesheets','recording'):
            session = self.session_set.first()
            if session:
                meeting = session.meeting
                if self.type_id == 'recording':
                    url = self.external_url
                else:
                    if self.type_id in ('agenda','minutes'):
                        filename = os.path.splitext(self.external_url)[0]
                    else:
                        filename = self.external_url
                    url = '%sproceedings/%s/%s/%s' % (settings.IETF_HOST_URL,meeting.number,self.type_id,filename)
                return url
        return urlreverse('ietf.doc.views_doc.document_main', kwargs={ 'name': name }, urlconf="ietf.urls")

    def file_tag(self):
        return u"<%s>" % self.filename_with_rev()

    def filename_with_rev(self):
        return u"%s-%s.txt" % (self.name, self.rev)
    
    def latest_event(self, *args, **filter_args):
        """Get latest event of optional Python type and with filter
        arguments, e.g. d.latest_event(type="xyz") returns an DocEvent
        while d.latest_event(WriteupDocEvent, type="xyz") returns a
        WriteupDocEvent event."""
        model = args[0] if args else DocEvent
        e = model.objects.filter(doc=self).filter(**filter_args).order_by('-time', '-id')[:1]
        return e[0] if e else None

    def canonical_name(self):
        if not hasattr(self, '_canonical_name'):
            name = self.name
            if self.type_id == "draft" and self.get_state_slug() == "rfc":
                a = self.docalias_set.filter(name__startswith="rfc").first()
                if a:
                    name = a.name
            elif self.type_id == "charter":
                from ietf.doc.utils_charter import charter_name_for_group # Imported locally to avoid circular imports
                try:
                    name = charter_name_for_group(self.chartered_group)
                except Group.DoesNotExist:
                    pass
            self._canonical_name = name
        return self._canonical_name


    def canonical_docalias(self):
        return self.docalias_set.get(name=self.name)

    def display_name(self):
        name = self.canonical_name()
        if name.startswith('rfc'):
            name = name.upper()
        return name

    def save_with_history(self, events):
        """Save document and put a snapshot in the history models where they
        can be retrieved later. You must pass in at least one event
        with a description of what happened."""

        assert events, "You must always add at least one event to describe the changes in the history log"
        self.time = max(self.time, events[0].time)

        self._has_an_event_so_saving_is_allowed = True
        self.save()
        del self._has_an_event_so_saving_is_allowed

        from ietf.doc.utils import save_document_in_history
        save_document_in_history(self)

    def save(self, *args, **kwargs):
        # if there's no primary key yet, we can allow the save to go
        # through to break the cycle between the document and any
        # events
        assert kwargs.get("force_insert", False) or getattr(self, "_has_an_event_so_saving_is_allowed", None), "Use .save_with_history to save documents"
        super(Document, self).save(*args, **kwargs)

    def telechat_date(self, e=None):
        if not e:
            e = self.latest_event(TelechatDocEvent, type="scheduled_for_telechat")
        return e.telechat_date if e and e.telechat_date and e.telechat_date >= datetime.date.today() else None

    def past_telechat_date(self):
        e = self.latest_event(TelechatDocEvent, type="scheduled_for_telechat")
        return e.telechat_date if e and e.telechat_date and e.telechat_date < datetime.date.today() else None

    def area_acronym(self):
        g = self.group
        if g:
            if g.type_id == "area":
                return g.acronym
            elif g.type_id != "individ" and g.parent:
                return g.parent.acronym
        else:
            return None
    
    def group_acronym(self):
        g = self.group
        if g and g.type_id != "area":
            return g.acronym
        else:
            return "none"

    def returning_item(self):
        e = self.latest_event(TelechatDocEvent, type="scheduled_for_telechat")
        return e.returning_item if e else None

    # This is brittle. Resist the temptation to make it more brittle by combining the search against those description
    # strings to one command. It is coincidence that those states have the same description - one might change.
    # Also, this needs further review - is it really the case that there would be no other changed_document events
    # between when the state was changed to defer and when some bit of code wants to know if we are deferred? Why
    # isn't this just returning whether the state is currently a defer state for that document type?
    def active_defer_event(self):
        if self.type_id == "draft" and self.get_state_slug("draft-iesg") == "defer":
            return self.latest_event(type="changed_state", desc__icontains="State changed to <b>IESG Evaluation - Defer</b>")
        elif self.type_id == "conflrev" and self.get_state_slug("conflrev") == "defer":
            return self.latest_event(type="changed_state", desc__icontains="State changed to <b>IESG Evaluation - Defer</b>")
        elif self.type_id == "statchg" and self.get_state_slug("statchg") == "defer":
            return self.latest_event(type="changed_state", desc__icontains="State changed to <b>IESG Evaluation - Defer</b>")
        return None

    def most_recent_ietflc(self):
        """Returns the most recent IETF LastCallDocEvent for this document"""
        return self.latest_event(LastCallDocEvent,type="sent_last_call")

    def displayname_with_link(self):
        return mark_safe('<a href="%s">%s-%s</a>' % (self.get_absolute_url(), self.name , self.rev))

    def rfc_number(self):
        if not hasattr(self, '_cached_rfc_number'):
            self._cached_rfc_number = None
            if self.is_rfc():
                n = self.canonical_name()
                if n.startswith("rfc"):
                    self._cached_rfc_number = n[3:]
                else:
                    logger.error("Document self.is_rfc() is True but self.canonical_name() is %s" % n)
        return self._cached_rfc_number

    def ipr(self,states=('posted','removed')):
        """Returns the IPR disclosures against this document (as a queryset over IprDocRel)."""
        from ietf.ipr.models import IprDocRel
        return IprDocRel.objects.filter(document__document=self,disclosure__state__in=states)

    def related_ipr(self):
        """Returns the IPR disclosures against this document and those documents this
        document directly or indirectly obsoletes or replaces
        """
        from ietf.ipr.models import IprDocRel
        iprs = IprDocRel.objects.filter(document__in=list(self.docalias_set.all())+self.all_related_that_doc(['obs','replaces'])).filter(disclosure__state__in=['posted','removed']).values_list('disclosure', flat=True).distinct()
        return iprs

    def future_presentations(self):
        """ returns related SessionPresentation objects for meetings that
            have not yet ended. This implementation allows for 2 week meetings """
        candidate_presentations = self.sessionpresentation_set.filter(session__meeting__date__gte=datetime.date.today()-datetime.timedelta(days=15))
        return sorted([pres for pres in candidate_presentations if pres.session.meeting.end_date()>=datetime.date.today()], key=lambda x:x.session.meeting.date)

    def last_presented(self):
        """ returns related SessionPresentation objects for the most recent meeting in the past"""
        # Assumes no two meetings have the same start date - if the assumption is violated, one will be chosen arbitrariy
        candidate_presentations = self.sessionpresentation_set.filter(session__meeting__date__lte=datetime.date.today())
        candidate_meetings = set([p.session.meeting for p in candidate_presentations if p.session.meeting.end_date()<datetime.date.today()])
        if candidate_meetings:
            mtg = sorted(list(candidate_meetings),key=lambda x:x.date,reverse=True)[0]
            return self.sessionpresentation_set.filter(session__meeting=mtg)
        else:
            return None

    def submission(self):
        s = self.submission_set.filter(rev=self.rev)
        s = s.first()
        return s

    def pub_date(self):
        """This is the rfc publication date (datetime) for RFCs, 
        and the new-revision datetime for other documents."""
        if self.get_state_slug() == "rfc":
            event = self.latest_event(type='published_rfc')
        else:
            event = self.latest_event(type='new_revision')
        return event.time

    def is_dochistory(self):
        return False

    def fake_history_obj(self, rev):
        """
        Mock up a fake DocHistory object with the given revision, for
        situations where we need an entry but there is none in the DocHistory
        table.
        XXX TODO: Add missing objects to DocHistory instead
        """
        history = DocHistory.objects.filter(doc=self, rev=rev).order_by("time")
        if history.exists():
            return history.first()
        else:
            # fake one
            events = self.docevent_set.order_by("time", "id")
            rev_events = events.filter(rev=rev)
            new_rev_events = rev_events.filter(type='new_revision')
            if new_rev_events.exists():
                time = new_rev_events.first().time
            elif rev_events.exists():
                time = rev_events.first().time
            else:
                time = datetime.datetime.fromtimestamp(0)
            dh = DocHistory(name=self.name, rev=rev, doc=self, time=time, type=self.type, title=self.title,
                             stream=self.stream, group=self.group)

        return dh
            


class RelatedDocHistory(models.Model):
    source = models.ForeignKey('DocHistory')
    target = models.ForeignKey('DocAlias', related_name="reversely_related_document_history_set")
    relationship = models.ForeignKey(DocRelationshipName)
    def __unicode__(self):
        return u"%s %s %s" % (self.source.doc.name, self.relationship.name.lower(), self.target.name)

class DocHistoryAuthor(DocumentAuthorInfo):
    # use same naming convention as non-history version to make it a bit
    # easier to write generic code
    document = models.ForeignKey('DocHistory', related_name="documentauthor_set")

    def __unicode__(self):
        return u"%s %s (%s)" % (self.document.doc.name, self.person, self.order)

class DocHistory(DocumentInfo):
    doc = models.ForeignKey(Document, related_name="history_set")
    # the name here is used to capture the canonical name at the time
    # - it would perhaps be more elegant to simply call the attribute
    # canonical_name and replace the function on Document with a
    # property
    name = models.CharField(max_length=255)

    def __unicode__(self):
        return unicode(self.doc.name)

    def canonical_name(self):
        if hasattr(self, '_canonical_name'):
            return self._canonical_name
        return self.name

    def latest_event(self, *args, **kwargs):
        kwargs["time__lte"] = self.time
        return self.doc.latest_event(*args, **kwargs)

    def future_presentations(self):
        return self.doc.future_presentations()

    def last_presented(self):
        return self.doc.last_presented()

    @property
    def groupmilestone_set(self):
        return self.doc.groupmilestone_set

    @property
    def docalias_set(self):
        return self.doc.docalias_set

    def is_dochistory(self):
        return True

    def related_ipr(self):
        return self.doc.related_ipr()

    class Meta:
        verbose_name = "document history"
        verbose_name_plural = "document histories"

class DocAlias(models.Model):
    """This is used for documents that may appear under multiple names,
    and in particular for RFCs, which for continuity still keep the
    same immutable Document.name, in the tables, but will be referred
    to by RFC number, primarily, after achieving RFC status.
    """
    name = models.CharField(max_length=255, primary_key=True)
    document = models.ForeignKey(Document)
    def __unicode__(self):
        return "%s-->%s" % (self.name, self.document.name)
    document_link = admin_link("document")
    class Meta:
        verbose_name = "document alias"
        verbose_name_plural = "document aliases"

class DocReminder(models.Model):
    event = models.ForeignKey('DocEvent')
    type = models.ForeignKey(DocReminderTypeName)
    due = models.DateTimeField()
    active = models.BooleanField(default=True)


EVENT_TYPES = [
    # core events
    ("new_revision", "Added new revision"),
    ("new_submission", "Uploaded new revision"),
    ("changed_document", "Changed document metadata"),
    ("added_comment", "Added comment"),
    ("added_message", "Added message"),
    ("edited_authors", "Edited the documents author list"),

    ("deleted", "Deleted document"),

    ("changed_state", "Changed state"),

    # misc draft/RFC events
    ("changed_stream", "Changed document stream"),
    ("expired_document", "Expired document"),
    ("extended_expiry", "Extended expiry of document"),
    ("requested_resurrect", "Requested resurrect"),
    ("completed_resurrect", "Completed resurrect"),
    ("changed_consensus", "Changed consensus"),
    ("published_rfc", "Published RFC"),
    ("added_suggested_replaces", "Added suggested replacement relationships"),
    ("reviewed_suggested_replaces", "Reviewed suggested replacement relationships"),

    # WG events
    ("changed_group", "Changed group"),
    ("changed_protocol_writeup", "Changed protocol writeup"),
    ("changed_charter_milestone", "Changed charter milestone"),

    # charter events
    ("initial_review", "Set initial review time"),
    ("changed_review_announcement", "Changed WG Review text"),
    ("changed_action_announcement", "Changed WG Action text"),

    # IESG events
    ("started_iesg_process", "Started IESG process on document"),

    ("created_ballot", "Created ballot"),
    ("closed_ballot", "Closed ballot"),
    ("sent_ballot_announcement", "Sent ballot announcement"),
    ("changed_ballot_position", "Changed ballot position"),
    
    ("changed_ballot_approval_text", "Changed ballot approval text"),
    ("changed_ballot_writeup_text", "Changed ballot writeup text"),
    ("changed_rfc_editor_note_text", "Changed RFC Editor Note text"),

    ("changed_last_call_text", "Changed last call text"),
    ("requested_last_call", "Requested last call"),
    ("sent_last_call", "Sent last call"),

    ("scheduled_for_telechat", "Scheduled for telechat"),

    ("iesg_approved", "IESG approved document (no problem)"),
    ("iesg_disapproved", "IESG disapproved document (do not publish)"),
    
    ("approved_in_minute", "Approved in minute"),

    # IANA events
    ("iana_review", "IANA review comment"),
    ("rfc_in_iana_registry", "RFC is in IANA registry"),

    # RFC Editor
    ("rfc_editor_received_announcement", "Announcement was received by RFC Editor"),
    ("requested_publication", "Publication at RFC Editor requested"),
    ("sync_from_rfc_editor", "Received updated information from RFC Editor"),

    # review
    ("requested_review", "Requested review"),
    ("assigned_review_request", "Assigned review request"),
    ("closed_review_request", "Closed review request"),

    # downref
    ("downref_approved", "Downref approved"),
    ]

class DocEvent(models.Model):
    """An occurrence for a document, used for tracking who, when and what."""
    time = models.DateTimeField(default=datetime.datetime.now, help_text="When the event happened", db_index=True)
    type = models.CharField(max_length=50, choices=EVENT_TYPES)
    by = models.ForeignKey(Person)
    doc = models.ForeignKey('doc.Document')
    rev = models.CharField(verbose_name="revision", max_length=16, null=True, blank=True)
    desc = models.TextField()

    def for_current_revision(self):
        e = self.doc.latest_event(NewRevisionDocEvent,type='new_revision')
        return not e or (self.time, self.pk) >= (e.time, e.pk)

    def get_dochistory(self):
        return DocHistory.objects.filter(time__lte=self.time,doc__name=self.doc.name).order_by('-time', '-pk').first()

    def __unicode__(self):
        return u"%s %s by %s at %s" % (self.doc.name, self.get_type_display().lower(), self.by.plain_name(), self.time)

    def save(self, *args, **kwargs):
        super(DocEvent, self).save(*args, **kwargs)        
        log.assertion('self.rev != None')

    class Meta:
        ordering = ['-time', '-id']
        
class NewRevisionDocEvent(DocEvent):
    pass

class StateDocEvent(DocEvent):
    state_type = models.ForeignKey(StateType)
    state = models.ForeignKey(State, blank=True, null=True)

class ConsensusDocEvent(DocEvent):
    consensus = models.NullBooleanField(default=None)

# IESG events
class BallotType(models.Model):
    doc_type = models.ForeignKey(DocTypeName, blank=True, null=True)
    slug = models.SlugField()
    name = models.CharField(max_length=255)
    question = models.TextField(blank=True)
    used = models.BooleanField(default=True)
    order = models.IntegerField(default=0)
    positions = models.ManyToManyField(BallotPositionName, blank=True)

    def __unicode__(self):
        return self.name
    
    class Meta:
        ordering = ['order']

class BallotDocEvent(DocEvent):
    ballot_type = models.ForeignKey(BallotType)

    def active_ad_positions(self):
        """Return dict mapping each active AD to a current ballot position (or None if they haven't voted)."""
        active_ads = list(Person.objects.filter(role__name="ad", role__group__state="active", role__group__type="area"))
        res = {}
    
        positions = BallotPositionDocEvent.objects.filter(type="changed_ballot_position",ad__in=active_ads, ballot=self).select_related('ad', 'pos').order_by("-time", "-id")

        for pos in positions:
            if pos.ad not in res:
                res[pos.ad] = pos

        for ad in active_ads:
            if ad not in res:
                res[ad] = None
        return res

    def all_positions(self):
        """Return array holding the current and past positions per AD"""

        positions = []
        seen = {}
        active_ads = list(Person.objects.filter(role__name="ad", role__group__state="active", role__group__type="area").distinct())
        for e in BallotPositionDocEvent.objects.filter(type="changed_ballot_position", ballot=self).select_related('ad', 'pos').order_by("-time", '-id'):
            if e.ad not in seen:
                e.old_ad = e.ad not in active_ads
                e.old_positions = []
                positions.append(e)
                seen[e.ad] = e
            else:
                latest = seen[e.ad]
                if latest.old_positions:
                    prev = latest.old_positions[-1]
                else:
                    prev = latest.pos
    
                if e.pos != prev:
                    latest.old_positions.append(e.pos)

        # get rid of trailling "No record" positions, some old ballots
        # have plenty of these
        for p in positions:
            while p.old_positions and p.old_positions[-1].slug == "norecord":
                p.old_positions.pop()

        # add any missing ADs through fake No Record events
        if self.doc.active_ballot() == self:
            norecord = BallotPositionName.objects.get(slug="norecord")
            for ad in active_ads:
                if ad not in seen:
                    e = BallotPositionDocEvent(type="changed_ballot_position", doc=self.doc, rev=self.doc.rev, ad=ad)
                    e.by = ad
                    e.pos = norecord
                    e.old_ad = False
                    e.old_positions = []
                    positions.append(e)

        positions.sort(key=lambda p: (p.old_ad, p.ad.last_name()))
        return positions

class BallotPositionDocEvent(DocEvent):
    ballot = models.ForeignKey(BallotDocEvent, null=True, default=None) # default=None is a temporary migration period fix, should be removed when charter branch is live
    ad = models.ForeignKey(Person)
    pos = models.ForeignKey(BallotPositionName, verbose_name="position", default="norecord")
    discuss = models.TextField(help_text="Discuss text if position is discuss", blank=True)
    discuss_time = models.DateTimeField(help_text="Time discuss text was written", blank=True, null=True)
    comment = models.TextField(help_text="Optional comment", blank=True)
    comment_time = models.DateTimeField(help_text="Time optional comment was written", blank=True, null=True)

class WriteupDocEvent(DocEvent):
    text = models.TextField(blank=True)

class LastCallDocEvent(DocEvent):
    expires = models.DateTimeField(blank=True, null=True)
    
class TelechatDocEvent(DocEvent):
    telechat_date = models.DateField(blank=True, null=True)
    returning_item = models.BooleanField(default=False)

class ReviewRequestDocEvent(DocEvent):
    review_request = models.ForeignKey('review.ReviewRequest')
    state = models.ForeignKey(ReviewRequestStateName, blank=True, null=True)

# charter events
class InitialReviewDocEvent(DocEvent):
    expires = models.DateTimeField(blank=True, null=True)

class AddedMessageEvent(DocEvent):
    import ietf.message.models
    message     = models.ForeignKey(ietf.message.models.Message, null=True, blank=True,related_name='doc_manualevents')
    msgtype     = models.CharField(max_length=25)
    in_reply_to = models.ForeignKey(ietf.message.models.Message, null=True, blank=True,related_name='doc_irtomanual')


class SubmissionDocEvent(DocEvent):
    import ietf.submit.models
    submission = models.ForeignKey(ietf.submit.models.Submission)

# dumping store for removed events
class DeletedEvent(models.Model):
    content_type = models.ForeignKey(ContentType)
    json = models.TextField(help_text="Deleted object in JSON format, with attribute names chosen to be suitable for passing into the relevant create method.")
    by = models.ForeignKey(Person)
    time = models.DateTimeField(default=datetime.datetime.now)

    def __unicode__(self):
        return u"%s by %s %s" % (self.content_type, self.by, self.time)

class EditedAuthorsDocEvent(DocEvent):
    """ Capture the reasoning or authority for changing a document author list.
        Allows programs to recognize and not change lists that have been manually verified and corrected.
        Example 'basis' values might be from ['manually adjusted','recomputed by parsing document', etc.]
    """
    basis = models.CharField(help_text="What is the source or reasoning for the changes to the author list",max_length=255)<|MERGE_RESOLUTION|>--- conflicted
+++ resolved
@@ -504,7 +504,6 @@
 
         return None
 
-<<<<<<< HEAD
     def is_approved_downref(self):
 
         if self.target.document.get_state().slug == 'rfc':
@@ -513,17 +512,12 @@
 
         return False
 
-class DocumentAuthor(models.Model):
-    document = models.ForeignKey('Document')
-    author = models.ForeignKey(Email, help_text="Email address used by author for submission")
-=======
 class DocumentAuthorInfo(models.Model):
     person = models.ForeignKey(Person)
     # email should only be null for some historic documents
     email = models.ForeignKey(Email, help_text="Email address used by author for submission", blank=True, null=True)
     affiliation = models.CharField(max_length=100, blank=True, help_text="Organization/company used by author for submission")
     country = models.CharField(max_length=255, blank=True, help_text="Country used by author for submission")
->>>>>>> 12eb4dc6
     order = models.IntegerField(default=1)
 
     def formatted_email(self):
