<<<<<<< HEAD
# Copyright The IETF Trust 2019, All rights reserved.
=======
# Copyright The IETF Trust 2012-2019, All Rights Reserved
>>>>>>> 0ac09b5c
# Copyright (C) 2009-2010 Nokia Corporation and/or its subsidiary(-ies).
# All rights reserved. Contact: Pasi Eronen <pasi.eronen@nokia.com>
#
# Redistribution and use in source and binary forms, with or without
# modification, are permitted provided that the following conditions
# are met:
#
#  * Redistributions of source code must retain the above copyright
#    notice, this list of conditions and the following disclaimer.
#
#  * Redistributions in binary form must reproduce the above
#    copyright notice, this list of conditions and the following
#    disclaimer in the documentation and/or other materials provided
#    with the distribution.
#
#  * Neither the name of the Nokia Corporation and/or its
#    subsidiary(-ies) nor the names of its contributors may be used
#    to endorse or promote products derived from this software
#    without specific prior written permission.
#
# THIS SOFTWARE IS PROVIDED BY THE COPYRIGHT HOLDERS AND CONTRIBUTORS
# "AS IS" AND ANY EXPRESS OR IMPLIED WARRANTIES, INCLUDING, BUT NOT
# LIMITED TO, THE IMPLIED WARRANTIES OF MERCHANTABILITY AND FITNESS FOR
# A PARTICULAR PURPOSE ARE DISCLAIMED. IN NO EVENT SHALL THE COPYRIGHT
# OWNER OR CONTRIBUTORS BE LIABLE FOR ANY DIRECT, INDIRECT, INCIDENTAL,
# SPECIAL, EXEMPLARY, OR CONSEQUENTIAL DAMAGES (INCLUDING, BUT NOT
# LIMITED TO, PROCUREMENT OF SUBSTITUTE GOODS OR SERVICES; LOSS OF USE,
# DATA, OR PROFITS; OR BUSINESS INTERRUPTION) HOWEVER CAUSED AND ON ANY
# THEORY OF LIABILITY, WHETHER IN CONTRACT, STRICT LIABILITY, OR TORT
# (INCLUDING NEGLIGENCE OR OTHERWISE) ARISING IN ANY WAY OUT OF THE USE
# OF THIS SOFTWARE, EVEN IF ADVISED OF THE POSSIBILITY OF SUCH DAMAGE.

import datetime

import debug      # pyflakes:ignore

from django import template
from django.urls import reverse as urlreverse
from django.db.models import Q
from django.utils.safestring import mark_safe

from ietf.ietfauth.utils import user_is_person, has_role
from ietf.doc.models import BallotPositionDocEvent, IESG_BALLOT_ACTIVE_STATES
from ietf.name.models import BallotPositionName
from ietf.utils import log


register = template.Library()

@register.filter
def showballoticon(doc):
    if doc.type_id == "draft":
        if doc.stream_id == 'ietf' and doc.get_state_slug("draft-iesg") not in IESG_BALLOT_ACTIVE_STATES:
            return False
        elif doc.stream_id == 'irtf' and doc.get_state_slug("draft-stream-irtf") not in ['irsgpoll']:
            return False
    elif doc.type_id == "charter":
        if doc.get_state_slug() not in ("intrev", "extrev", "iesgrev"):
            return False
    elif doc.type_id == "conflrev":
       if doc.get_state_slug() not in ("iesgeval","defer"):
           return False
    elif doc.type_id == "statchg":
       if doc.get_state_slug() not in ("iesgeval","defer", "in-lc"):
           return False

    return True

@register.simple_tag(takes_context=True)
def ballot_icon(context, doc):
    user = context.get("user")

    if not doc:
        return ""

    if not showballoticon(doc):
        return ""

    ballot = doc.ballot if hasattr(doc, 'ballot') else doc.active_ballot()

    if not ballot:
        return ""

    def sort_key(t):
        _, pos = t
        if not pos:
            return (2, 0)
        elif pos.pos.blocking:
            return (0, pos.pos.order)
        else:
            return (1, pos.pos.order)

    positions = list(ballot.active_balloteer_positions().items())
    positions.sort(key=sort_key)

    right_click_string = ''
    if has_role(user, "Area Director"):
        right_click_string = 'oncontextmenu="window.location.href=\'%s\';return false;"' %  urlreverse('ietf.doc.views_ballot.edit_position', kwargs=dict(name=doc.name, ballot_id=ballot.pk))

    my_blocking = False
    for i, (pos_by, pos) in enumerate(positions):
        if user_is_person(user,pos_by) and pos and pos.pos.blocking:
            my_blocking = True
            break

    typename = "Unknown"
    if ballot.ballot_type.slug=='approve':
        typename = "IESG"
    elif ballot.ballot_type.slug=='irsg-approve':
        typename = "IRSG"

    res = ['<a %s href="%s" data-toggle="modal" data-target="#modal-%d" title="%s positions (click to show more)" class="ballot-icon"><table' % (
            right_click_string,
            urlreverse("ietf.doc.views_doc.ballot_popup", kwargs=dict(name=doc.name, ballot_id=ballot.pk)),
            ballot.pk,
            typename,)]
    if my_blocking:
        res.append(' class="is-blocking" ')
    res.append('>')

    res.append("<tr>")

    for i, (ad, pos) in enumerate(positions):
        if i > 0 and i % 5 == 0:
            res.append("</tr><tr>")

        c = "position-%s" % (pos.pos.slug if pos else "norecord")

        if user_is_person(user, ad):
            c += " my"

        res.append('<td class="%s"></td>' % c)

    # add sufficient table calls to last row to avoid HTML validation warning
    while (i + 1) % 5 != 0:
        res.append('<td class="empty"></td>')
        i = i + 1

    res.append("</tr></table></a>")
    # XXX FACELIFT: Loading via href will go away in bootstrap 4.
    # See http://getbootstrap.com/javascript/#modals-usage
    res.append('<div id="modal-%d" class="modal fade" tabindex="-1" role="dialog" aria-hidden="true"><div class="modal-dialog modal-lg"><div class="modal-content"></div></div></div>' % ballot.pk)

    return mark_safe("".join(res))

@register.filter
def ballotposition(doc, user):
    if not showballoticon(doc) or not has_role(user, "Area Director"):
        return None

    ballot = doc.active_ballot()
    if not ballot:
        return None

    changed_pos = doc.latest_event(BallotPositionDocEvent, type="changed_ballot_position", pos_by__user=user, ballot=ballot)
    if changed_pos:
        pos = changed_pos.pos
    else:
        pos = BallotPositionName.objects.get(slug="norecord")
    return pos


@register.filter
def state_age_colored(doc):
    if doc.type_id == 'draft':
        if not doc.get_state_slug() in ["active", "rfc"]:
            # Don't show anything for expired/withdrawn/replaced drafts
            return ""
        iesg_state = doc.get_state_slug('draft-iesg')
        log.assertion('iesg_state')
        if not iesg_state:
            return ""

        if iesg_state in ["dead", "watching", "pub", "idexists"]:
            return ""
        try:
            state_date = doc.docevent_set.filter(
                              Q(type="started_iesg_process")|
                              Q(type="changed_state", statedocevent__state_type="draft-iesg")
            ).order_by('-time')[0].time.date()
        except IndexError:
            state_date = datetime.date(1990,1,1)
        days = (datetime.date.today() - state_date).days
        # loosely based on
        # http://trac.tools.ietf.org/group/iesg/trac/wiki/PublishPath
        if iesg_state == "lc":
            goal1 = 30
            goal2 = 30
        elif iesg_state == "rfcqueue":
            goal1 = 60
            goal2 = 120
        elif iesg_state in ["lc-req", "ann"]:
            goal1 = 4
            goal2 = 7
        elif 'need-rev' in [x.slug for x in doc.tags.all()]:
            goal1 = 14
            goal2 = 28
        elif iesg_state == "pub-req":
            goal1 = 7
            goal2 = 14
        elif iesg_state == "ad-eval":
            goal1 = 14
            goal2 = 28
        else:
            goal1 = 14
            goal2 = 28
        if days > goal2:
            class_name = "label label-danger"
        elif days > goal1:
            class_name = "label label-warning"
        else:
            class_name = "ietf-small"
        if days > goal1:
            title = ' title="Goal is &lt;%d days"' % (goal1,)
        else:
            title = ''
        return mark_safe('<span class="%s"%s>for %d day%s</span>' % (
                class_name, title, days,
                's' if days != 1 else ''))
    else:
        return ""<|MERGE_RESOLUTION|>--- conflicted
+++ resolved
@@ -1,8 +1,4 @@
-<<<<<<< HEAD
-# Copyright The IETF Trust 2019, All rights reserved.
-=======
-# Copyright The IETF Trust 2012-2019, All Rights Reserved
->>>>>>> 0ac09b5c
+# Copyright The IETF Trust 2019, All Rights Reserved
 # Copyright (C) 2009-2010 Nokia Corporation and/or its subsidiary(-ies).
 # All rights reserved. Contact: Pasi Eronen <pasi.eronen@nokia.com>
 #
