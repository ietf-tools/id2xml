import os
import shutil
import datetime
import StringIO
from pyquery import PyQuery

from django.core.urlresolvers import reverse as urlreverse
from django.conf import settings

import debug                            # pyflakes:ignore

from ietf.doc.models import ( Document, DocAlias, DocReminder, DocumentAuthor, DocEvent,
    ConsensusDocEvent, LastCallDocEvent, RelatedDocument, State, TelechatDocEvent, 
    WriteupDocEvent, BallotDocEvent, DocRelationshipName)
from ietf.doc.utils import get_tags_for_stream_id
from ietf.name.models import StreamName, IntendedStdLevelName, DocTagName
from ietf.group.models import Group
from ietf.person.models import Person, Email
from ietf.meeting.models import Meeting, MeetingTypeName
from ietf.iesg.models import TelechatDate
from ietf.utils.test_utils import login_testing_unauthorized
from ietf.utils.test_data import make_test_data
from ietf.utils.mail import outbox, empty_outbox
from ietf.utils.test_utils import TestCase


class ChangeStateTests(TestCase):
    def test_change_state(self):
        draft = make_test_data()
        draft.set_state(State.objects.get(used=True, type="draft-iesg", slug="ad-eval"))

        url = urlreverse('doc_change_state', kwargs=dict(name=draft.name))
        login_testing_unauthorized(self, "secretary", url)

        first_state = draft.get_state("draft-iesg")
        next_states = first_state.next_states.all()

        # normal get
        r = self.client.get(url)
        self.assertEqual(r.status_code, 200)
        q = PyQuery(r.content)
        self.assertEqual(len(q('form select[name=state]')), 1)
        
        if next_states:
            self.assertEqual(len(q('[type=submit][value="%s"]' % next_states[0].name)), 1)

            
        # faulty post
        r = self.client.post(url, dict(state=State.objects.get(used=True, type="draft", slug="active").pk))
        self.assertEqual(r.status_code, 200)
        q = PyQuery(r.content)
        self.assertTrue(len(q('form .has-error')) > 0)
        draft = Document.objects.get(name=draft.name)
        self.assertEqual(draft.get_state("draft-iesg"), first_state)

        
        # change state
        events_before = draft.docevent_set.count()
        mailbox_before = len(outbox)
        draft.tags.add("ad-f-up")
        
        r = self.client.post(url,
                             dict(state=State.objects.get(used=True, type="draft-iesg", slug="review-e").pk,
                                  substate="point",
                                  comment="Test comment"))
        self.assertEqual(r.status_code, 302)

        draft = Document.objects.get(name=draft.name)
        self.assertEqual(draft.get_state_slug("draft-iesg"), "review-e")
        self.assertTrue(not draft.tags.filter(slug="ad-f-up"))
        self.assertTrue(draft.tags.filter(slug="point"))
        self.assertEqual(draft.docevent_set.count(), events_before + 2)
        self.assertTrue("Test comment" in draft.docevent_set.all()[0].desc)
        self.assertTrue("IESG state changed" in draft.docevent_set.all()[1].desc)
        self.assertEqual(len(outbox), mailbox_before + 1)
        self.assertTrue("State Update Notice" in outbox[-1]['Subject'])
        self.assertTrue('draft-ietf-mars-test@' in outbox[-1]['To'])
        self.assertTrue('mars-chairs@' in outbox[-1]['To'])
        self.assertTrue('aread@' in outbox[-1]['To'])
        
        # check that we got a previous state now
        r = self.client.get(url)
        self.assertEqual(r.status_code, 200)
        q = PyQuery(r.content)
        self.assertEqual(len(q('form [type=submit][value="%s"]' % first_state.name)), 1)

    def test_pull_from_rfc_queue(self):
        draft = make_test_data()
        draft.set_state(State.objects.get(used=True, type="draft-iesg", slug="rfcqueue"))

        url = urlreverse('doc_change_state', kwargs=dict(name=draft.name))
        login_testing_unauthorized(self, "secretary", url)

        # change state
        mailbox_before = len(outbox)

        r = self.client.post(url,
                             dict(state=State.objects.get(used=True, type="draft-iesg", slug="review-e").pk,
                                  substate="",
                                  comment="Test comment"))
        self.assertEqual(r.status_code, 302)

        draft = Document.objects.get(name=draft.name)
        self.assertEqual(draft.get_state_slug("draft-iesg"), "review-e")

        self.assertEqual(len(outbox), mailbox_before + 2)

        self.assertTrue(draft.name in outbox[-1]['Subject'])
        self.assertTrue("changed state" in outbox[-1]['Subject'])
        self.assertTrue("is no longer" in str(outbox[-1]))
        self.assertTrue("Test comment" in str(outbox[-1]))
        self.assertTrue("rfc-editor@" in outbox[-1]['To'])
        self.assertTrue("iana@" in outbox[-1]['To'])

        self.assertTrue("ID Tracker State Update Notice:" in outbox[-2]['Subject'])
        self.assertTrue("aread@" in outbox[-2]['To'])
        

    def test_change_iana_state(self):
        draft = make_test_data()

        first_state = State.objects.get(used=True, type="draft-iana-review", slug="need-rev")
        next_state = State.objects.get(used=True, type="draft-iana-review", slug="ok-noact")
        draft.set_state(first_state)

        url = urlreverse('doc_change_iana_state', kwargs=dict(name=draft.name, state_type="iana-review"))
        login_testing_unauthorized(self, "iana", url)

        # normal get
        r = self.client.get(url)
        self.assertEqual(r.status_code, 200)
        q = PyQuery(r.content)
        self.assertEqual(len(q('form select[name=state]')), 1)
        
        # faulty post
        r = self.client.post(url, dict(state="foobarbaz"))
        self.assertEqual(r.status_code, 200)
        q = PyQuery(r.content)
        self.assertTrue(len(q('form .has-error')) > 0)
        draft = Document.objects.get(name=draft.name)
        self.assertEqual(draft.get_state("draft-iana-review"), first_state)

        # change state
        r = self.client.post(url, dict(state=next_state.pk))
        self.assertEqual(r.status_code, 302)

        draft = Document.objects.get(name=draft.name)
        self.assertEqual(draft.get_state("draft-iana-review"), next_state)

    def test_request_last_call(self):
        draft = make_test_data()
        draft.set_state(State.objects.get(used=True, type="draft-iesg", slug="ad-eval"))

        self.client.login(username="secretary", password="secretary+password")
        url = urlreverse('doc_change_state', kwargs=dict(name=draft.name))

        empty_outbox()

        self.assertTrue(not draft.latest_event(type="changed_ballot_writeup_text"))
        r = self.client.post(url, dict(state=State.objects.get(used=True, type="draft-iesg", slug="lc-req").pk))
        self.assertTrue("Your request to issue" in r.content)

        # last call text
        e = draft.latest_event(WriteupDocEvent, type="changed_last_call_text")
        self.assertTrue(e)
        self.assertTrue("The IESG has received" in e.text)
        self.assertTrue(draft.title in e.text)
        self.assertTrue(draft.get_absolute_url() in e.text)

        # approval text
        e = draft.latest_event(WriteupDocEvent, type="changed_ballot_approval_text")
        self.assertTrue(e)
        self.assertTrue("The IESG has approved" in e.text)
        self.assertTrue(draft.title in e.text)
        self.assertTrue(draft.get_absolute_url() in e.text)

        # ballot writeup
        e = draft.latest_event(WriteupDocEvent, type="changed_ballot_writeup_text")
        self.assertTrue(e)
        self.assertTrue("Technical Summary" in e.text)

        # mail notice
        self.assertEqual(len(outbox), 2) 

        self.assertTrue("ID Tracker State Update" in outbox[0]['Subject'])
        self.assertTrue("aread@" in outbox[0]['To'])

        self.assertTrue("Last Call:" in outbox[1]['Subject'])
        self.assertTrue('iesg-secretary@' in outbox[1]['To'])
        self.assertTrue('aread@' in outbox[1]['Cc'])

        # comment
        self.assertTrue("Last call was requested" in draft.latest_event().desc)
        

class EditInfoTests(TestCase):
    def test_edit_info(self):
        draft = make_test_data()
        url = urlreverse('doc_edit_info', kwargs=dict(name=draft.name))
        login_testing_unauthorized(self, "secretary", url)

        # normal get
        r = self.client.get(url)
        self.assertEqual(r.status_code, 200)
        q = PyQuery(r.content)
        self.assertEqual(len(q('form select[name=intended_std_level]')), 1)

        prev_ad = draft.ad
        # faulty post
        r = self.client.post(url, dict(ad="123456789"))
        self.assertEqual(r.status_code, 200)
        q = PyQuery(r.content)
        self.assertTrue(len(q('form .has-error')) > 0)
        draft = Document.objects.get(name=draft.name)
        self.assertEqual(draft.ad, prev_ad)

        # edit info
        events_before = draft.docevent_set.count()
        mailbox_before = len(outbox)

        new_ad = Person.objects.get(name="Ad No1")

        r = self.client.post(url,
                             dict(intended_std_level=str(draft.intended_std_level.pk),
                                  stream=draft.stream_id,
                                  ad=str(new_ad.pk),
                                  notify="test@example.com",
                                  note="New note",
                                  telechat_date="",
                                  ))
        self.assertEqual(r.status_code, 302)

        draft = Document.objects.get(name=draft.name)
        self.assertEqual(draft.ad, new_ad)
        self.assertEqual(draft.note, "New note")
        self.assertTrue(not draft.latest_event(TelechatDocEvent, type="scheduled_for_telechat"))
        self.assertEqual(draft.docevent_set.count(), events_before + 3)
        self.assertEqual(len(outbox), mailbox_before + 1)
        self.assertTrue(draft.name in outbox[-1]['Subject'])

    def test_edit_telechat_date(self):
        draft = make_test_data()
        
        url = urlreverse('doc_edit_info', kwargs=dict(name=draft.name))
        login_testing_unauthorized(self, "secretary", url)

        data = dict(intended_std_level=str(draft.intended_std_level_id),
                    stream=draft.stream_id,
                    ad=str(draft.ad_id),
                    notify=draft.notify,
                    note="",
                    )

        # get
        r = self.client.get(url)
        self.assertEqual(r.status_code, 200)

        # add to telechat
        mailbox_before=len(outbox)
        self.assertTrue(not draft.latest_event(TelechatDocEvent, type="scheduled_for_telechat"))
        data["telechat_date"] = TelechatDate.objects.active()[0].date.isoformat()
        r = self.client.post(url, data)
        self.assertEqual(r.status_code, 302)

        draft = Document.objects.get(name=draft.name)
        self.assertTrue(draft.latest_event(TelechatDocEvent, type="scheduled_for_telechat"))
        self.assertEqual(draft.latest_event(TelechatDocEvent, type="scheduled_for_telechat").telechat_date, TelechatDate.objects.active()[0].date)
        self.assertEqual(len(outbox),mailbox_before+1)
        self.assertTrue("Telechat update" in outbox[-1]['Subject'])
        self.assertTrue('iesg@' in outbox[-1]['To'])
        self.assertTrue('iesg-secretary@' in outbox[-1]['To'])

        # change telechat
        mailbox_before=len(outbox)
        data["telechat_date"] = TelechatDate.objects.active()[1].date.isoformat()
        r = self.client.post(url, data)
        self.assertEqual(r.status_code, 302)

        draft = Document.objects.get(name=draft.name)
        telechat_event = draft.latest_event(TelechatDocEvent, type="scheduled_for_telechat")
        self.assertEqual(telechat_event.telechat_date, TelechatDate.objects.active()[1].date)
        self.assertFalse(telechat_event.returning_item)
        self.assertEqual(len(outbox),mailbox_before+1)
        self.assertTrue("Telechat update" in outbox[-1]['Subject'])

        # change to a telechat that should cause returning item to be auto-detected
        # First, make it appear that the previous telechat has already passed
        telechat_event.telechat_date = datetime.date.today()-datetime.timedelta(days=7)
        telechat_event.save()
        ballot = draft.latest_event(BallotDocEvent, type="created_ballot")
        ballot.time = telechat_event.telechat_date
        ballot.save()

        r = self.client.post(url, data)
        self.assertEqual(r.status_code, 302)

        draft = Document.objects.get(name=draft.name)
        telechat_event = draft.latest_event(TelechatDocEvent, type="scheduled_for_telechat")
        self.assertEqual(telechat_event.telechat_date, TelechatDate.objects.active()[1].date)
        self.assertTrue(telechat_event.returning_item)

        # remove from agenda
        mailbox_before=len(outbox)
        data["telechat_date"] = ""
        r = self.client.post(url, data)
        self.assertEqual(r.status_code, 302)

        draft = Document.objects.get(name=draft.name)
        self.assertTrue(not draft.latest_event(TelechatDocEvent, type="scheduled_for_telechat").telechat_date)
        self.assertEqual(len(outbox),mailbox_before+1)
        self.assertTrue("Telechat update" in outbox[-1]['Subject'])

    def test_start_iesg_process_on_draft(self):
        make_test_data()

        draft = Document.objects.create(
            name="draft-ietf-mars-test2",
            time=datetime.datetime.now(),
            type_id="draft",
            title="Testing adding a draft",
            stream=None,
            group=Group.objects.get(acronym="mars"),
            abstract="Test test test.",
            rev="01",
            pages=2,
            intended_std_level_id="ps",
            shepherd=None,
            ad=None,
            expires=datetime.datetime.now() + datetime.timedelta(days=settings.INTERNET_DRAFT_DAYS_TO_EXPIRE),
            )
        DocAlias.objects.create(
            document=draft,
            name=draft.name,
            )

        DocumentAuthor.objects.create(
            document=draft,
            author=Email.objects.get(address="aread@ietf.org"),
            order=1
            )
        
        url = urlreverse('doc_edit_info', kwargs=dict(name=draft.name))
        login_testing_unauthorized(self, "secretary", url)

        # normal get
        r = self.client.get(url)
        self.assertEqual(r.status_code, 200)
        q = PyQuery(r.content)
        self.assertEqual(len(q('form select[name=intended_std_level]')), 1)
        self.assertEqual(None,q('form input[name=notify]')[0].value)

        # add
        events_before = draft.docevent_set.count()
        mailbox_before = len(outbox)

        ad = Person.objects.get(name="Aread Irector")

        r = self.client.post(url,
                             dict(intended_std_level=str(draft.intended_std_level_id),
                                  ad=ad.pk,
                                  create_in_state=State.objects.get(used=True, type="draft-iesg", slug="watching").pk,
                                  notify="test@example.com",
                                  note="This is a note",
                                  telechat_date="",
                                  ))
        self.assertEqual(r.status_code, 302)

        draft = Document.objects.get(name=draft.name)
        self.assertEqual(draft.get_state_slug("draft-iesg"), "watching")
        self.assertEqual(draft.ad, ad)
        self.assertEqual(draft.note, "This is a note")
        self.assertTrue(not draft.latest_event(TelechatDocEvent, type="scheduled_for_telechat"))
        self.assertEqual(draft.docevent_set.count(), events_before + 4)
        events = list(draft.docevent_set.order_by('time', 'id'))
<<<<<<< HEAD
        self.assertEqual(events[-3].type, "started_iesg_process")
        self.assertEqual(len(outbox), mailbox_before+1)
        self.assertTrue('IESG processing' in outbox[-1]['Subject'])
        self.assertTrue('draft-ietf-mars-test2@' in outbox[-1]['To']) 
=======
        self.assertEqual(events[-4].type, "started_iesg_process")
        self.assertEqual(len(outbox), mailbox_before)
>>>>>>> 73a41bb7

        # Redo, starting in publication requested to make sure WG state is also set
        draft.unset_state('draft-iesg')
        draft.set_state(State.objects.get(type='draft-stream-ietf',slug='writeupw'))
        draft.stream = StreamName.objects.get(slug='ietf')
        draft.save_with_history([DocEvent.objects.create(doc=draft, type="added_comment", by=Person.objects.get(user__username="secretary"), desc="Test")])
        r = self.client.post(url,
                             dict(intended_std_level=str(draft.intended_std_level_id),
                                  ad=ad.pk,
                                  create_in_state=State.objects.get(used=True, type="draft-iesg", slug="pub-req").pk,
                                  notify="test@example.com",
                                  note="This is a note",
                                  telechat_date="",
                                  ))
        self.assertEqual(r.status_code, 302)
        draft = Document.objects.get(name=draft.name)
        self.assertEqual(draft.get_state_slug('draft-iesg'),'pub-req')
        self.assertEqual(draft.get_state_slug('draft-stream-ietf'),'sub-pub')

    def test_edit_consensus(self):
        draft = make_test_data()
        
        url = urlreverse('doc_edit_consensus', kwargs=dict(name=draft.name))
        login_testing_unauthorized(self, "secretary", url)

        # get
        r = self.client.get(url)
        self.assertEqual(r.status_code, 200)

        # post
        self.assertTrue(not draft.latest_event(ConsensusDocEvent, type="changed_consensus"))
        r = self.client.post(url, dict(consensus="Yes"))
        self.assertEqual(r.status_code, 302)

        self.assertEqual(draft.latest_event(ConsensusDocEvent, type="changed_consensus").consensus, True)

        # reset
        r = self.client.post(url, dict(consensus="Unknown"))
        self.assertEqual(r.status_code, 302)

        self.assertEqual(draft.latest_event(ConsensusDocEvent, type="changed_consensus").consensus, None)


class ResurrectTests(TestCase):
    def test_request_resurrect(self):
        draft = make_test_data()
        draft.set_state(State.objects.get(used=True, type="draft", slug="expired"))

        url = urlreverse('doc_request_resurrect', kwargs=dict(name=draft.name))
        
        login_testing_unauthorized(self, "ad", url)

        # normal get
        r = self.client.get(url)
        self.assertEqual(r.status_code, 200)
        q = PyQuery(r.content)
        self.assertEqual(len(q('form [type=submit]')), 1)


        # request resurrect
        events_before = draft.docevent_set.count()
        mailbox_before = len(outbox)
        
        r = self.client.post(url, dict())
        self.assertEqual(r.status_code, 302)

        draft = Document.objects.get(name=draft.name)
        self.assertEqual(draft.docevent_set.count(), events_before + 1)
        e = draft.latest_event(type="requested_resurrect")
        self.assertTrue(e)
        self.assertEqual(e.by, Person.objects.get(name="Aread Irector"))
        self.assertTrue("Resurrection" in e.desc)
        self.assertEqual(len(outbox), mailbox_before + 1)
        self.assertTrue("Resurrection" in outbox[-1]['Subject'])
        self.assertTrue('internet-drafts@' in outbox[-1]['To'])

    def test_resurrect(self):
        draft = make_test_data()
        draft.set_state(State.objects.get(used=True, type="draft", slug="expired"))

        DocEvent.objects.create(doc=draft,
                             type="requested_resurrect",
                             by=Person.objects.get(name="Aread Irector"))

        url = urlreverse('doc_resurrect', kwargs=dict(name=draft.name))
        
        login_testing_unauthorized(self, "secretary", url)

        # normal get
        r = self.client.get(url)
        self.assertEqual(r.status_code, 200)
        q = PyQuery(r.content)
        self.assertEqual(len(q('form [type=submit]')), 1)

        # complete resurrect
        events_before = draft.docevent_set.count()
        mailbox_before = len(outbox)
        
        r = self.client.post(url, dict())
        self.assertEqual(r.status_code, 302)

        draft = Document.objects.get(name=draft.name)
        self.assertEqual(draft.docevent_set.count(), events_before + 1)
        self.assertEqual(draft.latest_event().type, "completed_resurrect")
        self.assertEqual(draft.get_state_slug(), "active")
        self.assertTrue(draft.expires >= datetime.datetime.now() + datetime.timedelta(days=settings.INTERNET_DRAFT_DAYS_TO_EXPIRE - 1))
        self.assertEqual(len(outbox), mailbox_before + 1)
        self.assertTrue('Resurrection Completed' in outbox[-1]['Subject'])
        self.assertTrue('iesg-secretary' in outbox[-1]['To'])
        self.assertTrue('aread' in outbox[-1]['To'])


class ExpireIDsTests(TestCase):
    def setUp(self):
        self.id_dir = os.path.abspath("tmp-id-dir")
        self.archive_dir = os.path.abspath("tmp-id-archive")
        if not os.path.exists(self.id_dir):
            os.mkdir(self.id_dir)
        if not os.path.exists(self.archive_dir):
            os.mkdir(self.archive_dir)
        os.mkdir(os.path.join(self.archive_dir, "unknown_ids"))
        os.mkdir(os.path.join(self.archive_dir, "deleted_tombstones"))
        os.mkdir(os.path.join(self.archive_dir, "expired_without_tombstone"))
        
        settings.INTERNET_DRAFT_PATH = self.id_dir
        settings.INTERNET_DRAFT_ARCHIVE_DIR = self.archive_dir

    def tearDown(self):
        shutil.rmtree(self.id_dir)
        shutil.rmtree(self.archive_dir)

    def write_draft_file(self, name, size):
        f = open(os.path.join(self.id_dir, name), 'w')
        f.write("a" * size)
        f.close()
        
    def test_in_draft_expire_freeze(self):
        from ietf.doc.expire import in_draft_expire_freeze

        Meeting.objects.create(number="123",
                               type=MeetingTypeName.objects.get(slug="ietf"),
                               date=datetime.date.today())
        second_cut_off = Meeting.get_second_cut_off()
        ietf_monday = Meeting.get_ietf_monday()

        self.assertTrue(not in_draft_expire_freeze(datetime.datetime.combine(second_cut_off - datetime.timedelta(days=7), datetime.time(0, 0, 0))))
        self.assertTrue(not in_draft_expire_freeze(datetime.datetime.combine(second_cut_off, datetime.time(0, 0, 0))))
        self.assertTrue(in_draft_expire_freeze(datetime.datetime.combine(second_cut_off + datetime.timedelta(days=7), datetime.time(0, 0, 0))))
        self.assertTrue(in_draft_expire_freeze(datetime.datetime.combine(ietf_monday - datetime.timedelta(days=1), datetime.time(0, 0, 0))))
        self.assertTrue(not in_draft_expire_freeze(datetime.datetime.combine(ietf_monday, datetime.time(0, 0, 0))))
        
    def test_warn_expirable_drafts(self):
        from ietf.doc.expire import get_soon_to_expire_drafts, send_expire_warning_for_draft

        draft = make_test_data()

        self.assertEqual(len(list(get_soon_to_expire_drafts(14))), 0)

        # hack into expirable state
        draft.unset_state("draft-iesg")
        draft.expires = datetime.datetime.now() + datetime.timedelta(days=10)
        draft.save_with_history([DocEvent.objects.create(doc=draft, type="added_comment", by=Person.objects.get(user__username="secretary"), desc="Test")])

        self.assertEqual(len(list(get_soon_to_expire_drafts(14))), 1)
        
        # test send warning
        mailbox_before = len(outbox)

        send_expire_warning_for_draft(draft)

        self.assertEqual(len(outbox), mailbox_before + 1)
        self.assertTrue('draft-ietf-mars-test@' in outbox[-1]['To']) # Gets the authors
        self.assertTrue('mars-chairs@ietf.org' in outbox[-1]['Cc'])
        self.assertTrue('aread@' in outbox[-1]['Cc'])
        
    def test_expire_drafts(self):
        from ietf.doc.expire import get_expired_drafts, send_expire_notice_for_draft, expire_draft

        draft = make_test_data()
        
        self.assertEqual(len(list(get_expired_drafts())), 0)
        
        # hack into expirable state
        draft.unset_state("draft-iesg")
        draft.expires = datetime.datetime.now()
        draft.save_with_history([DocEvent.objects.create(doc=draft, type="added_comment", by=Person.objects.get(user__username="secretary"), desc="Test")])

        self.assertEqual(len(list(get_expired_drafts())), 1)

        draft.set_state(State.objects.get(used=True, type="draft-iesg", slug="watching"))

        self.assertEqual(len(list(get_expired_drafts())), 1)

        draft.set_state(State.objects.get(used=True, type="draft-iesg", slug="iesg-eva"))

        self.assertEqual(len(list(get_expired_drafts())), 0)
        
        # test notice
        mailbox_before = len(outbox)

        send_expire_notice_for_draft(draft)

        self.assertEqual(len(outbox), mailbox_before + 1)
        self.assertTrue("expired" in outbox[-1]["Subject"])
        self.assertTrue('draft-ietf-mars-test@' in outbox[-1]['To']) # gets authors
        self.assertTrue('mars-chairs@ietf.org' in outbox[-1]['Cc'])
        self.assertTrue('aread@' in outbox[-1]['Cc'])

        # test expiry
        txt = "%s-%s.txt" % (draft.name, draft.rev)
        self.write_draft_file(txt, 5000)

        expire_draft(draft)

        draft = Document.objects.get(name=draft.name)
        self.assertEqual(draft.get_state_slug(), "expired")
        self.assertEqual(draft.get_state_slug("draft-iesg"), "dead")
        self.assertTrue(draft.latest_event(type="expired_document"))
        self.assertTrue(not os.path.exists(os.path.join(self.id_dir, txt)))
        self.assertTrue(os.path.exists(os.path.join(self.archive_dir, txt)))

    def test_clean_up_draft_files(self):
        draft = make_test_data()
        
        from ietf.doc.expire import clean_up_draft_files

        # put unknown file
        unknown = "draft-i-am-unknown-01.txt"
        self.write_draft_file(unknown, 5000)

        clean_up_draft_files()
        
        self.assertTrue(not os.path.exists(os.path.join(self.id_dir, unknown)))
        self.assertTrue(os.path.exists(os.path.join(self.archive_dir, "unknown_ids", unknown)))

        
        # put file with malformed name (no revision)
        malformed = draft.name + ".txt"
        self.write_draft_file(malformed, 5000)

        clean_up_draft_files()
        
        self.assertTrue(not os.path.exists(os.path.join(self.id_dir, malformed)))
        self.assertTrue(os.path.exists(os.path.join(self.archive_dir, "unknown_ids", malformed)))

        
        # RFC draft
        draft.set_state(State.objects.get(used=True, type="draft", slug="rfc"))

        txt = "%s-%s.txt" % (draft.name, draft.rev)
        self.write_draft_file(txt, 5000)
        pdf = "%s-%s.pdf" % (draft.name, draft.rev)
        self.write_draft_file(pdf, 5000)

        clean_up_draft_files()
        
        self.assertTrue(not os.path.exists(os.path.join(self.id_dir, txt)))
        self.assertTrue(os.path.exists(os.path.join(self.archive_dir, txt)))

        self.assertTrue(not os.path.exists(os.path.join(self.id_dir, pdf)))
        self.assertTrue(os.path.exists(os.path.join(self.archive_dir, pdf)))

        # expire draft
        draft.set_state(State.objects.get(used=True, type="draft", slug="expired"))
        draft.expires = datetime.datetime.now() - datetime.timedelta(days=1)
        draft.save_with_history([DocEvent.objects.create(doc=draft, type="added_comment", by=Person.objects.get(user__username="secretary"), desc="Test")])

        e = DocEvent()
        e.doc = draft
        e.by = Person.objects.get(name="(System)")
        e.type = "expired_document"
        e.text = "Document has expired"
        e.time = draft.expires
        e.save()

        txt = "%s-%s.txt" % (draft.name, draft.rev)
        self.write_draft_file(txt, 5000)

        clean_up_draft_files()
        
        self.assertTrue(not os.path.exists(os.path.join(self.id_dir, txt)))
        self.assertTrue(os.path.exists(os.path.join(self.archive_dir, txt)))


class ExpireLastCallTests(TestCase):
    def test_expire_last_call(self):
        from ietf.doc.lastcall import get_expired_last_calls, expire_last_call
        
        # check that non-expirable drafts aren't expired

        draft = make_test_data()
        draft.set_state(State.objects.get(used=True, type="draft-iesg", slug="lc"))

        secretary = Person.objects.get(name="Sec Retary")
        
        self.assertEqual(len(list(get_expired_last_calls())), 0)

        e = LastCallDocEvent()
        e.doc = draft
        e.by = secretary
        e.type = "sent_last_call"
        e.text = "Last call sent"
        e.expires = datetime.datetime.now() + datetime.timedelta(days=14)
        e.save()
        
        self.assertEqual(len(list(get_expired_last_calls())), 0)

        # test expired
        e = LastCallDocEvent()
        e.doc = draft
        e.by = secretary
        e.type = "sent_last_call"
        e.text = "Last call sent"
        e.expires = datetime.datetime.now()
        e.save()
        
        drafts = list(get_expired_last_calls())
        self.assertEqual(len(drafts), 1)

        # expire it
        mailbox_before = len(outbox)
        events_before = draft.docevent_set.count()
        
        expire_last_call(drafts[0])

        draft = Document.objects.get(name=draft.name)
        self.assertEqual(draft.get_state_slug("draft-iesg"), "writeupw")
        self.assertEqual(draft.docevent_set.count(), events_before + 1)
        self.assertEqual(len(outbox), mailbox_before + 1)
        self.assertTrue("Last Call Expired" in outbox[-1]["Subject"])
        self.assertTrue('iesg-secretary@' in outbox[-1]['Cc'])
        self.assertTrue('aread@' in outbox[-1]['To'])
        self.assertTrue('draft-ietf-mars-test@' in outbox[-1]['To'])

class IndividualInfoFormsTests(TestCase):
    def test_doc_change_stream(self):
        url = urlreverse('doc_change_stream', kwargs=dict(name=self.docname))
        login_testing_unauthorized(self, "secretary", url)

        # get
        r = self.client.get(url)
        self.assertEqual(r.status_code,200)
        q = PyQuery(r.content)
        self.assertEqual(len(q('[type=submit]:contains("Save")')), 1)

        # shift to ISE stream
        empty_outbox()
        r = self.client.post(url,dict(stream="ise",comment="7gRMTjBM"))
        self.assertEqual(r.status_code,302)
        self.doc = Document.objects.get(name=self.docname)
        self.assertEqual(self.doc.stream_id,'ise')
        self.assertEqual(len(outbox), 1)
        self.assertTrue('Stream Change Notice' in outbox[0]['Subject'])
        self.assertTrue('rfc-ise@' in outbox[0]['To'])
        self.assertTrue('iesg@' in outbox[0]['To'])
        self.assertTrue('7gRMTjBM' in str(outbox[0]))
        self.assertTrue('7gRMTjBM' in self.doc.latest_event(DocEvent,type='added_comment').desc)

        # shift to an unknown stream (it must be possible to throw a document out of any stream)
        empty_outbox()
        r = self.client.post(url,dict(stream=""))
        self.assertEqual(r.status_code,302)
        self.doc = Document.objects.get(name=self.docname)
        self.assertEqual(self.doc.stream,None)
        self.assertTrue('rfc-ise@' in outbox[0]['To'])

    def test_doc_change_notify(self):
        url = urlreverse('doc_change_notify', kwargs=dict(name=self.docname))
        login_testing_unauthorized(self, "secretary", url)

        # get
        r = self.client.get(url)
        self.assertEqual(r.status_code,200)
        q = PyQuery(r.content)
        self.assertEqual(len(q('form input[name=notify]')),1)

        # Provide a list
        r = self.client.post(url,dict(notify="TJ2APh2P@ietf.org",save_addresses="1"))
        self.assertEqual(r.status_code,302)
        self.doc = Document.objects.get(name=self.docname)
        self.assertEqual(self.doc.notify,'TJ2APh2P@ietf.org')
        
        # Ask the form to regenerate the list
        r = self.client.post(url,dict(regenerate_addresses="1"))
        self.assertEqual(r.status_code,200)
        self.doc = Document.objects.get(name=self.docname)
        # Regenerate does not save!
        self.assertEqual(self.doc.notify,'TJ2APh2P@ietf.org')
        q = PyQuery(r.content)
        self.assertEqual(None,q('form input[name=notify]')[0].value)

    def test_doc_change_intended_status(self):
        url = urlreverse('doc_change_intended_status', kwargs=dict(name=self.docname))
        login_testing_unauthorized(self, "secretary", url)

        # get
        r = self.client.get(url)
        self.assertEqual(r.status_code,200)
        q = PyQuery(r.content)
        self.assertEqual(len(q('[type=submit]:contains("Save")')), 1)

        # don't allow status level to be cleared
        r = self.client.post(url,dict(intended_std_level=""))
        self.assertEqual(r.status_code,200)
        q = PyQuery(r.content)
        self.assertTrue(len(q('form .has-error')) > 0)
        
        # change intended status level
        messages_before = len(outbox)
        r = self.client.post(url,dict(intended_std_level="bcp",comment="ZpyQFGmA"))
        self.assertEqual(r.status_code,302)
        self.doc = Document.objects.get(name=self.docname)
        self.assertEqual(self.doc.intended_std_level_id,'bcp')
        self.assertEqual(len(outbox),messages_before+1)
        self.assertTrue('Intended Status ' in outbox[-1]['Subject'])
        self.assertTrue('mars-chairs@' in outbox[-1]['To'])
        self.assertTrue('ZpyQFGmA' in str(outbox[-1]))

        self.assertTrue('ZpyQFGmA' in self.doc.latest_event(DocEvent,type='added_comment').desc)
       
    def test_doc_change_telechat_date(self):
        url = urlreverse('doc_change_telechat_date', kwargs=dict(name=self.docname))
        login_testing_unauthorized(self, "secretary", url)

        # get
        r = self.client.get(url)
        self.assertEqual(r.status_code,200)
        q = PyQuery(r.content)
        self.assertEqual(len(q('[type=submit]:contains("Save")')), 1)

        # set a date
        empty_outbox()
        self.assertFalse(self.doc.latest_event(TelechatDocEvent, "scheduled_for_telechat"))
        telechat_date = TelechatDate.objects.active().order_by('date')[0].date
        r = self.client.post(url,dict(telechat_date=telechat_date.isoformat()))
        self.assertEqual(r.status_code,302)
        self.doc = Document.objects.get(name=self.docname)
        self.assertEqual(self.doc.latest_event(TelechatDocEvent, "scheduled_for_telechat").telechat_date,telechat_date)
        self.assertEqual(len(outbox), 1)
        self.assertTrue('Telechat update notice' in outbox[0]['Subject'])
        self.assertTrue('iesg@' in outbox[0]['To'])
        self.assertTrue('iesg-secretary@' in outbox[0]['To'])

        # Take the doc back off any telechat
        r = self.client.post(url,dict(telechat_date=""))
        self.assertEqual(r.status_code, 302)
        self.assertEqual(self.doc.latest_event(TelechatDocEvent, "scheduled_for_telechat").telechat_date,None)
        
    def test_doc_change_iesg_note(self):
        url = urlreverse('doc_change_iesg_note', kwargs=dict(name=self.docname))
        login_testing_unauthorized(self, "secretary", url)

        # get
        r = self.client.get(url)
        self.assertEqual(r.status_code,200)
        q = PyQuery(r.content)
        self.assertEqual(len(q('[type=submit]:contains("Save")')),1)

        # post
        r = self.client.post(url,dict(note='ZpyQFGmA\r\nZpyQFGmA'))
        self.assertEqual(r.status_code,302)
        self.doc = Document.objects.get(name=self.docname)
        self.assertEqual(self.doc.note,'ZpyQFGmA\nZpyQFGmA')
        self.assertTrue('ZpyQFGmA' in self.doc.latest_event(DocEvent,type='added_comment').desc)

    def test_doc_change_ad(self):
        url = urlreverse('doc_change_ad', kwargs=dict(name=self.docname))
        login_testing_unauthorized(self, "secretary", url)

        # get
        r = self.client.get(url)
        self.assertEqual(r.status_code,200)
        q = PyQuery(r.content)
        self.assertEqual(len(q('form select[name=ad]')),1)
        
        # change ads
        ad2 = Person.objects.get(name='Ad No2')
        r = self.client.post(url,dict(ad=str(ad2.pk)))
        self.assertEqual(r.status_code,302)
        self.doc = Document.objects.get(name=self.docname)
        self.assertEqual(self.doc.ad,ad2)
        self.assertTrue(self.doc.latest_event(DocEvent,type="added_comment").desc.startswith('Shepherding AD changed'))

    def test_doc_change_shepherd(self):
        self.doc.shepherd = None
        self.doc.save_with_history([DocEvent.objects.create(doc=self.doc, type="added_comment", by=Person.objects.get(user__username="secretary"), desc="Test")])

        url = urlreverse('doc_edit_shepherd',kwargs=dict(name=self.docname))
        
        login_testing_unauthorized(self, "plain", url)

        r = self.client.get(url)
        self.assertEqual(r.status_code,403)

        # get as the secretariat (and remain secretariat)
        login_testing_unauthorized(self, "secretary", url)

        r = self.client.get(url)
        self.assertEqual(r.status_code,200)
        q = PyQuery(r.content)
        self.assertEqual(len(q('form input[id=id_shepherd]')),1)

        # change the shepherd
        plain_email = Email.objects.get(person__name="Plain Man")
        r = self.client.post(url, dict(shepherd=plain_email.pk))
        self.assertEqual(r.status_code,302)
        self.doc = Document.objects.get(name=self.docname)
        self.assertEqual(self.doc.shepherd, plain_email)
        comment_events = self.doc.docevent_set.filter(time=self.doc.time,type="added_comment")
        comments = '::'.join([x.desc for x in comment_events])
        self.assertTrue('Document shepherd changed to Plain Man' in comments)
        self.assertTrue('Notification list changed' in comments)

        # save the form without changing the email (nothing should be saved)
        r = self.client.post(url, dict(shepherd=plain_email.pk))
        self.assertEqual(r.status_code, 302)
        self.doc = Document.objects.get(name=self.docname)
        self.assertEqual(set(comment_events), set(self.doc.docevent_set.filter(time=self.doc.time,type="added_comment")))
        r = self.client.get(url)
        self.assertTrue(any(['no changes have been made' in m.message for m in r.context['messages']]))

        # Remove the shepherd
        r = self.client.post(url, dict(shepherd=''))
        self.assertEqual(r.status_code, 302)
        self.doc = Document.objects.get(name=self.docname)
        self.assertTrue(any(['Document shepherd changed to (None)' in x.desc for x in self.doc.docevent_set.filter(time=self.doc.time,type='added_comment')]))
        
        # test buggy change
        ad = Person.objects.get(name='Aread Irector')
        two_answers = "%s,%s" % (plain_email, ad.email_set.all()[0])
        r = self.client.post(url, dict(shepherd=two_answers))
        self.assertEqual(r.status_code, 200)
        q = PyQuery(r.content)
        self.assertTrue(len(q('form .has-error')) > 0)

    def test_doc_change_shepherd_email(self):
        self.doc.shepherd = None
        self.doc.save_with_history([DocEvent.objects.create(doc=self.doc, type="added_comment", by=Person.objects.get(user__username="secretary"), desc="Test")])

        url = urlreverse('doc_change_shepherd_email',kwargs=dict(name=self.docname))
        r = self.client.get(url)
        self.assertEqual(r.status_code, 404)

        self.doc.shepherd = Email.objects.get(person__user__username="ad1")
        self.doc.save_with_history([DocEvent.objects.create(doc=self.doc, type="added_comment", by=Person.objects.get(user__username="secretary"), desc="Test")])

        login_testing_unauthorized(self, "plain", url)

        self.doc.shepherd = Email.objects.get(person__user__username="plain")
        self.doc.save_with_history([DocEvent.objects.create(doc=self.doc, type="added_comment", by=Person.objects.get(user__username="secretary"), desc="Test")])

        new_email = Email.objects.create(address="anotheremail@example.com", person=self.doc.shepherd.person)

        r = self.client.get(url)
        self.assertEqual(r.status_code, 200)

        # change the shepherd email
        r = self.client.post(url, dict(shepherd=new_email))
        self.assertEqual(r.status_code, 302)
        self.doc = Document.objects.get(name=self.docname)
        self.assertEqual(self.doc.shepherd, new_email)
        comment_event = self.doc.latest_event(DocEvent, type="added_comment")
        self.assertTrue(comment_event.desc.startswith('Document shepherd email changed'))

        # save the form without changing the email (nothing should be saved)
        r = self.client.post(url, dict(shepherd=new_email))
        self.assertEqual(r.status_code, 302)
        self.assertEqual(comment_event, self.doc.latest_event(DocEvent, type="added_comment"))
       

    def test_doc_view_shepherd_writeup(self):
        url = urlreverse('doc_shepherd_writeup',kwargs=dict(name=self.docname))
  
        # get as a shepherd
        self.client.login(username="plain", password="plain+password")

        r = self.client.get(url)
        self.assertEqual(r.status_code,200)
        q = PyQuery(r.content)
        self.assertEqual(len(q('#content a:contains("Edit")')), 1)

        # Try again when no longer a shepherd.

        self.doc.shepherd = None
        self.doc.save_with_history([DocEvent.objects.create(doc=self.doc, type="added_comment", by=Person.objects.get(user__username="secretary"), desc="Test")])
        r = self.client.get(url)
        self.assertEqual(r.status_code,200)
        q = PyQuery(r.content)
        self.assertEqual(len(q('#content a:contains("Edit")')), 0)

    def test_doc_change_shepherd_writeup(self):
        url = urlreverse('doc_edit_shepherd_writeup',kwargs=dict(name=self.docname))
  
        # get
        login_testing_unauthorized(self, "secretary", url)

        r = self.client.get(url)
        self.assertEqual(r.status_code,200)
        q = PyQuery(r.content)
        self.assertEqual(len(q('form textarea[id=id_content]')),1)

        # direct edit
        r = self.client.post(url,dict(content='here is a new writeup',submit_response="1"))
        self.assertEqual(r.status_code,302)
        self.doc = Document.objects.get(name=self.docname)
        self.assertTrue(self.doc.latest_event(WriteupDocEvent,type="changed_protocol_writeup").text.startswith('here is a new writeup'))

        # file upload
        test_file = StringIO.StringIO("This is a different writeup.")
        test_file.name = "unnamed"
        r = self.client.post(url,dict(txt=test_file,submit_response="1"))
        self.assertEqual(r.status_code, 302)
        self.assertTrue(self.doc.latest_event(WriteupDocEvent,type="changed_protocol_writeup").text.startswith('This is a different writeup.'))

        # template reset
        r = self.client.post(url,dict(txt=test_file,reset_text="1"))
        self.assertEqual(r.status_code, 200)
        q = PyQuery(r.content)
        self.assertTrue(q('textarea')[0].text.strip().startswith("As required by RFC 4858"))

    def setUp(self):
        make_test_data()
        self.docname='draft-ietf-mars-test'
        self.doc = Document.objects.get(name=self.docname)
        

class SubmitToIesgTests(TestCase):
    def test_verify_permissions(self):

        def verify_fail(username):
            if username:
                self.client.login(username=username, password=username+"+password")
            r = self.client.get(url)
            self.assertEqual(r.status_code,404)

        def verify_can_see(username):
            self.client.login(username=username, password=username+"+password")
            r = self.client.get(url)
            self.assertEqual(r.status_code,200)
            q = PyQuery(r.content)
            self.assertEqual(len(q('form input[name="confirm"]')),1) 

        url = urlreverse('doc_to_iesg', kwargs=dict(name=self.docname))

        for username in [None,'plain','iana','iab chair']:
            verify_fail(username)

        for username in ['marschairman','secretary','ad']:
            verify_can_see(username)
        
    def test_cancel_submission(self):
        url = urlreverse('doc_to_iesg', kwargs=dict(name=self.docname))
        self.client.login(username="marschairman", password="marschairman+password")

	r = self.client.post(url, dict(cancel="1"))
        self.assertEqual(r.status_code, 302)

        doc = Document.objects.get(pk=self.doc.pk)
        self.assertTrue(doc.get_state('draft-iesg')==None)

    def test_confirm_submission(self):
        url = urlreverse('doc_to_iesg', kwargs=dict(name=self.docname))
        self.client.login(username="marschairman", password="marschairman+password")

        docevent_count_pre = self.doc.docevent_set.count()
        mailbox_before = len(outbox)

	r = self.client.post(url, dict(confirm="1"))
        self.assertEqual(r.status_code, 302)

        doc = Document.objects.get(pk=self.doc.pk)
        self.assertTrue(doc.get_state('draft-iesg').slug=='pub-req')
        self.assertTrue(doc.get_state('draft-stream-ietf').slug=='sub-pub')
        self.assertTrue(doc.ad!=None)
        self.assertTrue(doc.docevent_set.count() != docevent_count_pre)
        self.assertEqual(len(outbox), mailbox_before + 1)
        self.assertTrue("Publication has been requested" in outbox[-1]['Subject'])
        self.assertTrue("aread@" in outbox[-1]['To'])
        self.assertTrue("iesg-secretary@" in outbox[-1]['Cc'])

    def setUp(self):
        make_test_data()
        self.docname='draft-ietf-mars-test'
        self.doc = Document.objects.get(name=self.docname)
        self.doc.unset_state('draft-iesg') 


class RequestPublicationTests(TestCase):
    def test_request_publication(self):
        draft = make_test_data()
        draft.stream = StreamName.objects.get(slug="iab")
        draft.group = Group.objects.get(acronym="iab")
        draft.intended_std_level = IntendedStdLevelName.objects.get(slug="inf")
        draft.save_with_history([DocEvent.objects.create(doc=draft, type="added_comment", by=Person.objects.get(user__username="secretary"), desc="Test")])
        draft.set_state(State.objects.get(used=True, type="draft-stream-iab", slug="approved"))

        url = urlreverse('doc_request_publication', kwargs=dict(name=draft.name))
        login_testing_unauthorized(self, "iab-chair", url)

        # normal get
        r = self.client.get(url)
        self.assertEqual(r.status_code, 200)
        q = PyQuery(r.content)
        subject = q('input#id_subject')[0].get("value")
        self.assertTrue("Document Action" in subject)
        body = q('#id_body').text()
        self.assertTrue("Informational" in body)
        self.assertTrue("IAB" in body)

        # approve
        mailbox_before = len(outbox)

        r = self.client.post(url, dict(subject=subject, body=body, skiprfceditorpost="1"))
        self.assertEqual(r.status_code, 302)

        draft = Document.objects.get(name=draft.name)
        self.assertEqual(draft.get_state_slug("draft-stream-iab"), "rfc-edit")

        self.assertEqual(len(outbox), mailbox_before + 2)

        self.assertTrue("Document Action" in outbox[-2]['Subject'])
        self.assertTrue("rfc-editor@" in outbox[-2]['To'])

        self.assertTrue("Document Action" in outbox[-1]['Subject'])
        self.assertTrue("drafts-approval@icann.org" in outbox[-1]['To'])

        self.assertTrue("Document Action" in draft.message_set.order_by("-time")[0].subject)

class AdoptDraftTests(TestCase):
    def test_adopt_document(self):
        draft = make_test_data()
        draft.stream = None
        draft.group = Group.objects.get(type="individ")
        draft.unset_state("draft-stream-ietf")
        draft.save_with_history([DocEvent.objects.create(doc=draft, type="added_comment", by=Person.objects.get(user__username="secretary"), desc="Test")])

        url = urlreverse('doc_adopt_draft', kwargs=dict(name=draft.name))
        login_testing_unauthorized(self, "marschairman", url)
        
        # get
        r = self.client.get(url)
        self.assertEqual(r.status_code, 200)
        q = PyQuery(r.content)
        self.assertEqual(len(q('form select[name="group"] option')), 1) # we can only select "mars"

        # adopt in mars WG
        mailbox_before = len(outbox)
        events_before = draft.docevent_set.count()
        mars = Group.objects.get(acronym="mars")
        call_issued = State.objects.get(type='draft-stream-ietf',slug='c-adopt')
        r = self.client.post(url,
                             dict(comment="some comment",
                                  group=mars.pk,
                                  newstate=call_issued.pk,
                                  weeks="10"))
        self.assertEqual(r.status_code, 302)

        draft = Document.objects.get(pk=draft.pk)
        self.assertEqual(draft.group.acronym, "mars")
        self.assertEqual(draft.stream_id, "ietf")
        self.assertEqual(draft.docevent_set.count() - events_before, 5)
        self.assertEqual(draft.notify,"aliens@example.mars")
        self.assertEqual(len(outbox), mailbox_before + 1)
        self.assertTrue("has adopted" in outbox[-1]["Subject"].lower())
        self.assertTrue("mars-chairs@ietf.org" in outbox[-1]['To'])
        self.assertTrue("draft-ietf-mars-test@" in outbox[-1]['To'])
        self.assertTrue("mars-wg@" in outbox[-1]['To'])

        self.assertFalse(mars.list_email in draft.notify)

class ChangeStreamStateTests(TestCase):
    def test_set_tags(self):
        draft = make_test_data()
        draft.tags = DocTagName.objects.filter(slug="w-expert")
        draft.group.unused_tags.add("w-refdoc")

        url = urlreverse('doc_change_stream_state', kwargs=dict(name=draft.name, state_type="draft-stream-ietf"))
        login_testing_unauthorized(self, "marschairman", url)
        
        # get
        r = self.client.get(url)
        self.assertEqual(r.status_code, 200)
        q = PyQuery(r.content)
        # make sure the unused tags are hidden
        unused = draft.group.unused_tags.values_list("slug", flat=True)
        for t in q("input[name=tags]"):
            self.assertTrue(t.attrib["value"] not in unused)

        # set tags
        mailbox_before = len(outbox)
        events_before = draft.docevent_set.count()
        r = self.client.post(url,
                             dict(new_state=draft.get_state("draft-stream-%s" % draft.stream_id).pk,
                                  comment="some comment",
                                  weeks="10",
                                  tags=["need-aut", "sheph-u"],
                                  ))
        self.assertEqual(r.status_code, 302)

        draft = Document.objects.get(pk=draft.pk)
        self.assertEqual(draft.tags.count(), 2)
        self.assertEqual(draft.tags.filter(slug="w-expert").count(), 0)
        self.assertEqual(draft.tags.filter(slug="need-aut").count(), 1)
        self.assertEqual(draft.tags.filter(slug="sheph-u").count(), 1)
        self.assertEqual(draft.docevent_set.count() - events_before, 2)
        self.assertEqual(len(outbox), mailbox_before + 1)
        self.assertTrue("tags changed" in outbox[-1]["Subject"].lower())
        self.assertTrue("mars-chairs@ietf.org" in unicode(outbox[-1]))
        self.assertTrue("marsdelegate@ietf.org" in unicode(outbox[-1]))
        self.assertTrue("plain@example.com" in unicode(outbox[-1]))

    def test_set_state(self):
        draft = make_test_data()

        url = urlreverse('doc_change_stream_state', kwargs=dict(name=draft.name, state_type="draft-stream-ietf"))
        login_testing_unauthorized(self, "marschairman", url)
        
        # get
        r = self.client.get(url)
        self.assertEqual(r.status_code, 200)
        q = PyQuery(r.content)
        # make sure the unused states are hidden
        unused = draft.group.unused_states.values_list("pk", flat=True)
        for t in q("select[name=new_state]").find("option[name=tags]"):
            self.assertTrue(t.attrib["value"] not in unused)
        self.assertEqual(len(q('select[name=new_state]')), 1)

        # set new state
        old_state = draft.get_state("draft-stream-%s" % draft.stream_id )
        new_state = State.objects.get(used=True, type="draft-stream-%s" % draft.stream_id, slug="parked")
        self.assertNotEqual(old_state, new_state)
        empty_outbox()
        events_before = draft.docevent_set.count()

        r = self.client.post(url,
                             dict(new_state=new_state.pk,
                                  comment="some comment",
                                  weeks="10",
                                  tags=[t.pk for t in draft.tags.filter(slug__in=get_tags_for_stream_id(draft.stream_id))],
                                  ))
        self.assertEqual(r.status_code, 302)

        draft = Document.objects.get(pk=draft.pk)
        self.assertEqual(draft.get_state("draft-stream-%s" % draft.stream_id), new_state)
        self.assertEqual(draft.docevent_set.count() - events_before, 2)
        reminder = DocReminder.objects.filter(event__doc=draft, type="stream-s")
        self.assertEqual(len(reminder), 1)
        due = datetime.datetime.now() + datetime.timedelta(weeks=10)
        self.assertTrue(due - datetime.timedelta(days=1) <= reminder[0].due <= due + datetime.timedelta(days=1))
        self.assertEqual(len(outbox), 1)
        self.assertTrue("state changed" in outbox[0]["Subject"].lower())
        self.assertTrue("mars-chairs@ietf.org" in unicode(outbox[0]))
        self.assertTrue("marsdelegate@ietf.org" in unicode(outbox[0]))

class ChangeReplacesTests(TestCase):
    def setUp(self):

        make_test_data()

        mars_wg = Group.objects.get(acronym='mars')

        self.basea = Document.objects.create(
            name="draft-test-base-a",
            time=datetime.datetime.now(),
            type_id="draft",
            title="Base A",
            stream_id="ietf",
            expires=datetime.datetime.now() + datetime.timedelta(days=settings.INTERNET_DRAFT_DAYS_TO_EXPIRE),
            group=mars_wg,
        )

        self.baseb = Document.objects.create(
            name="draft-test-base-b",
            time=datetime.datetime.now()-datetime.timedelta(days=365),
            type_id="draft",
            title="Base B",
            stream_id="ietf",
            expires=datetime.datetime.now() - datetime.timedelta(days = 365 - settings.INTERNET_DRAFT_DAYS_TO_EXPIRE),
            group=mars_wg,
        )

        self.replacea = Document.objects.create(
            name="draft-test-replace-a",
            time=datetime.datetime.now(),
            type_id="draft",
            title="Replace Base A",
            stream_id="ietf",
            expires=datetime.datetime.now() + datetime.timedelta(days = settings.INTERNET_DRAFT_DAYS_TO_EXPIRE),
            group=mars_wg,
        )
 
        self.replaceboth = Document.objects.create(
            name="draft-test-replace-both",
            time=datetime.datetime.now(),
            type_id="draft",
            title="Replace Base A and Base B",
            stream_id="ietf",
            expires=datetime.datetime.now() + datetime.timedelta(days = settings.INTERNET_DRAFT_DAYS_TO_EXPIRE),
            group=mars_wg,
        )
 
        self.basea.set_state(State.objects.get(used=True, type="draft", slug="active"))
        self.baseb.set_state(State.objects.get(used=True, type="draft", slug="expired"))
        self.replacea.set_state(State.objects.get(used=True, type="draft", slug="active"))
        self.replaceboth.set_state(State.objects.get(used=True, type="draft", slug="active"))

        DocAlias.objects.create(document=self.basea,name=self.basea.name)
        DocAlias.objects.create(document=self.baseb,name=self.baseb.name)
        DocAlias.objects.create(document=self.replacea,name=self.replacea.name)
        DocAlias.objects.create(document=self.replaceboth,name=self.replaceboth.name)

    def test_change_replaces(self):

        url = urlreverse('doc_change_replaces', kwargs=dict(name=self.replacea.name))
        login_testing_unauthorized(self, "secretary", url)

        # normal get
        r = self.client.get(url)
        self.assertEqual(r.status_code, 200)
        q = PyQuery(r.content)
        self.assertEqual(len(q('[type=submit]:contains("Save")')), 1)
        
        # Post that says replacea replaces base a
        empty_outbox()
        RelatedDocument.objects.create(source=self.replacea, target=self.basea.docalias_set.first(),
                                       relationship=DocRelationshipName.objects.get(slug="possibly-replaces"))
        self.assertEqual(self.basea.get_state().slug,'active')
        r = self.client.post(url, dict(replaces=self.basea.name))
        self.assertEqual(r.status_code, 302)
        self.assertEqual(RelatedDocument.objects.filter(relationship__slug='replaces',source=self.replacea).count(),1) 
        self.assertEqual(Document.objects.get(name='draft-test-base-a').get_state().slug,'repl')
        self.assertTrue(not RelatedDocument.objects.filter(relationship='possibly-replaces', source=self.replacea))
        self.assertEqual(len(outbox), 1)
        self.assertTrue('replacement status updated' in outbox[-1]['Subject'])
        self.assertTrue('base-a@' in outbox[-1]['To'])
        self.assertTrue('replace-a@' in outbox[-1]['To'])

        empty_outbox()
        # Post that says replaceboth replaces both base a and base b
        url = urlreverse('doc_change_replaces', kwargs=dict(name=self.replaceboth.name))
        self.assertEqual(self.baseb.get_state().slug,'expired')
        r = self.client.post(url, dict(replaces=self.basea.name + "," + self.baseb.name))
        self.assertEqual(r.status_code, 302)
        self.assertEqual(Document.objects.get(name='draft-test-base-a').get_state().slug,'repl')
        self.assertEqual(Document.objects.get(name='draft-test-base-b').get_state().slug,'repl')
        self.assertEqual(len(outbox), 1)
        self.assertTrue('base-a@' in outbox[-1]['To'])
        self.assertTrue('base-b@' in outbox[-1]['To'])
        self.assertTrue('replace-both@' in outbox[-1]['To'])

        # Post that undoes replaceboth
        empty_outbox()
        r = self.client.post(url, dict(replaces=""))
        self.assertEqual(r.status_code, 302)
        self.assertEqual(Document.objects.get(name='draft-test-base-a').get_state().slug,'repl') # Because A is still also replaced by replacea
        self.assertEqual(Document.objects.get(name='draft-test-base-b').get_state().slug,'expired')
        self.assertEqual(len(outbox), 1)
        self.assertTrue('base-a@' in outbox[-1]['To'])
        self.assertTrue('base-b@' in outbox[-1]['To'])
        self.assertTrue('replace-both@' in outbox[-1]['To'])

        # Post that undoes replacea
        empty_outbox()
        url = urlreverse('doc_change_replaces', kwargs=dict(name=self.replacea.name))
        r = self.client.post(url, dict(replaces=""))
        self.assertEqual(r.status_code, 302)
        self.assertEqual(Document.objects.get(name='draft-test-base-a').get_state().slug,'active')
        self.assertTrue('base-a@' in outbox[-1]['To'])
        self.assertTrue('replace-a@' in outbox[-1]['To'])


    def test_review_possibly_replaces(self):
        replaced = self.basea.docalias_set.first()
        RelatedDocument.objects.create(source=self.replacea, target=replaced,
                                       relationship=DocRelationshipName.objects.get(slug="possibly-replaces"))

        url = urlreverse('doc_review_possibly_replaces', kwargs=dict(name=self.replacea.name))
        login_testing_unauthorized(self, "secretary", url)

        r = self.client.get(url)
        self.assertEquals(r.status_code, 200)
        q = PyQuery(r.content)
        self.assertEquals(len(q('form[name=review-suggested-replaces]')), 1)

        r = self.client.post(url, dict(replaces=[replaced.pk]))
        self.assertEquals(r.status_code, 302)
        self.assertTrue(not self.replacea.related_that_doc("possibly-replaces"))
        self.assertEqual(len(self.replacea.related_that_doc("replaces")), 1)
        self.assertEquals(Document.objects.get(pk=self.basea.pk).get_state().slug, 'repl')<|MERGE_RESOLUTION|>--- conflicted
+++ resolved
@@ -372,21 +372,16 @@
         self.assertTrue(not draft.latest_event(TelechatDocEvent, type="scheduled_for_telechat"))
         self.assertEqual(draft.docevent_set.count(), events_before + 4)
         events = list(draft.docevent_set.order_by('time', 'id'))
-<<<<<<< HEAD
-        self.assertEqual(events[-3].type, "started_iesg_process")
+        self.assertEqual(events[-4].type, "started_iesg_process")
         self.assertEqual(len(outbox), mailbox_before+1)
         self.assertTrue('IESG processing' in outbox[-1]['Subject'])
         self.assertTrue('draft-ietf-mars-test2@' in outbox[-1]['To']) 
-=======
-        self.assertEqual(events[-4].type, "started_iesg_process")
-        self.assertEqual(len(outbox), mailbox_before)
->>>>>>> 73a41bb7
 
         # Redo, starting in publication requested to make sure WG state is also set
         draft.unset_state('draft-iesg')
         draft.set_state(State.objects.get(type='draft-stream-ietf',slug='writeupw'))
         draft.stream = StreamName.objects.get(slug='ietf')
-        draft.save_with_history([DocEvent.objects.create(doc=draft, type="added_comment", by=Person.objects.get(user__username="secretary"), desc="Test")])
+        draft.save_with_history([DocEvent.objects.create(doc=draft, type="changed_stream", by=Person.objects.get(user__username="secretary"), desc="Test")])
         r = self.client.post(url,
                              dict(intended_std_level=str(draft.intended_std_level_id),
                                   ad=ad.pk,
@@ -542,7 +537,7 @@
         # hack into expirable state
         draft.unset_state("draft-iesg")
         draft.expires = datetime.datetime.now() + datetime.timedelta(days=10)
-        draft.save_with_history([DocEvent.objects.create(doc=draft, type="added_comment", by=Person.objects.get(user__username="secretary"), desc="Test")])
+        draft.save_with_history([DocEvent.objects.create(doc=draft, type="changed_document", by=Person.objects.get(user__username="secretary"), desc="Test")])
 
         self.assertEqual(len(list(get_soon_to_expire_drafts(14))), 1)
         
@@ -566,7 +561,7 @@
         # hack into expirable state
         draft.unset_state("draft-iesg")
         draft.expires = datetime.datetime.now()
-        draft.save_with_history([DocEvent.objects.create(doc=draft, type="added_comment", by=Person.objects.get(user__username="secretary"), desc="Test")])
+        draft.save_with_history([DocEvent.objects.create(doc=draft, type="changed_document", by=Person.objects.get(user__username="secretary"), desc="Test")])
 
         self.assertEqual(len(list(get_expired_drafts())), 1)
 
@@ -646,7 +641,7 @@
         # expire draft
         draft.set_state(State.objects.get(used=True, type="draft", slug="expired"))
         draft.expires = datetime.datetime.now() - datetime.timedelta(days=1)
-        draft.save_with_history([DocEvent.objects.create(doc=draft, type="added_comment", by=Person.objects.get(user__username="secretary"), desc="Test")])
+        draft.save_with_history([DocEvent.objects.create(doc=draft, type="changed_document", by=Person.objects.get(user__username="secretary"), desc="Test")])
 
         e = DocEvent()
         e.doc = draft
@@ -866,7 +861,7 @@
 
     def test_doc_change_shepherd(self):
         self.doc.shepherd = None
-        self.doc.save_with_history([DocEvent.objects.create(doc=self.doc, type="added_comment", by=Person.objects.get(user__username="secretary"), desc="Test")])
+        self.doc.save_with_history([DocEvent.objects.create(doc=self.doc, type="changed_shepherd", by=Person.objects.get(user__username="secretary"), desc="Test")])
 
         url = urlreverse('doc_edit_shepherd',kwargs=dict(name=self.docname))
         
@@ -918,19 +913,19 @@
 
     def test_doc_change_shepherd_email(self):
         self.doc.shepherd = None
-        self.doc.save_with_history([DocEvent.objects.create(doc=self.doc, type="added_comment", by=Person.objects.get(user__username="secretary"), desc="Test")])
+        self.doc.save_with_history([DocEvent.objects.create(doc=self.doc, type="changed_shepherd", by=Person.objects.get(user__username="secretary"), desc="Test")])
 
         url = urlreverse('doc_change_shepherd_email',kwargs=dict(name=self.docname))
         r = self.client.get(url)
         self.assertEqual(r.status_code, 404)
 
         self.doc.shepherd = Email.objects.get(person__user__username="ad1")
-        self.doc.save_with_history([DocEvent.objects.create(doc=self.doc, type="added_comment", by=Person.objects.get(user__username="secretary"), desc="Test")])
+        self.doc.save_with_history([DocEvent.objects.create(doc=self.doc, type="changed_shepherd", by=Person.objects.get(user__username="secretary"), desc="Test")])
 
         login_testing_unauthorized(self, "plain", url)
 
         self.doc.shepherd = Email.objects.get(person__user__username="plain")
-        self.doc.save_with_history([DocEvent.objects.create(doc=self.doc, type="added_comment", by=Person.objects.get(user__username="secretary"), desc="Test")])
+        self.doc.save_with_history([DocEvent.objects.create(doc=self.doc, type="changed_shepherd", by=Person.objects.get(user__username="secretary"), desc="Test")])
 
         new_email = Email.objects.create(address="anotheremail@example.com", person=self.doc.shepherd.person)
 
@@ -965,7 +960,7 @@
         # Try again when no longer a shepherd.
 
         self.doc.shepherd = None
-        self.doc.save_with_history([DocEvent.objects.create(doc=self.doc, type="added_comment", by=Person.objects.get(user__username="secretary"), desc="Test")])
+        self.doc.save_with_history([DocEvent.objects.create(doc=self.doc, type="changed_shepherd", by=Person.objects.get(user__username="secretary"), desc="Test")])
         r = self.client.get(url)
         self.assertEqual(r.status_code,200)
         q = PyQuery(r.content)
@@ -1074,7 +1069,7 @@
         draft.stream = StreamName.objects.get(slug="iab")
         draft.group = Group.objects.get(acronym="iab")
         draft.intended_std_level = IntendedStdLevelName.objects.get(slug="inf")
-        draft.save_with_history([DocEvent.objects.create(doc=draft, type="added_comment", by=Person.objects.get(user__username="secretary"), desc="Test")])
+        draft.save_with_history([DocEvent.objects.create(doc=draft, type="changed_document", by=Person.objects.get(user__username="secretary"), desc="Test")])
         draft.set_state(State.objects.get(used=True, type="draft-stream-iab", slug="approved"))
 
         url = urlreverse('doc_request_publication', kwargs=dict(name=draft.name))
@@ -1115,7 +1110,7 @@
         draft.stream = None
         draft.group = Group.objects.get(type="individ")
         draft.unset_state("draft-stream-ietf")
-        draft.save_with_history([DocEvent.objects.create(doc=draft, type="added_comment", by=Person.objects.get(user__username="secretary"), desc="Test")])
+        draft.save_with_history([DocEvent.objects.create(doc=draft, type="changed_document", by=Person.objects.get(user__username="secretary"), desc="Test")])
 
         url = urlreverse('doc_adopt_draft', kwargs=dict(name=draft.name))
         login_testing_unauthorized(self, "marschairman", url)
