import os
import shutil
import datetime
import StringIO
from pyquery import PyQuery

from django.core.urlresolvers import reverse as urlreverse
from django.conf import settings

import debug                            # pyflakes:ignore

from ietf.doc.models import ( Document, DocAlias, DocReminder, DocumentAuthor, DocEvent,
    ConsensusDocEvent, LastCallDocEvent, RelatedDocument, State, TelechatDocEvent, 
    WriteupDocEvent, BallotDocEvent)
from ietf.doc.utils import get_tags_for_stream_id
from ietf.name.models import StreamName, IntendedStdLevelName, DocTagName
from ietf.group.models import Group
from ietf.person.models import Person, Email
from ietf.meeting.models import Meeting, MeetingTypeName
from ietf.iesg.models import TelechatDate
from ietf.utils.test_utils import login_testing_unauthorized
from ietf.utils.test_data import make_test_data
from ietf.utils.mail import outbox
from ietf.utils.test_utils import TestCase


class ChangeStateTests(TestCase):
    def test_change_state(self):
        draft = make_test_data()
        draft.set_state(State.objects.get(used=True, type="draft-iesg", slug="ad-eval"))

        url = urlreverse('doc_change_state', kwargs=dict(name=draft.name))
        login_testing_unauthorized(self, "secretary", url)

        first_state = draft.get_state("draft-iesg")
        next_states = first_state.next_states

        # normal get
        r = self.client.get(url)
        self.assertEqual(r.status_code, 200)
        q = PyQuery(r.content)
        self.assertEqual(len(q('form select[name=state]')), 1)
        
        if next_states:
            self.assertTrue(len(q('.next-states form input[type=hidden]')) > 0)

            
        # faulty post
        r = self.client.post(url, dict(state=State.objects.get(used=True, type="draft", slug="active").pk))
        self.assertEqual(r.status_code, 200)
        q = PyQuery(r.content)
        self.assertTrue(len(q('form ul.errorlist')) > 0)
        draft = Document.objects.get(name=draft.name)
        self.assertEqual(draft.get_state("draft-iesg"), first_state)

        
        # change state
        events_before = draft.docevent_set.count()
        mailbox_before = len(outbox)
        draft.tags.add("ad-f-up")
        
        r = self.client.post(url,
                             dict(state=State.objects.get(used=True, type="draft-iesg", slug="review-e").pk,
                                  substate="point",
                                  comment="Test comment"))
        self.assertEqual(r.status_code, 302)

        draft = Document.objects.get(name=draft.name)
        self.assertEqual(draft.get_state_slug("draft-iesg"), "review-e")
        self.assertTrue(not draft.tags.filter(slug="ad-f-up"))
        self.assertTrue(draft.tags.filter(slug="point"))
        self.assertEqual(draft.docevent_set.count(), events_before + 2)
        self.assertTrue("Test comment" in draft.docevent_set.all()[0].desc)
        self.assertTrue("IESG state changed" in draft.docevent_set.all()[1].desc)
        self.assertEqual(len(outbox), mailbox_before + 2)
        self.assertTrue("State Update Notice" in outbox[-2]['Subject'])
        self.assertTrue(draft.name in outbox[-1]['Subject'])

        
        # check that we got a previous state now
        r = self.client.get(url)
        self.assertEqual(r.status_code, 200)
        q = PyQuery(r.content)
        self.assertEqual(len(q('.prev-state form input[name="state"]')), 1)

    def test_pull_from_rfc_queue(self):
        draft = make_test_data()
        draft.set_state(State.objects.get(used=True, type="draft-iesg", slug="rfcqueue"))

        url = urlreverse('doc_change_state', kwargs=dict(name=draft.name))
        login_testing_unauthorized(self, "secretary", url)

        # change state
        mailbox_before = len(outbox)

        r = self.client.post(url,
                             dict(state=State.objects.get(used=True, type="draft-iesg", slug="review-e").pk,
                                  substate="",
                                  comment="Test comment"))
        self.assertEqual(r.status_code, 302)

        draft = Document.objects.get(name=draft.name)
        self.assertEqual(draft.get_state_slug("draft-iesg"), "review-e")
        self.assertEqual(len(outbox), mailbox_before + 2 + 1)
        self.assertTrue(draft.name in outbox[-1]['Subject'])
        self.assertTrue("changed state" in outbox[-1]['Subject'])
        self.assertTrue("is no longer" in str(outbox[-1]))
        self.assertTrue("Test comment" in str(outbox[-1]))

    def test_change_iana_state(self):
        draft = make_test_data()

        first_state = State.objects.get(used=True, type="draft-iana-review", slug="need-rev")
        next_state = State.objects.get(used=True, type="draft-iana-review", slug="ok-noact")
        draft.set_state(first_state)

        url = urlreverse('doc_change_iana_state', kwargs=dict(name=draft.name, state_type="iana-review"))
        login_testing_unauthorized(self, "iana", url)

        # normal get
        r = self.client.get(url)
        self.assertEqual(r.status_code, 200)
        q = PyQuery(r.content)
        self.assertEqual(len(q('form select[name=state]')), 1)
        
        # faulty post
        r = self.client.post(url, dict(state="foobarbaz"))
        self.assertEqual(r.status_code, 200)
        q = PyQuery(r.content)
        self.assertTrue(len(q('form ul.errorlist')) > 0)
        draft = Document.objects.get(name=draft.name)
        self.assertEqual(draft.get_state("draft-iana-review"), first_state)

        # change state
        r = self.client.post(url, dict(state=next_state.pk))
        self.assertEqual(r.status_code, 302)

        draft = Document.objects.get(name=draft.name)
        self.assertEqual(draft.get_state("draft-iana-review"), next_state)

    def test_request_last_call(self):
        draft = make_test_data()
        draft.set_state(State.objects.get(used=True, type="draft-iesg", slug="ad-eval"))

        self.client.login(username="secretary", password="secretary+password")
        url = urlreverse('doc_change_state', kwargs=dict(name=draft.name))

        mailbox_before = len(outbox)
        
        self.assertTrue(not draft.latest_event(type="changed_ballot_writeup_text"))
        r = self.client.post(url, dict(state=State.objects.get(used=True, type="draft-iesg", slug="lc-req").pk))
        self.assertContains(r, "Your request to issue the Last Call")

        # last call text
        e = draft.latest_event(WriteupDocEvent, type="changed_last_call_text")
        self.assertTrue(e)
        self.assertTrue("The IESG has received" in e.text)
        self.assertTrue(draft.title in e.text)
        self.assertTrue(draft.get_absolute_url() in e.text)

        # approval text
        e = draft.latest_event(WriteupDocEvent, type="changed_ballot_approval_text")
        self.assertTrue(e)
        self.assertTrue("The IESG has approved" in e.text)
        self.assertTrue(draft.title in e.text)
        self.assertTrue(draft.get_absolute_url() in e.text)

        # ballot writeup
        e = draft.latest_event(WriteupDocEvent, type="changed_ballot_writeup_text")
        self.assertTrue(e)
        self.assertTrue("Technical Summary" in e.text)

        # mail notice
        self.assertTrue(len(outbox) > mailbox_before)
        self.assertTrue("Last Call:" in outbox[-1]['Subject'])

        # comment
        self.assertTrue("Last call was requested" in draft.latest_event().desc)
        

class EditInfoTests(TestCase):
    def test_edit_info(self):
        draft = make_test_data()
        url = urlreverse('doc_edit_info', kwargs=dict(name=draft.name))
        login_testing_unauthorized(self, "secretary", url)

        # normal get
        r = self.client.get(url)
        self.assertEqual(r.status_code, 200)
        q = PyQuery(r.content)
        self.assertEqual(len(q('form select[name=intended_std_level]')), 1)

        prev_ad = draft.ad
        # faulty post
        r = self.client.post(url, dict(ad="123456789"))
        self.assertEqual(r.status_code, 200)
        q = PyQuery(r.content)
        self.assertTrue(len(q('form ul.errorlist')) > 0)
        draft = Document.objects.get(name=draft.name)
        self.assertEqual(draft.ad, prev_ad)

        # edit info
        events_before = draft.docevent_set.count()
        mailbox_before = len(outbox)

        new_ad = Person.objects.get(name="Ad No1")

        r = self.client.post(url,
                             dict(intended_std_level=str(draft.intended_std_level.pk),
                                  stream=draft.stream_id,
                                  ad=str(new_ad.pk),
                                  notify="test@example.com",
                                  note="New note",
                                  telechat_date="",
                                  ))
        self.assertEqual(r.status_code, 302)

        draft = Document.objects.get(name=draft.name)
        self.assertEqual(draft.ad, new_ad)
        self.assertEqual(draft.note, "New note")
        self.assertTrue(not draft.latest_event(TelechatDocEvent, type="scheduled_for_telechat"))
        self.assertEqual(draft.docevent_set.count(), events_before + 3)
        self.assertEqual(len(outbox), mailbox_before + 1)
        self.assertTrue(draft.name in outbox[-1]['Subject'])

    def test_edit_telechat_date(self):
        draft = make_test_data()
        
        url = urlreverse('doc_edit_info', kwargs=dict(name=draft.name))
        login_testing_unauthorized(self, "secretary", url)

        data = dict(intended_std_level=str(draft.intended_std_level_id),
                    stream=draft.stream_id,
                    ad=str(draft.ad_id),
                    notify=draft.notify,
                    note="",
                    )

        # get
        r = self.client.get(url)
        self.assertEqual(r.status_code, 200)

        # add to telechat
        mailbox_before=len(outbox)
        self.assertTrue(not draft.latest_event(TelechatDocEvent, type="scheduled_for_telechat"))
        data["telechat_date"] = TelechatDate.objects.active()[0].date.isoformat()
        r = self.client.post(url, data)
        self.assertEqual(r.status_code, 302)

        draft = Document.objects.get(name=draft.name)
        self.assertTrue(draft.latest_event(TelechatDocEvent, type="scheduled_for_telechat"))
        self.assertEqual(draft.latest_event(TelechatDocEvent, type="scheduled_for_telechat").telechat_date, TelechatDate.objects.active()[0].date)
        self.assertEqual(len(outbox),mailbox_before+1)
        self.assertTrue("Telechat update" in outbox[-1]['Subject'])

        # change telechat
        mailbox_before=len(outbox)
        data["telechat_date"] = TelechatDate.objects.active()[1].date.isoformat()
        r = self.client.post(url, data)
        self.assertEqual(r.status_code, 302)

        draft = Document.objects.get(name=draft.name)
        telechat_event = draft.latest_event(TelechatDocEvent, type="scheduled_for_telechat")
        self.assertEqual(telechat_event.telechat_date, TelechatDate.objects.active()[1].date)
        self.assertFalse(telechat_event.returning_item)
        self.assertEqual(len(outbox),mailbox_before+1)
        self.assertTrue("Telechat update" in outbox[-1]['Subject'])

        # change to a telechat that should cause returning item to be auto-detected
        # First, make it appear that the previous telechat has already passed
        telechat_event.telechat_date = datetime.date.today()-datetime.timedelta(days=7)
        telechat_event.save()
        ballot = draft.latest_event(BallotDocEvent, type="created_ballot")
        ballot.time = telechat_event.telechat_date
        ballot.save()

        r = self.client.post(url, data)
        self.assertEqual(r.status_code, 302)

        draft = Document.objects.get(name=draft.name)
        telechat_event = draft.latest_event(TelechatDocEvent, type="scheduled_for_telechat")
        self.assertEqual(telechat_event.telechat_date, TelechatDate.objects.active()[1].date)
        self.assertTrue(telechat_event.returning_item)

        # remove from agenda
        mailbox_before=len(outbox)
        data["telechat_date"] = ""
        r = self.client.post(url, data)
        self.assertEqual(r.status_code, 302)

        draft = Document.objects.get(name=draft.name)
        self.assertTrue(not draft.latest_event(TelechatDocEvent, type="scheduled_for_telechat").telechat_date)
        self.assertEqual(len(outbox),mailbox_before+1)
        self.assertTrue("Telechat update" in outbox[-1]['Subject'])

    def test_start_iesg_process_on_draft(self):
        make_test_data()

        draft = Document.objects.create(
            name="draft-ietf-mars-test2",
            time=datetime.datetime.now(),
            type_id="draft",
            title="Testing adding a draft",
            stream=None,
            group=Group.objects.get(acronym="mars"),
            abstract="Test test test.",
            rev="01",
            pages=2,
            intended_std_level_id="ps",
            shepherd=None,
            ad=None,
            expires=datetime.datetime.now() + datetime.timedelta(days=settings.INTERNET_DRAFT_DAYS_TO_EXPIRE),
            )
        DocAlias.objects.create(
            document=draft,
            name=draft.name,
            )

        DocumentAuthor.objects.create(
            document=draft,
            author=Email.objects.get(address="aread@ietf.org"),
            order=1
            )
        
        url = urlreverse('doc_edit_info', kwargs=dict(name=draft.name))
        login_testing_unauthorized(self, "secretary", url)

        # normal get
        r = self.client.get(url)
        self.assertEqual(r.status_code, 200)
        q = PyQuery(r.content)
        self.assertEqual(len(q('form select[name=intended_std_level]')), 1)
        self.assertTrue('@' in q('form input[name=notify]')[0].get('value'))

        # add
        events_before = draft.docevent_set.count()
        mailbox_before = len(outbox)

        ad = Person.objects.get(name="Aread Irector")

        r = self.client.post(url,
                             dict(intended_std_level=str(draft.intended_std_level_id),
                                  ad=ad.pk,
                                  create_in_state=State.objects.get(used=True, type="draft-iesg", slug="watching").pk,
                                  notify="test@example.com",
                                  note="This is a note",
                                  telechat_date="",
                                  ))
        self.assertEqual(r.status_code, 302)

        draft = Document.objects.get(name=draft.name)
        self.assertEqual(draft.get_state_slug("draft-iesg"), "watching")
        self.assertEqual(draft.ad, ad)
        self.assertEqual(draft.note, "This is a note")
        self.assertTrue(not draft.latest_event(TelechatDocEvent, type="scheduled_for_telechat"))
        self.assertEqual(draft.docevent_set.count(), events_before + 3)
        events = list(draft.docevent_set.order_by('time', 'id'))
        self.assertEqual(events[-3].type, "started_iesg_process")
        self.assertEqual(len(outbox), mailbox_before)

        # Redo, starting in publication requested to make sure WG state is also set
        draft.unset_state('draft-iesg')
        draft.set_state(State.objects.get(type='draft-stream-ietf',slug='writeupw'))
        draft.stream = StreamName.objects.get(slug='ietf')
        draft.save()
        r = self.client.post(url,
                             dict(intended_std_level=str(draft.intended_std_level_id),
                                  ad=ad.pk,
                                  create_in_state=State.objects.get(used=True, type="draft-iesg", slug="pub-req").pk,
                                  notify="test@example.com",
                                  note="This is a note",
                                  telechat_date="",
                                  ))
        self.assertEqual(r.status_code, 302)
        draft = Document.objects.get(name=draft.name)
        self.assertEqual(draft.get_state_slug('draft-iesg'),'pub-req')
        self.assertEqual(draft.get_state_slug('draft-stream-ietf'),'sub-pub')

    def test_edit_consensus(self):
        draft = make_test_data()
        
        url = urlreverse('doc_edit_consensus', kwargs=dict(name=draft.name))
        login_testing_unauthorized(self, "secretary", url)

        # get
        r = self.client.get(url)
        self.assertEqual(r.status_code, 200)

        # post
        self.assertTrue(not draft.latest_event(ConsensusDocEvent, type="changed_consensus"))
        r = self.client.post(url, dict(consensus="Yes"))
        self.assertEqual(r.status_code, 302)

        self.assertEqual(draft.latest_event(ConsensusDocEvent, type="changed_consensus").consensus, True)

        # reset
        r = self.client.post(url, dict(consensus="Unknown"))
        self.assertEqual(r.status_code, 302)

        self.assertEqual(draft.latest_event(ConsensusDocEvent, type="changed_consensus").consensus, None)


class ResurrectTests(TestCase):
    def test_request_resurrect(self):
        draft = make_test_data()
        draft.set_state(State.objects.get(used=True, type="draft", slug="expired"))

        url = urlreverse('doc_request_resurrect', kwargs=dict(name=draft.name))
        
        login_testing_unauthorized(self, "ad", url)

        # normal get
        r = self.client.get(url)
        self.assertEqual(r.status_code, 200)
        q = PyQuery(r.content)
        self.assertEqual(len(q('form input[type=submit]')), 1)


        # request resurrect
        events_before = draft.docevent_set.count()
        mailbox_before = len(outbox)
        
        r = self.client.post(url, dict())
        self.assertEqual(r.status_code, 302)

        draft = Document.objects.get(name=draft.name)
        self.assertEqual(draft.docevent_set.count(), events_before + 1)
        e = draft.latest_event(type="requested_resurrect")
        self.assertTrue(e)
        self.assertEqual(e.by, Person.objects.get(name="Aread Irector"))
        self.assertTrue("Resurrection" in e.desc)
        self.assertEqual(len(outbox), mailbox_before + 1)
        self.assertTrue("Resurrection" in outbox[-1]['Subject'])

    def test_resurrect(self):
        draft = make_test_data()
        draft.set_state(State.objects.get(used=True, type="draft", slug="expired"))

        DocEvent.objects.create(doc=draft,
                             type="requested_resurrect",
                             by=Person.objects.get(name="Aread Irector"))

        url = urlreverse('doc_resurrect', kwargs=dict(name=draft.name))
        
        login_testing_unauthorized(self, "secretary", url)

        # normal get
        r = self.client.get(url)
        self.assertEqual(r.status_code, 200)
        q = PyQuery(r.content)
        self.assertEqual(len(q('form input[type=submit]')), 1)

        # complete resurrect
        events_before = draft.docevent_set.count()
        mailbox_before = len(outbox)
        
        r = self.client.post(url, dict())
        self.assertEqual(r.status_code, 302)

        draft = Document.objects.get(name=draft.name)
        self.assertEqual(draft.docevent_set.count(), events_before + 1)
        self.assertEqual(draft.latest_event().type, "completed_resurrect")
        self.assertEqual(draft.get_state_slug(), "active")
        self.assertTrue(draft.expires >= datetime.datetime.now() + datetime.timedelta(days=settings.INTERNET_DRAFT_DAYS_TO_EXPIRE - 1))
        self.assertEqual(len(outbox), mailbox_before + 1)


class ExpireIDsTests(TestCase):
    def setUp(self):
        self.id_dir = os.path.abspath("tmp-id-dir")
        self.archive_dir = os.path.abspath("tmp-id-archive")
        os.mkdir(self.id_dir)
        os.mkdir(self.archive_dir)
        os.mkdir(os.path.join(self.archive_dir, "unknown_ids"))
        os.mkdir(os.path.join(self.archive_dir, "deleted_tombstones"))
        os.mkdir(os.path.join(self.archive_dir, "expired_without_tombstone"))
        
        settings.INTERNET_DRAFT_PATH = self.id_dir
        settings.INTERNET_DRAFT_ARCHIVE_DIR = self.archive_dir

    def tearDown(self):
        shutil.rmtree(self.id_dir)
        shutil.rmtree(self.archive_dir)

    def write_draft_file(self, name, size):
        f = open(os.path.join(self.id_dir, name), 'w')
        f.write("a" * size)
        f.close()
        
    def test_in_draft_expire_freeze(self):
        from ietf.doc.expire import in_draft_expire_freeze

        Meeting.objects.create(number="123",
                               type=MeetingTypeName.objects.get(slug="ietf"),
                               date=datetime.date.today())
        second_cut_off = Meeting.get_second_cut_off()
        ietf_monday = Meeting.get_ietf_monday()

        self.assertTrue(not in_draft_expire_freeze(datetime.datetime.combine(second_cut_off - datetime.timedelta(days=7), datetime.time(0, 0, 0))))
        self.assertTrue(not in_draft_expire_freeze(datetime.datetime.combine(second_cut_off, datetime.time(0, 0, 0))))
        self.assertTrue(in_draft_expire_freeze(datetime.datetime.combine(second_cut_off + datetime.timedelta(days=7), datetime.time(0, 0, 0))))
        self.assertTrue(in_draft_expire_freeze(datetime.datetime.combine(ietf_monday - datetime.timedelta(days=1), datetime.time(0, 0, 0))))
        self.assertTrue(not in_draft_expire_freeze(datetime.datetime.combine(ietf_monday, datetime.time(0, 0, 0))))
        
    def test_warn_expirable_drafts(self):
        from ietf.doc.expire import get_soon_to_expire_drafts, send_expire_warning_for_draft

        draft = make_test_data()

        self.assertEqual(len(list(get_soon_to_expire_drafts(14))), 0)

        # hack into expirable state
        draft.unset_state("draft-iesg")
        draft.expires = datetime.datetime.now() + datetime.timedelta(days=10)
        draft.save()

        self.assertEqual(len(list(get_soon_to_expire_drafts(14))), 1)
        
        # test send warning
        mailbox_before = len(outbox)

        send_expire_warning_for_draft(draft)

        self.assertEqual(len(outbox), mailbox_before + 1)
        self.assertTrue("aread@ietf.org" in str(outbox[-1])) # author
        self.assertTrue("marschairman@ietf.org" in str(outbox[-1]))
        
    def test_expire_drafts(self):
        from ietf.doc.expire import get_expired_drafts, send_expire_notice_for_draft, expire_draft

        draft = make_test_data()
        
        self.assertEqual(len(list(get_expired_drafts())), 0)
        
        # hack into expirable state
        draft.unset_state("draft-iesg")
        draft.expires = datetime.datetime.now()
        draft.save()

        self.assertEqual(len(list(get_expired_drafts())), 1)

        draft.set_state(State.objects.get(used=True, type="draft-iesg", slug="watching"))

        self.assertEqual(len(list(get_expired_drafts())), 1)

        draft.set_state(State.objects.get(used=True, type="draft-iesg", slug="iesg-eva"))

        self.assertEqual(len(list(get_expired_drafts())), 0)
        
        # test notice
        mailbox_before = len(outbox)

        send_expire_notice_for_draft(draft)

        self.assertEqual(len(outbox), mailbox_before + 1)
        self.assertTrue("expired" in outbox[-1]["Subject"])

        # test expiry
        txt = "%s-%s.txt" % (draft.name, draft.rev)
        self.write_draft_file(txt, 5000)

        expire_draft(draft)

        draft = Document.objects.get(name=draft.name)
        self.assertEqual(draft.get_state_slug(), "expired")
        self.assertEqual(draft.get_state_slug("draft-iesg"), "dead")
        self.assertTrue(draft.latest_event(type="expired_document"))
        self.assertTrue(not os.path.exists(os.path.join(self.id_dir, txt)))
        self.assertTrue(os.path.exists(os.path.join(self.archive_dir, txt)))

    def test_clean_up_draft_files(self):
        draft = make_test_data()
        
        from ietf.doc.expire import clean_up_draft_files

        # put unknown file
        unknown = "draft-i-am-unknown-01.txt"
        self.write_draft_file(unknown, 5000)

        clean_up_draft_files()
        
        self.assertTrue(not os.path.exists(os.path.join(self.id_dir, unknown)))
        self.assertTrue(os.path.exists(os.path.join(self.archive_dir, "unknown_ids", unknown)))

        
        # put file with malformed name (no revision)
        malformed = draft.name + ".txt"
        self.write_draft_file(malformed, 5000)

        clean_up_draft_files()
        
        self.assertTrue(not os.path.exists(os.path.join(self.id_dir, malformed)))
        self.assertTrue(os.path.exists(os.path.join(self.archive_dir, "unknown_ids", malformed)))

        
        # RFC draft
        draft.set_state(State.objects.get(used=True, type="draft", slug="rfc"))
        draft.save()

        txt = "%s-%s.txt" % (draft.name, draft.rev)
        self.write_draft_file(txt, 5000)
        pdf = "%s-%s.pdf" % (draft.name, draft.rev)
        self.write_draft_file(pdf, 5000)

        clean_up_draft_files()
        
        self.assertTrue(not os.path.exists(os.path.join(self.id_dir, txt)))
        self.assertTrue(os.path.exists(os.path.join(self.archive_dir, txt)))

        self.assertTrue(not os.path.exists(os.path.join(self.id_dir, pdf)))
        self.assertTrue(os.path.exists(os.path.join(self.archive_dir, pdf)))

        # expire draft
        draft.set_state(State.objects.get(used=True, type="draft", slug="expired"))
        draft.expires = datetime.datetime.now() - datetime.timedelta(days=1)
        draft.save()

        e = DocEvent()
        e.doc = draft
        e.by = Person.objects.get(name="(System)")
        e.type = "expired_document"
        e.text = "Document has expired"
        e.time = draft.expires
        e.save()

        txt = "%s-%s.txt" % (draft.name, draft.rev)
        self.write_draft_file(txt, 5000)

        clean_up_draft_files()
        
        self.assertTrue(not os.path.exists(os.path.join(self.id_dir, txt)))
        self.assertTrue(os.path.exists(os.path.join(self.archive_dir, txt)))


class ExpireLastCallTests(TestCase):
    def test_expire_last_call(self):
        from ietf.doc.lastcall import get_expired_last_calls, expire_last_call
        
        # check that non-expirable drafts aren't expired

        draft = make_test_data()
        draft.set_state(State.objects.get(used=True, type="draft-iesg", slug="lc"))

        secretary = Person.objects.get(name="Sec Retary")
        
        self.assertEqual(len(list(get_expired_last_calls())), 0)

        e = LastCallDocEvent()
        e.doc = draft
        e.by = secretary
        e.type = "sent_last_call"
        e.text = "Last call sent"
        e.expires = datetime.datetime.now() + datetime.timedelta(days=14)
        e.save()
        
        self.assertEqual(len(list(get_expired_last_calls())), 0)

        # test expired
        e = LastCallDocEvent()
        e.doc = draft
        e.by = secretary
        e.type = "sent_last_call"
        e.text = "Last call sent"
        e.expires = datetime.datetime.now()
        e.save()
        
        drafts = list(get_expired_last_calls())
        self.assertEqual(len(drafts), 1)

        # expire it
        mailbox_before = len(outbox)
        events_before = draft.docevent_set.count()
        
        expire_last_call(drafts[0])

        draft = Document.objects.get(name=draft.name)
        self.assertEqual(draft.get_state_slug("draft-iesg"), "writeupw")
        self.assertEqual(draft.docevent_set.count(), events_before + 1)
        self.assertEqual(len(outbox), mailbox_before + 1)
        self.assertTrue("Last Call Expired" in outbox[-1]["Subject"])


class IndividualInfoFormsTests(TestCase):
    def test_doc_change_stream(self):
        url = urlreverse('doc_change_stream', kwargs=dict(name=self.docname))
        login_testing_unauthorized(self, "secretary", url)

        # get
        r = self.client.get(url)
        self.assertEqual(r.status_code,200)
        q = PyQuery(r.content)
        self.assertEqual(len(q('form.change-stream')),1) 

        # shift to ISE stream
        messages_before = len(outbox)
        r = self.client.post(url,dict(stream="ise",comment="7gRMTjBM"))
        self.assertEqual(r.status_code,302)
        self.doc = Document.objects.get(name=self.docname)
        self.assertEqual(self.doc.stream_id,'ise')
        self.assertEqual(len(outbox),messages_before+1)
        self.assertTrue('Stream Change Notice' in outbox[-1]['Subject'])
        self.assertTrue('7gRMTjBM' in str(outbox[-1]))
        self.assertTrue('7gRMTjBM' in self.doc.latest_event(DocEvent,type='added_comment').desc)
        # Would be nice to test that the stream managers were in the To header...

        # shift to an unknown stream (it must be possible to throw a document out of any stream)
        r = self.client.post(url,dict(stream=""))
        self.assertEqual(r.status_code,302)
        self.doc = Document.objects.get(name=self.docname)
        self.assertEqual(self.doc.stream,None)

    def test_doc_change_notify(self):
        url = urlreverse('doc_change_notify', kwargs=dict(name=self.docname))
        login_testing_unauthorized(self, "secretary", url)

        # get
        r = self.client.get(url)
        self.assertEqual(r.status_code,200)
        q = PyQuery(r.content)
        self.assertEqual(len(q('form input[name=notify]')),1)

        # Provide a list
        r = self.client.post(url,dict(notify="TJ2APh2P@ietf.org",save_addresses="1"))
        self.assertEqual(r.status_code,302)
        self.doc = Document.objects.get(name=self.docname)
        self.assertEqual(self.doc.notify,'TJ2APh2P@ietf.org')
        
        # Ask the form to regenerate the list
        r = self.client.post(url,dict(regenerate_addresses="1"))
        self.assertEqual(r.status_code,200)
        self.doc = Document.objects.get(name=self.docname)
        # Regenerate does not save!
        self.assertEqual(self.doc.notify,'TJ2APh2P@ietf.org')
        q = PyQuery(r.content)
        self.assertTrue('TJ2Aph2P' not in q('form input[name=notify]')[0].value)

    def test_doc_change_intended_status(self):
        url = urlreverse('doc_change_intended_status', kwargs=dict(name=self.docname))
        login_testing_unauthorized(self, "secretary", url)

        # get
        r = self.client.get(url)
        self.assertEqual(r.status_code,200)
        q = PyQuery(r.content)
        self.assertEqual(len(q('form.change-intended-status')),1)

        # don't allow status level to be cleared
        r = self.client.post(url,dict(intended_std_level=""))
        self.assertEqual(r.status_code,200)
        q = PyQuery(r.content)
        self.assertTrue(len(q('form ul.errorlist')) > 0)
        
        # change intended status level
        messages_before = len(outbox)
        r = self.client.post(url,dict(intended_std_level="bcp",comment="ZpyQFGmA"))
        self.assertEqual(r.status_code,302)
        self.doc = Document.objects.get(name=self.docname)
        self.assertEqual(self.doc.intended_std_level_id,'bcp')
        self.assertEqual(len(outbox),messages_before+1)
        self.assertTrue('ZpyQFGmA' in str(outbox[-1]))
        self.assertTrue('ZpyQFGmA' in self.doc.latest_event(DocEvent,type='added_comment').desc)
       
    def test_doc_change_telechat_date(self):
        url = urlreverse('doc_change_telechat_date', kwargs=dict(name=self.docname))
        login_testing_unauthorized(self, "secretary", url)

        # get
        r = self.client.get(url)
        self.assertEqual(r.status_code,200)
        q = PyQuery(r.content)
        self.assertEqual(len(q('form.telechat-date')),1)

        # set a date
        self.assertFalse(self.doc.latest_event(TelechatDocEvent, "scheduled_for_telechat"))
        telechat_date = TelechatDate.objects.active().order_by('date')[0].date
        r = self.client.post(url,dict(telechat_date=telechat_date.isoformat()))
        self.assertEqual(r.status_code,302)
        self.doc = Document.objects.get(name=self.docname)
        self.assertEqual(self.doc.latest_event(TelechatDocEvent, "scheduled_for_telechat").telechat_date,telechat_date)

        # Take the doc back off any telechat
        r = self.client.post(url,dict(telechat_date=""))
        self.assertEqual(r.status_code, 302)
        self.assertEqual(self.doc.latest_event(TelechatDocEvent, "scheduled_for_telechat").telechat_date,None)
        
    def test_doc_change_iesg_note(self):
        url = urlreverse('doc_change_iesg_note', kwargs=dict(name=self.docname))
        login_testing_unauthorized(self, "secretary", url)

        # get
        r = self.client.get(url)
        self.assertEqual(r.status_code,200)
        q = PyQuery(r.content)
        self.assertEqual(len(q('form.edit-iesg-note')),1)

        # post
        r = self.client.post(url,dict(note='ZpyQFGmA\r\nZpyQFGmA'))
        self.assertEqual(r.status_code,302)
        self.doc = Document.objects.get(name=self.docname)
        self.assertEqual(self.doc.note,'ZpyQFGmA\nZpyQFGmA')
        self.assertTrue('ZpyQFGmA' in self.doc.latest_event(DocEvent,type='added_comment').desc)

    def test_doc_change_ad(self):
        url = urlreverse('doc_change_ad', kwargs=dict(name=self.docname))
        login_testing_unauthorized(self, "secretary", url)

        # get
        r = self.client.get(url)
        self.assertEqual(r.status_code,200)
        q = PyQuery(r.content)
        self.assertEqual(len(q('form select[name=ad]')),1)
        
        # change ads
        ad2 = Person.objects.get(name='Ad No2')
        r = self.client.post(url,dict(ad=str(ad2.pk)))
        self.assertEqual(r.status_code,302)
        self.doc = Document.objects.get(name=self.docname)
        self.assertEqual(self.doc.ad,ad2)
        self.assertTrue(self.doc.latest_event(DocEvent,type="added_comment").desc.startswith('Shepherding AD changed'))

    def test_doc_change_shepherd(self):
        self.doc.shepherd = None
        self.doc.save()

        url = urlreverse('doc_edit_shepherd',kwargs=dict(name=self.docname))
        
        login_testing_unauthorized(self, "plain", url)

        r = self.client.get(url)
        self.assertEqual(r.status_code,403)

        # get as the secretariat (and remain secretariat)
        login_testing_unauthorized(self, "secretary", url)

        r = self.client.get(url)
        self.assertEqual(r.status_code,200)
        q = PyQuery(r.content)
        self.assertEqual(len(q('form input[id=id_shepherd]')),1)

        # change the shepherd
        plain_email = Email.objects.get(person__name="Plain Man")
        r = self.client.post(url, dict(shepherd=plain_email.pk))
        self.assertEqual(r.status_code,302)
        self.doc = Document.objects.get(name=self.docname)
<<<<<<< HEAD
        self.assertEqual(self.doc.shepherd,plain)
        comments = '::'.join([x.desc for x in self.doc.docevent_set.filter(time=self.doc.time,type="added_comment")])
        self.assertTrue('Document shepherd changed to Plain Man' in comments)
        self.assertTrue('Notification list changed' in comments)
=======
        self.assertEqual(self.doc.shepherd, plain_email)
        self.assertTrue(self.doc.latest_event(DocEvent, type="added_comment").desc.startswith('Document shepherd changed to Plain Man'))
>>>>>>> 5b7258ae

        # test buggy change
        ad = Person.objects.get(name='Aread Irector')
        two_answers = "%s,%s" % (plain_email, ad.email_set.all()[0])
        r = self.client.post(url, dict(shepherd=two_answers))
        self.assertEqual(r.status_code, 200)
        q = PyQuery(r.content)
        self.assertTrue(len(q('form ul.errorlist')) > 0)

    def test_doc_change_shepherd_email(self):
        self.doc.shepherd = None
        self.doc.save()

        url = urlreverse('doc_change_shepherd_email',kwargs=dict(name=self.docname))
        r = self.client.get(url)
        self.assertEqual(r.status_code, 404)

        self.doc.shepherd = Email.objects.get(person__user__username="ad1")
        self.doc.save()

        login_testing_unauthorized(self, "plain", url)

        self.doc.shepherd = Email.objects.get(person__user__username="plain")
        self.doc.save()

        new_email = Email.objects.create(address="anotheremail@example.com", person=self.doc.shepherd.person)

        r = self.client.get(url)
        self.assertEqual(r.status_code, 200)

        # change the shepherd email
        r = self.client.post(url, dict(shepherd=new_email))
        self.assertEqual(r.status_code, 302)
        self.doc = Document.objects.get(name=self.docname)
        self.assertEqual(self.doc.shepherd, new_email)
        self.assertTrue(self.doc.latest_event(DocEvent, type="added_comment").desc.startswith('Document shepherd email changed'))

    def test_doc_view_shepherd_writeup(self):
        url = urlreverse('doc_shepherd_writeup',kwargs=dict(name=self.docname))
  
        # get as a shepherd
        self.client.login(username="plain", password="plain+password")

        r = self.client.get(url)
        self.assertEqual(r.status_code,200)
        q = PyQuery(r.content)
        self.assertEqual(len(q('span[id=doc_edit_shepherd_writeup]')),1)

        # Try again when no longer a shepherd.

        self.doc.shepherd = None
        r = self.client.get(url)
        self.assertEqual(r.status_code,200)
        q = PyQuery(r.content)
        self.assertEqual(len(q('span[id=doc_edit_shepherd_writeup]')),1)

    def test_doc_change_shepherd_writeup(self):
        url = urlreverse('doc_edit_shepherd_writeup',kwargs=dict(name=self.docname))
  
        # get
        login_testing_unauthorized(self, "secretary", url)

        r = self.client.get(url)
        self.assertEqual(r.status_code,200)
        q = PyQuery(r.content)
        self.assertEqual(len(q('form textarea[id=id_content]')),1)

        # direct edit
        r = self.client.post(url,dict(content='here is a new writeup',submit_response="1"))
        self.assertEqual(r.status_code,302)
        self.doc = Document.objects.get(name=self.docname)
        self.assertTrue(self.doc.latest_event(WriteupDocEvent,type="changed_protocol_writeup").text.startswith('here is a new writeup'))

        # file upload
        test_file = StringIO.StringIO("This is a different writeup.")
        test_file.name = "unnamed"
        r = self.client.post(url,dict(txt=test_file,submit_response="1"))
        self.assertEqual(r.status_code, 302)
        self.assertTrue(self.doc.latest_event(WriteupDocEvent,type="changed_protocol_writeup").text.startswith('This is a different writeup.'))

        # template reset
        r = self.client.post(url,dict(txt=test_file,reset_text="1"))
        self.assertEqual(r.status_code, 200)
        q = PyQuery(r.content)
        self.assertTrue(q('textarea')[0].text.strip().startswith("As required by RFC 4858"))

    def setUp(self):
        make_test_data()
        self.docname='draft-ietf-mars-test'
        self.doc = Document.objects.get(name=self.docname)
        

class SubmitToIesgTests(TestCase):
    def verify_permissions(self):

        def verify_fail(username):
            if username:
                self.client.login(username=username, password=username+"+password")
            r = self.client.get(url)
            self.assertEqual(r.status_code,404)

        def verify_can_see(username):
            self.client.login(username=username, password=username+"+password")
            r = self.client.get(url)
            self.assertEqual(r.status_code,200)
            q = PyQuery(r.content)
            self.assertEqual(len(q('form input[name="confirm"]')),1) 

        url = urlreverse('doc_to_iesg', kwargs=dict(name=self.docname))

        for username in [None,'plain','iana','iab chair']:
            verify_fail(username)

        for username in ['marschairman','secretary','ad']:
            verify_can_see(username)
        
    def cancel_submission(self):
        url = urlreverse('doc_to_iesg', kwargs=dict(name=self.docname))
        self.client.login(username="marschairman", password="marschairman+password")

	r = self.client.post(url, dict(cancel="1"))
        self.assertEqual(r.status_code, 302)

        doc = Document.objects.get(pk=self.doc.pk)
        self.assertTrue(doc.get_state('draft-iesg')==None)

    def confirm_submission(self):
        url = urlreverse('doc_to_iesg', kwargs=dict(name=self.docname))
        self.client.login(username="marschairman", password="marschairman+password")

        docevent_count_pre = self.doc.docevent_set.count()
        mailbox_before = len(outbox)

	r = self.client.post(url, dict(confirm="1"))
        self.assertEqual(r.status_code, 302)

        doc = Document.objects.get(pk=self.doc.pk)
        self.assertTrue(doc.get_state('draft-iesg').slug=='pub-req')
        self.assertTrue(doc.get_state('draft-stream-ietf').slug=='sub-pub')
        self.assertTrue(doc.ad!=None)
        self.assertTrue(doc.docevent_set.count() != docevent_count_pre)
        self.assertEqual(len(outbox), mailbox_before + 1)
        self.assertTrue("Publication has been requested" in outbox[-1]['Subject'])

    def setUp(self):
        make_test_data()
        self.docname='draft-ietf-mars-test'
        self.doc = Document.objects.get(name=self.docname)
        self.doc.unset_state('draft-iesg') 


class RequestPublicationTests(TestCase):
    def test_request_publication(self):
        draft = make_test_data()
        draft.stream = StreamName.objects.get(slug="iab")
        draft.group = Group.objects.get(acronym="iab")
        draft.intended_std_level = IntendedStdLevelName.objects.get(slug="inf")
        draft.save()
        draft.set_state(State.objects.get(used=True, type="draft-stream-iab", slug="approved"))

        url = urlreverse('doc_request_publication', kwargs=dict(name=draft.name))
        login_testing_unauthorized(self, "iab-chair", url)

        # normal get
        r = self.client.get(url)
        self.assertEqual(r.status_code, 200)
        q = PyQuery(r.content)
        subject = q('input#id_subject')[0].get("value")
        self.assertTrue("Document Action" in subject)
        body = q('.request-publication #id_body').text()
        self.assertTrue("Informational" in body)
        self.assertTrue("IAB" in body)

        # approve
        mailbox_before = len(outbox)

        r = self.client.post(url, dict(subject=subject, body=body, skiprfceditorpost="1"))
        self.assertEqual(r.status_code, 302)

        draft = Document.objects.get(name=draft.name)
        self.assertEqual(draft.get_state_slug("draft-stream-iab"), "rfc-edit")
        self.assertEqual(len(outbox), mailbox_before + 2)
        self.assertTrue("Document Action" in outbox[-2]['Subject'])
        self.assertTrue("Document Action" in draft.message_set.order_by("-time")[0].subject)
        # the IANA copy
        self.assertTrue("Document Action" in outbox[-1]['Subject'])
        self.assertTrue(not outbox[-1]['CC'])

class AdoptDraftTests(TestCase):
    def test_adopt_document(self):
        draft = make_test_data()
        draft.stream = None
        draft.group = Group.objects.get(type="individ")
        draft.save()
        draft.unset_state("draft-stream-ietf")

        url = urlreverse('doc_adopt_draft', kwargs=dict(name=draft.name))
        login_testing_unauthorized(self, "marschairman", url)
        
        # get
        r = self.client.get(url)
        self.assertEqual(r.status_code, 200)
        q = PyQuery(r.content)
        self.assertEqual(len(q('form select[name="group"] option')), 1) # we can only select "mars"

        # adopt in mars WG
        mailbox_before = len(outbox)
        events_before = draft.docevent_set.count()
        mars = Group.objects.get(acronym="mars")
        r = self.client.post(url,
                             dict(comment="some comment",
                                  group=mars.pk,
                                  weeks="10"))
        self.assertEqual(r.status_code, 302)

        draft = Document.objects.get(pk=draft.pk)
        self.assertEqual(draft.group.acronym, "mars")
        self.assertEqual(draft.stream_id, "ietf")
        self.assertEqual(draft.docevent_set.count() - events_before, 5)
        self.assertTrue(mars.list_email in draft.notify)
        self.assertTrue('draft-ietf-mars-test.all@tools.ietf.org' in draft.notify)
        self.assertEqual(len(outbox), mailbox_before + 1)
        self.assertTrue("state changed" in outbox[-1]["Subject"].lower())
        self.assertTrue("marschairman@ietf.org" in unicode(outbox[-1]))
        self.assertTrue("marsdelegate@ietf.org" in unicode(outbox[-1]))

class ChangeStreamStateTests(TestCase):
    def test_set_tags(self):
        draft = make_test_data()
        draft.tags = DocTagName.objects.filter(slug="w-expert")
        draft.group.unused_tags.add("w-refdoc")

        url = urlreverse('doc_change_stream_state', kwargs=dict(name=draft.name, state_type="draft-stream-ietf"))
        login_testing_unauthorized(self, "marschairman", url)
        
        # get
        r = self.client.get(url)
        self.assertEqual(r.status_code, 200)
        q = PyQuery(r.content)
        # make sure the unused tags are hidden
        unused = draft.group.unused_tags.values_list("slug", flat=True)
        for t in q("input[name=tags]"):
            self.assertTrue(t.attrib["value"] not in unused)

        # set tags
        mailbox_before = len(outbox)
        events_before = draft.docevent_set.count()
        r = self.client.post(url,
                             dict(new_state=draft.get_state("draft-stream-%s" % draft.stream_id).pk,
                                  comment="some comment",
                                  weeks="10",
                                  tags=["need-aut", "sheph-u"],
                                  ))
        self.assertEqual(r.status_code, 302)

        draft = Document.objects.get(pk=draft.pk)
        self.assertEqual(draft.tags.count(), 2)
        self.assertEqual(draft.tags.filter(slug="w-expert").count(), 0)
        self.assertEqual(draft.tags.filter(slug="need-aut").count(), 1)
        self.assertEqual(draft.tags.filter(slug="sheph-u").count(), 1)
        self.assertEqual(draft.docevent_set.count() - events_before, 2)
        self.assertEqual(len(outbox), mailbox_before + 1)
        self.assertTrue("tags changed" in outbox[-1]["Subject"].lower())
        self.assertTrue("marschairman@ietf.org" in unicode(outbox[-1]))
        self.assertTrue("marsdelegate@ietf.org" in unicode(outbox[-1]))
        self.assertTrue("plain@example.com" in unicode(outbox[-1]))

    def test_set_state(self):
        draft = make_test_data()

        url = urlreverse('doc_change_stream_state', kwargs=dict(name=draft.name, state_type="draft-stream-ietf"))
        login_testing_unauthorized(self, "marschairman", url)
        
        # get
        r = self.client.get(url)
        self.assertEqual(r.status_code, 200)
        q = PyQuery(r.content)
        # make sure the unused states are hidden
        unused = draft.group.unused_states.values_list("pk", flat=True)
        for t in q("select[name=new_state]").find("option[name=tags]"):
            self.assertTrue(t.attrib["value"] not in unused)
        self.assertEqual(len(q('select[name=new_state]')), 1)

        # set new state
        old_state = draft.get_state("draft-stream-%s" % draft.stream_id )
        new_state = State.objects.get(used=True, type="draft-stream-%s" % draft.stream_id, slug="parked")
        self.assertNotEqual(old_state, new_state)
        mailbox_before = len(outbox)
        events_before = draft.docevent_set.count()

        r = self.client.post(url,
                             dict(new_state=new_state.pk,
                                  comment="some comment",
                                  weeks="10",
                                  tags=[t.pk for t in draft.tags.filter(slug__in=get_tags_for_stream_id(draft.stream_id))],
                                  ))
        self.assertEqual(r.status_code, 302)

        draft = Document.objects.get(pk=draft.pk)
        self.assertEqual(draft.get_state("draft-stream-%s" % draft.stream_id), new_state)
        self.assertEqual(draft.docevent_set.count() - events_before, 2)
        reminder = DocReminder.objects.filter(event__doc=draft, type="stream-s")
        self.assertEqual(len(reminder), 1)
        due = datetime.datetime.now() + datetime.timedelta(weeks=10)
        self.assertTrue(due - datetime.timedelta(days=1) <= reminder[0].due <= due + datetime.timedelta(days=1))
        self.assertEqual(len(outbox), mailbox_before + 1)
        self.assertTrue("state changed" in outbox[-1]["Subject"].lower())
        self.assertTrue("marschairman@ietf.org" in unicode(outbox[-1]))
        self.assertTrue("marsdelegate@ietf.org" in unicode(outbox[-1]))

class ChangeReplacesTests(TestCase):
    def setUp(self):

        make_test_data()

        mars_wg = Group.objects.get(acronym='mars')

        self.basea = Document.objects.create(
            name="draft-test-base-a",
            time=datetime.datetime.now(),
            type_id="draft",
            title="Base A",
            stream_id="ietf",
            expires=datetime.datetime.now() + datetime.timedelta(days=settings.INTERNET_DRAFT_DAYS_TO_EXPIRE),
            group=mars_wg,
        )

        self.baseb = Document.objects.create(
            name="draft-test-base-b",
            time=datetime.datetime.now()-datetime.timedelta(days=365),
            type_id="draft",
            title="Base B",
            stream_id="ietf",
            expires=datetime.datetime.now() - datetime.timedelta(days = 365 - settings.INTERNET_DRAFT_DAYS_TO_EXPIRE),
            group=mars_wg,
        )

        self.replacea = Document.objects.create(
            name="draft-test-replace-a",
            time=datetime.datetime.now(),
            type_id="draft",
            title="Replace Base A",
            stream_id="ietf",
            expires=datetime.datetime.now() + datetime.timedelta(days = settings.INTERNET_DRAFT_DAYS_TO_EXPIRE),
            group=mars_wg,
        )
 
        self.replaceboth = Document.objects.create(
            name="draft-test-replace-both",
            time=datetime.datetime.now(),
            type_id="draft",
            title="Replace Base A and Base B",
            stream_id="ietf",
            expires=datetime.datetime.now() + datetime.timedelta(days = settings.INTERNET_DRAFT_DAYS_TO_EXPIRE),
            group=mars_wg,
        )
 
        self.basea.set_state(State.objects.get(used=True, type="draft", slug="active"))
        self.baseb.set_state(State.objects.get(used=True, type="draft", slug="expired"))
        self.replacea.set_state(State.objects.get(used=True, type="draft", slug="active"))
        self.replaceboth.set_state(State.objects.get(used=True, type="draft", slug="active"))

        DocAlias.objects.create(document=self.basea,name=self.basea.name)
        DocAlias.objects.create(document=self.baseb,name=self.baseb.name)
        DocAlias.objects.create(document=self.replacea,name=self.replacea.name)
        DocAlias.objects.create(document=self.replaceboth,name=self.replaceboth.name)

    def test_change_replaces(self):

        url = urlreverse('doc_change_replaces', kwargs=dict(name=self.replacea.name))
        login_testing_unauthorized(self, "secretary", url)

        # normal get
        r = self.client.get(url)
        self.assertEquals(r.status_code, 200)
        q = PyQuery(r.content)
        self.assertEquals(len(q('form[class=change-replaces]')), 1)
        
        # Post that says replacea replaces base a
        self.assertEquals(self.basea.get_state().slug,'active')
        repljson='{"%d":"%s"}'%(DocAlias.objects.get(name=self.basea.name).id,self.basea.name)
        r = self.client.post(url, dict(replaces=repljson))
        self.assertEquals(r.status_code, 302)
        self.assertEqual(RelatedDocument.objects.filter(relationship__slug='replaces',source=self.replacea).count(),1) 
        self.assertEquals(Document.objects.get(name='draft-test-base-a').get_state().slug,'repl')

        # Post that says replaceboth replaces both base a and base b
        url = urlreverse('doc_change_replaces', kwargs=dict(name=self.replaceboth.name))
        self.assertEquals(self.baseb.get_state().slug,'expired')
        repljson='{"%d":"%s","%d":"%s"}'%(DocAlias.objects.get(name=self.basea.name).id,self.basea.name,
                                          DocAlias.objects.get(name=self.baseb.name).id,self.baseb.name)
        r = self.client.post(url, dict(replaces=repljson))
        self.assertEquals(r.status_code, 302)
        self.assertEquals(Document.objects.get(name='draft-test-base-a').get_state().slug,'repl')
        self.assertEquals(Document.objects.get(name='draft-test-base-b').get_state().slug,'repl')

        # Post that undoes replaceboth
        repljson='{}'
        r = self.client.post(url, dict(replaces=repljson))
        self.assertEquals(r.status_code, 302)
        self.assertEquals(Document.objects.get(name='draft-test-base-a').get_state().slug,'repl') # Because A is still also replaced by replacea
        self.assertEquals(Document.objects.get(name='draft-test-base-b').get_state().slug,'expired')

        # Post that undoes replacea
        url = urlreverse('doc_change_replaces', kwargs=dict(name=self.replacea.name))
        r = self.client.post(url, dict(replaces=repljson))
        self.assertEquals(r.status_code, 302)
        self.assertEquals(Document.objects.get(name='draft-test-base-a').get_state().slug,'active')
<|MERGE_RESOLUTION|>--- conflicted
+++ resolved
@@ -842,15 +842,10 @@
         r = self.client.post(url, dict(shepherd=plain_email.pk))
         self.assertEqual(r.status_code,302)
         self.doc = Document.objects.get(name=self.docname)
-<<<<<<< HEAD
-        self.assertEqual(self.doc.shepherd,plain)
+        self.assertEqual(self.doc.shepherd, plain_email)
         comments = '::'.join([x.desc for x in self.doc.docevent_set.filter(time=self.doc.time,type="added_comment")])
         self.assertTrue('Document shepherd changed to Plain Man' in comments)
         self.assertTrue('Notification list changed' in comments)
-=======
-        self.assertEqual(self.doc.shepherd, plain_email)
-        self.assertTrue(self.doc.latest_event(DocEvent, type="added_comment").desc.startswith('Document shepherd changed to Plain Man'))
->>>>>>> 5b7258ae
 
         # test buggy change
         ad = Person.objects.get(name='Aread Irector')
