--- conflicted
+++ resolved
@@ -1,10 +1,6 @@
-<<<<<<< HEAD
-import os
+import os, re, urllib
 import math
 
-=======
-import os, re, urllib
->>>>>>> 619b1d87
 from django.conf import settings
 
 # Should this move from idrfc to doc?
