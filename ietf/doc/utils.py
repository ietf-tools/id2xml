--- conflicted
+++ resolved
@@ -7,22 +7,13 @@
 from django.conf import settings
 from django.db.models.query import EmptyQuerySet
 from django.forms import ValidationError
-<<<<<<< HEAD
-from django.utils.html import strip_tags, escape
+from django.utils.html import escape
 from django.core.urlresolvers import reverse as urlreverse
-
-from ietf.doc.models import Document, DocHistory, State
-from ietf.doc.models import DocAlias, RelatedDocument, BallotType, DocReminder
-from ietf.doc.models import DocEvent, ConsensusDocEvent, BallotDocEvent, NewRevisionDocEvent, StateDocEvent
-from ietf.doc.models import save_document_in_history
-=======
-from django.utils.html import escape
 
 from ietf.doc.models import Document, DocHistory, State, DocumentAuthor, DocHistoryAuthor
 from ietf.doc.models import DocAlias, RelatedDocument, RelatedDocHistory, BallotType, DocReminder
-from ietf.doc.models import DocEvent, BallotDocEvent, NewRevisionDocEvent, StateDocEvent
+from ietf.doc.models import DocEvent, ConsensusDocEvent, BallotDocEvent, NewRevisionDocEvent, StateDocEvent
 from ietf.doc.models import TelechatDocEvent
->>>>>>> fe0d35a1
 from ietf.name.models import DocReminderTypeName, DocRelationshipName
 from ietf.group.models import Role
 from ietf.ietfauth.utils import has_role
@@ -30,25 +21,6 @@
 from ietf.utils.mail import send_mail
 from ietf.mailtrigger.utils import gather_address_lists
 
-<<<<<<< HEAD
-import debug              # pyflakes:ignore
-
-#TODO FIXME - it would be better if this lived in ietf/doc/mails.py, but there's
-#        an import order issue to work out.
-def email_update_telechat(request, doc, text):
-    (to, cc) = gather_address_lists('doc_telechat_details_changed',doc=doc)
-
-    if not to:
-        return
-
-    text = strip_tags(text)
-    send_mail(request, to, None,
-              "Telechat update notice: %s" % doc.file_tag(),
-              "doc/mail/update_telechat.txt",
-              dict(text=text,
-                   url=settings.IDTRACKER_BASE_URL + doc.get_absolute_url()),
-              cc=cc)
-=======
 def save_document_in_history(doc):
     """Save a snapshot of document and related objects in the database."""
     def get_model_fields_as_dict(obj):
@@ -60,7 +32,7 @@
     fields = get_model_fields_as_dict(doc)
     fields["doc"] = doc
     fields["name"] = doc.canonical_name()
-    
+
     dochist = DocHistory(**fields)
     dochist.save()
 
@@ -86,7 +58,6 @@
                 
     return dochist
 
->>>>>>> fe0d35a1
 
 def get_state_types(doc):
     res = []
@@ -423,11 +394,6 @@
     return e
 
 def update_telechat(request, doc, by, new_telechat_date, new_returning_item=None):
-<<<<<<< HEAD
-    from ietf.doc.models import TelechatDocEvent
-
-=======
->>>>>>> fe0d35a1
     on_agenda = bool(new_telechat_date)
 
     prev = doc.latest_event(TelechatDocEvent, type="scheduled_for_telechat")
