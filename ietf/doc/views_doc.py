--- conflicted
+++ resolved
@@ -718,8 +718,7 @@
 
     raise Http404("Document not found: %s" % (name + ("-%s"%rev if rev else "")))
 
-<<<<<<< HEAD
-=======
+
 def document_raw_id(request, name, rev=None, ext=None):
     if not name.startswith('draft-'):
         raise Http404
@@ -750,7 +749,7 @@
     if not ext in found_types:
         raise Http404('dont have the file for that extension')
     mimetypes = {'txt':'text/plain','html':'text/html','xml':'application/xml'}
-    try:    
+    try:
         with open(found_types[ext],'rb') as f:
             blob = f.read()
             return HttpResponse(blob,content_type=f'{mimetypes[ext]};charset=utf-8')
@@ -758,7 +757,6 @@
         raise Http404
 
 
->>>>>>> 8fd6f332
 def document_html(request, name, rev=None):
     found = fuzzy_find_documents(name, rev)
     num_found = found.documents.count()
@@ -772,8 +770,6 @@
 
     doc = found.documents.get()
 
-
-
     if found.matched_rev or found.matched_name.startswith('rfc'):
         rev = found.matched_rev
     else:
@@ -781,12 +777,9 @@
     if rev:
         doc = doc.history_set.filter(rev=rev).first() or doc.fake_history_obj(rev)
 
-<<<<<<< HEAD
-=======
     if not os.path.exists(doc.get_file_name()):
         raise Http404("File not found: %s" % doc.get_file_name())
 
->>>>>>> 8fd6f332
     if doc.type_id in ['draft',]:
         doc.supermeta = build_doc_supermeta_block(doc)
         doc.meta = build_doc_meta_block(doc, settings.HTMLIZER_URL_PREFIX)
