--- conflicted
+++ resolved
@@ -22,11 +22,8 @@
     generate_publication_request )
 from ietf.doc.utils import ( add_state_change_event, can_adopt_draft,
     get_tags_for_stream_id, nice_consensus,
-<<<<<<< HEAD
-    update_reminder, update_telechat, make_notify_changed_event, get_initial_notify )
-=======
-    update_reminder, update_telechat, set_replaces_for_document )
->>>>>>> ff7407b0
+    update_reminder, update_telechat, make_notify_changed_event, get_initial_notify,
+    set_replaces_for_document )
 from ietf.doc.lastcall import request_last_call
 from ietf.group.models import Group, Role
 from ietf.iesg.models import TelechatDate
@@ -290,29 +287,6 @@
     response = [dict(id=r.id, label=r.name) for r in results]
     return response
 
-<<<<<<< HEAD
-def collect_email_addresses(emails, doc):
-    for author in doc.authors.all():
-        if author.address not in emails:
-            emails[author.address] = '"%s"' % (author.person.name)
-    if doc.group.acronym != 'none':
-        for role in doc.group.role_set.filter(name='chair'):
-            if role.email.address not in emails:
-                emails[role.email.address] = '"%s"' % (role.person.name)
-        if doc.group.type.slug == 'wg':
-            address = '%s-ads@tools.ietf.org' % doc.group.acronym
-            if address not in emails:
-                emails[address] = '"%s-ads"' % (doc.group.acronym)
-        elif doc.group.type.slug == 'rg':
-            for role in doc.group.parent.role_set.filter(name='chair'):
-                if role.email.address not in emails:
-                    emails[role.email.address] = '"%s"' % (role.person.name)
-    if doc.shepherd and doc.shepherd.address not in emails:
-        emails[doc.shepherd.address] = u'"%s"' % (doc.shepherd.person.name or "")
-    return emails
-
-=======
->>>>>>> ff7407b0
 class ReplacesForm(forms.Form):
     replaces = forms.CharField(max_length=512,widget=forms.HiddenInput)
     comment = forms.CharField(widget=forms.Textarea, required=False)
