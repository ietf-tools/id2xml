# Copyright The IETF Trust 2008, All Rights Reserved

# Portion Copyright (C) 2010 Nokia Corporation and/or its subsidiary(-ies).
# All rights reserved. Contact: Pasi Eronen <pasi.eronen@nokia.com>
# 
# Redistribution and use in source and binary forms, with or without
# modification, are permitted provided that the following conditions 
# are met:
# 
#  * Redistributions of source code must retain the above copyright
#    notice, this list of conditions and the following disclaimer.
# 
#  * Redistributions in binary form must reproduce the above
#    copyright notice, this list of conditions and the following
#    disclaimer in the documentation and/or other materials provided
#    with the distribution.
# 
#  * Neither the name of the Nokia Corporation and/or its
#    subsidiary(-ies) nor the names of its contributors may be used
#    to endorse or promote products derived from this software
#    without specific prior written permission.
# 
# THIS SOFTWARE IS PROVIDED BY THE COPYRIGHT HOLDERS AND CONTRIBUTORS
# "AS IS" AND ANY EXPRESS OR IMPLIED WARRANTIES, INCLUDING, BUT NOT
# LIMITED TO, THE IMPLIED WARRANTIES OF MERCHANTABILITY AND FITNESS FOR
# A PARTICULAR PURPOSE ARE DISCLAIMED. IN NO EVENT SHALL THE COPYRIGHT
# OWNER OR CONTRIBUTORS BE LIABLE FOR ANY DIRECT, INDIRECT, INCIDENTAL,
# SPECIAL, EXEMPLARY, OR CONSEQUENTIAL DAMAGES (INCLUDING, BUT NOT
# LIMITED TO, PROCUREMENT OF SUBSTITUTE GOODS OR SERVICES; LOSS OF USE,
# DATA, OR PROFITS; OR BUSINESS INTERRUPTION) HOWEVER CAUSED AND ON ANY
# THEORY OF LIABILITY, WHETHER IN CONTRACT, STRICT LIABILITY, OR TORT
# (INCLUDING NEGLIGENCE OR OTHERWISE) ARISING IN ANY WAY OUT OF THE USE
# OF THIS SOFTWARE, EVEN IF ADVISED OF THE POSSIBILITY OF SUCH DAMAGE.

import os
import itertools
from tempfile import mkstemp
from collections import OrderedDict

from django.shortcuts import render
from django.template.loader import render_to_string
from django.http import HttpResponse, Http404, HttpResponseRedirect
from django.conf import settings
from django.core.urlresolvers import reverse as urlreverse
from django.views.decorators.cache import cache_page
from django.db.models import Q
from django.utils.safestring import mark_safe

from ietf.doc.views_search import SearchForm, retrieve_search_results
from ietf.doc.models import Document, State, DocAlias, RelatedDocument
from ietf.doc.utils import get_chartering_type
from ietf.doc.templatetags.ietf_filters import clean_whitespace
from ietf.group.models import Group, Role, ChangeStateGroupEvent
from ietf.name.models import GroupTypeName
from ietf.group.utils import get_charter_text, can_manage_group_type, milestone_reviewer_for_group_type
from ietf.group.utils import can_manage_materials, get_group_or_404
from ietf.utils.pipe import pipe

def roles(group, role_name):
    return Role.objects.filter(group=group, name=role_name).select_related("email", "person")

def fill_in_charter_info(group, include_drafts=False):
    group.areadirector = group.ad.role_email("ad", group.parent) if group.ad else None

    personnel = {}
    for r in Role.objects.filter(group=group).select_related("email", "person", "name"):
        if r.name_id not in personnel:
            personnel[r.name_id] = []
        personnel[r.name_id].append(r)

    if group.parent and group.parent.type_id == "area" and group.ad and "ad" not in personnel:
        ad_roles = list(Role.objects.filter(group=group.parent, name="ad", person=group.ad))
        if ad_roles:
            personnel["ad"] = ad_roles

    group.personnel = []
    for role_name_slug, roles in personnel.iteritems():
        label = roles[0].name.name
        if len(roles) > 1:
            if label.endswith("y"):
                label = label[:-1] + "ies"
            else:
                label += "s"

        group.personnel.append((role_name_slug, label, roles))

    group.personnel.sort(key=lambda t: t[2][0].name.order)

    milestone_state = "charter" if group.state_id == "proposed" else "active"
    group.milestones = group.groupmilestone_set.filter(state=milestone_state).order_by('due')

    if group.charter:
        group.charter_text = get_charter_text(group)
    else:
        group.charter_text = u"Not chartered yet."

def extract_last_name(role):
    return role.person.name_parts()[3]

def wg_summary_area(request, group_type):
    if group_type != "wg":
        raise Http404
    areas = Group.objects.filter(type="area", state="active").order_by("name")
    for area in areas:
        area.ads = sorted(roles(area, "ad"), key=extract_last_name)
        area.groups = Group.objects.filter(parent=area, type="wg", state="active").order_by("acronym")
        for group in area.groups:
            group.chairs = sorted(roles(group, "chair"), key=extract_last_name)

    areas = [a for a in areas if a.groups]

    return render(request, 'group/1wg-summary.txt',
                  { 'areas': areas },
                  content_type='text/plain; charset=UTF-8')

def wg_summary_acronym(request, group_type):
    if group_type != "wg":
        raise Http404
    areas = Group.objects.filter(type="area", state="active").order_by("name")
    groups = Group.objects.filter(type="wg", state="active").order_by("acronym").select_related("parent")
    for group in groups:
        group.chairs = sorted(roles(group, "chair"), key=extract_last_name)
    return render(request, 'group/1wg-summary-by-acronym.txt',
                  { 'areas': areas,
                    'groups': groups },
                  content_type='text/plain; charset=UTF-8')

def fill_in_wg_roles(group):
    def get_roles(slug, default):
        for role_slug, label, roles in group.personnel:
            if slug == role_slug:
                return roles
        return default

    group.chairs = get_roles("chair", [])
    ads = get_roles("ad", [])
    group.areadirector = ads[0] if ads else None
    group.techadvisors = get_roles("techadv", [])
    group.editors = get_roles("editor", [])
    group.secretaries = get_roles("secr", [])

def fill_in_wg_drafts(group):
    aliases = DocAlias.objects.filter(document__type="draft", document__group=group).select_related('document').order_by("name")
    group.drafts = []
    group.rfcs = []
    for a in aliases:
        if a.name.startswith("draft"):
            group.drafts.append(a)
        else:
            group.rfcs.append(a)
            a.rel = RelatedDocument.objects.filter(source=a.document).distinct()
            a.invrel = RelatedDocument.objects.filter(target=a).distinct()

def wg_charters(request, group_type):
    if group_type != "wg":
        raise Http404
    areas = Group.objects.filter(type="area", state="active").order_by("name")
    for area in areas:
        area.ads = sorted(roles(area, "ad"), key=extract_last_name)
        area.groups = Group.objects.filter(parent=area, type="wg", state="active").order_by("name")
        for group in area.groups:
            fill_in_charter_info(group)
            fill_in_wg_roles(group)
            fill_in_wg_drafts(group)
            group.area = area
    return render(request, 'group/1wg-charters.txt',
                  { 'areas': areas },
                  content_type='text/plain; charset=UTF-8')

def wg_charters_by_acronym(request, group_type):
    if group_type != "wg":
        raise Http404
    areas = dict((a.id, a) for a in Group.objects.filter(type="area", state="active").order_by("name"))

    for area in areas.itervalues():
        area.ads = sorted(roles(area, "ad"), key=extract_last_name)

    groups = Group.objects.filter(type="wg", state="active").exclude(parent=None).order_by("acronym")
    for group in groups:
        fill_in_charter_info(group)
        fill_in_wg_roles(group)
        fill_in_wg_drafts(group)
        group.area = areas.get(group.parent_id)
    return render(request, 'group/1wg-charters-by-acronym.txt',
                  { 'groups': groups },
                  content_type='text/plain; charset=UTF-8')

def active_groups(request, group_type):
    if group_type == "wg":
        return active_wgs(request)
    elif group_type == "rg":
        return active_rgs(request)
    else:
        raise Http404

def active_wgs(request):
    areas = Group.objects.filter(type="area", state="active").order_by("name")
    for area in areas:
        # dig out information for template
        area.ads = (list(sorted(roles(area, "ad"), key=extract_last_name))
                    + list(sorted(roles(area, "pre-ad"), key=extract_last_name)))

        area.groups = Group.objects.filter(parent=area, type="wg", state="active").order_by("acronym")
        area.urls = area.groupurl_set.all().order_by("name")
        for group in area.groups:
            group.chairs = sorted(roles(group, "chair"), key=extract_last_name)

    return render(request, 'group/active_wgs.html', { 'areas':areas })

def active_rgs(request):
    irtf = Group.objects.get(acronym="irtf")
    irtf.chair = roles(irtf, "chair").first()

    groups = Group.objects.filter(type="rg", state="active").order_by("acronym")
    for group in groups:
        group.chairs = sorted(roles(group, "chair"), key=extract_last_name)

    return render(request, 'group/active_rgs.html', { 'irtf': irtf, 'groups': groups })
    
def bofs(request, group_type):
    groups = Group.objects.filter(type=group_type, state="bof")
    return render(request, 'group/bofs.html',dict(groups=groups))

def chartering_groups(request):
    charter_states = State.objects.filter(used=True, type="charter").exclude(slug__in=("approved", "notrev"))

    group_types = GroupTypeName.objects.filter(slug__in=("wg", "rg"))

    for t in group_types:
        t.chartering_groups = Group.objects.filter(type=t, charter__states__in=charter_states).select_related("state", "charter").order_by("acronym")
        t.can_manage = can_manage_group_type(request.user, t.slug)

        for g in t.chartering_groups:
            g.chartering_type = get_chartering_type(g.charter)

    return render(request, 'group/chartering_groups.html',
                  dict(charter_states=charter_states,
                       group_types=group_types))

def concluded_groups(request):
    group_types = GroupTypeName.objects.filter(slug__in=("wg", "rg"))

    for t in group_types:
        t.concluded_groups = Group.objects.filter(type=t, state__in=("conclude", "bof-conc")).select_related("state", "charter").order_by("acronym")

        # add start/conclusion date
        d = dict((g.pk, g) for g in t.concluded_groups)

        for g in t.concluded_groups:
            g.start_date = g.conclude_date = None

        for e in ChangeStateGroupEvent.objects.filter(group__in=t.concluded_groups, state="active").order_by("-time"):
            d[e.group_id].start_date = e.time

        for e in ChangeStateGroupEvent.objects.filter(group__in=t.concluded_groups, state="conclude").order_by("time"):
            d[e.group_id].conclude_date = e.time

    return render(request, 'group/concluded_groups.html',
                  dict(group_types=group_types))

def get_group_materials(group):
    return Document.objects.filter(group=group, type__in=group.features.material_types, session=None).exclude(states__slug="deleted")

def construct_group_menu_context(request, group, selected, group_type, others):
    """Return context with info for the group menu filled in."""
    kwargs = dict(acronym=group.acronym)
    if group_type:
        kwargs["group_type"] = group_type

    # menu entries
    entries = []
    if group.features.has_documents:
        entries.append(("Documents", urlreverse("ietf.group.info.group_documents", kwargs=kwargs)))
    if group.features.has_chartering_process:
        entries.append(("Charter", urlreverse("group_charter", kwargs=kwargs)))
    else:
        entries.append(("About", urlreverse("group_about", kwargs=kwargs)))
    if group.features.has_materials and get_group_materials(group).exists():
        entries.append(("Materials", urlreverse("ietf.group.info.materials", kwargs=kwargs)))
    entries.append(("History", urlreverse("ietf.group.info.history", kwargs=kwargs)))
    if group.features.has_documents:
        entries.append(("Dependency Graph", urlreverse("ietf.group.info.dependencies_pdf", kwargs=kwargs)))

    if group.list_archive.startswith("http:") or group.list_archive.startswith("https:") or group.list_archive.startswith("ftp:"):
        entries.append((mark_safe("List Archive &raquo;"), group.list_archive))
    if group.has_tools_page():
        entries.append((mark_safe("Tools %s Page &raquo;" % group.type.name), "https://tools.ietf.org/%s/%s/" % (group.type_id, group.acronym)))


    # actions
    actions = []

    is_chair = group.has_role(request.user, "chair")
    can_manage = can_manage_group_type(request.user, group.type_id)

    if group.features.has_milestones:
        if group.state_id != "proposed" and (is_chair or can_manage):
            actions.append((u"Add or edit milestones", urlreverse("group_edit_milestones", kwargs=kwargs)))

    if group.features.has_materials and can_manage_materials(request.user, group):
        actions.append((u"Upload material", urlreverse("ietf.doc.views_material.choose_material_type", kwargs=kwargs)))

    if group.type_id in ("rg", "wg") and group.state_id != "conclude" and can_manage:
        actions.append((u"Edit group", urlreverse("group_edit", kwargs=kwargs)))

    if group.features.customize_workflow and (is_chair or can_manage):
        actions.append((u"Customize workflow", urlreverse("ietf.group.edit.customize_workflow", kwargs=kwargs)))

    if group.state_id in ("active", "dormant") and can_manage:
        actions.append((u"Request closing group", urlreverse("ietf.group.edit.conclude", kwargs=kwargs)))

    d = {
        "group": group,
        "selected_menu_entry": selected,
        "menu_entries": entries,
        "menu_actions": actions,
        "group_type": group_type,
        }

    d.update(others)

    return d

def search_for_group_documents(group):
    form = SearchForm({ 'by':'group', 'group': group.acronym or "", 'rfcs':'on', 'activedrafts': 'on' })
    docs, meta = retrieve_search_results(form)

    # get the related docs
    form_related = SearchForm({ 'by':'group', 'name': u'-%s-' % group.acronym, 'activedrafts': 'on' })
    raw_docs_related, meta_related = retrieve_search_results(form_related)

    docs_related = []
    for d in raw_docs_related:
        parts = d.name.split("-", 2);
        # canonical form draft-<name|ietf|irtf>-wg-etc
        if len(parts) >= 3 and parts[1] not in ("ietf", "irtf") and parts[2].startswith(group.acronym + "-"):
            d.search_heading = "Related Internet-Draft"
            docs_related.append(d)

    # move call for WG adoption to related
    cleaned_docs = []
    docs_related_names = set(d.name for d in docs_related)
    for d in docs:
        if d.stream_id and d.get_state_slug("draft-stream-%s" % d.stream_id) in ("c-adopt", "wg-cand"):
            if d.name not in docs_related_names:
                d.search_heading = "Related Internet-Draft"
                docs_related.append(d)
        else:
            cleaned_docs.append(d)

    docs = cleaned_docs

    docs_related.sort(key=lambda d: d.name)

    return docs, meta, docs_related, meta_related

def group_home(request, acronym, group_type=None):
    group = get_group_or_404(acronym, group_type)
    kwargs = dict(acronym=group.acronym)
    if group_type:
        kwargs["group_type"] = group_type
    return HttpResponseRedirect(urlreverse(group.features.default_tab, kwargs=kwargs))

def group_documents(request, acronym, group_type=None):
    group = get_group_or_404(acronym, group_type)
    if not group.features.has_documents:
        raise Http404

    docs, meta, docs_related, meta_related = search_for_group_documents(group)

    return render(request, 'group/group_documents.html',
                  construct_group_menu_context(request, group, "documents", group_type, {
                'docs': docs,
                'meta': meta,
                'docs_related': docs_related,
                'meta_related': meta_related
                }))

def group_documents_txt(request, acronym, group_type=None):
    """Return tabulator-separated rows with documents for group."""
    group = get_group_or_404(acronym, group_type)
    if not group.features.has_documents:
        raise Http404

    docs, meta, docs_related, meta_related = search_for_group_documents(group)

    for d in docs:
        d.prefix = d.get_state().name

    for d in docs_related:
        d.prefix = u"Related %s" % d.get_state().name

    rows = []
    for d in itertools.chain(docs, docs_related):
        rfc_number = d.rfc_number()
        if rfc_number != None:
            name = rfc_number
        else:
            name = "%s-%s" % (d.name, d.rev)

        rows.append(u"\t".join((d.prefix, name, clean_whitespace(d.title))))

    return HttpResponse(u"\n".join(rows), content_type='text/plain; charset=UTF-8')

def group_about(request, acronym, group_type=None):
    group = get_group_or_404(acronym, group_type)

    fill_in_charter_info(group)

    e = group.latest_event(type__in=("changed_state", "requested_close",))
    requested_close = group.state_id != "conclude" and e and e.type == "requested_close"

    can_manage = can_manage_group_type(request.user, group.type_id)

    return render(request, 'group/group_about.html',
                  construct_group_menu_context(request, group, "charter" if group.features.has_chartering_process else "about", group_type, {
                      "milestones_in_review": group.groupmilestone_set.filter(state="review"),
                      "milestone_reviewer": milestone_reviewer_for_group_type(group_type),
                      "requested_close": requested_close,
                      "can_manage": can_manage,
                  }))


<<<<<<< HEAD
def history(request, group_type, acronym):
    group = get_object_or_404(Group, type=group_type, acronym=acronym)
=======
def history(request, acronym, group_type=None):
    group = get_group_or_404(acronym, group_type)
>>>>>>> 20fb8ff3

    events = group.groupevent_set.all().select_related('by').order_by('-time', '-id')

    return render(request, 'group/history.html',
                  construct_group_menu_context(request, group, "history", group_type, {
                      "events": events,
                  }))

def materials(request, acronym, group_type=None):
    group = get_group_or_404(acronym, group_type)
    if not group.features.has_materials:
        raise Http404

    docs = get_group_materials(group).order_by("type__order", "-time").select_related("type")
    doc_types = OrderedDict()
    for d in docs:
        if d.type not in doc_types:
            doc_types[d.type] = []
        doc_types[d.type].append(d)

    return render(request, 'group/materials.html',
                  construct_group_menu_context(request, group, "materials", group_type, {
                      "doc_types": doc_types.items(),
                      "can_manage_materials": can_manage_materials(request.user, group)
                  }))

def nodename(name):
    return name.replace('-','_')

class Edge(object):
    def __init__(self,relateddocument):
        self.relateddocument=relateddocument

    def __hash__(self):
        return hash("|".join([str(hash(nodename(self.relateddocument.source.name))),
                             str(hash(nodename(self.relateddocument.target.document.name))),
                             self.relateddocument.relationship.slug]))

    def __eq__(self,other):
        return self.__hash__() == other.__hash__()

    def sourcename(self):
        return nodename(self.relateddocument.source.name)

    def targetname(self):
        return nodename(self.relateddocument.target.document.name)

    def styles(self):

        # Note that the old style=dotted, color=red styling is never used

        if self.relateddocument.is_downref():
            return { 'color':'red','arrowhead':'normalnormal' }
        else:
            styles = { 'refnorm' : { 'color':'blue'   },
                       'refinfo' : { 'color':'green'  },
                       'refold'  : { 'color':'orange' },
                       'refunk'  : { 'style':'dashed' },
                       'replaces': { 'color':'pink', 'style':'dashed', 'arrowhead':'diamond' },
                     }
            return styles[self.relateddocument.relationship.slug]

def get_node_styles(node,group):

    styles=dict()

    # Shape and style (note that old diamond shape is never used

    styles['style'] = 'filled'

    if node.get_state('draft').slug == 'rfc':
       styles['shape'] = 'box'
    elif node.get_state('draft-iesg') and not node.get_state('draft-iesg').slug in ['watching','dead']:
       styles['shape'] = 'parallelogram'
    elif node.get_state('draft').slug == 'expired':
       styles['shape'] = 'house'
       styles['style'] ='solid'
       styles['peripheries'] = 3
    elif node.get_state('draft').slug == 'repl':
       styles['shape'] = 'ellipse'
       styles['style'] ='solid'
       styles['peripheries'] = 3
    else:
       pass # quieter form of styles['shape'] = 'ellipse'

    # Color (note that the old 'Flat out red' is never used
    if node.group.acronym == 'none':
        styles['color'] = '"#FF800D"' # orangeish
    elif node.group == group:
        styles['color'] = '"#0AFE47"' # greenish
    else:
        styles['color'] = '"#9999FF"' # blueish

    # Label
    label = node.name
    if label.startswith('draft-'):
        if label.startswith('draft-ietf-'):
            label=label[11:]
        else:
            label=label[6:]
        try:
            t=label.index('-')
            label="%s\\n%s" % (label[:t],label[t+1:])
        except:
            pass
    if node.group.acronym != 'none' and node.group != group:
        label = "(%s) %s"%(node.group.acronym,label)
    if node.get_state('draft').slug == 'rfc':
        label = "%s\\n(%s)"%(label,node.canonical_name())
    styles['label'] = '"%s"'%label

    return styles

def make_dot(group):

    references = Q(source__group=group,source__type='draft',relationship__slug__startswith='ref')
    both_rfcs  = Q(source__states__slug='rfc',target__document__states__slug='rfc')
    inactive   = Q(source__states__slug__in=['expired','repl'])
    attractor  = Q(target__name__in=['rfc5000','rfc5741'])
    removed    = Q(source__states__slug__in=['auth-rm','ietf-rm'])
    relations = RelatedDocument.objects.filter(references).exclude(both_rfcs).exclude(inactive).exclude(attractor).exclude(removed)

    edges = set()
    for x in relations:
        target_state = x.target.document.get_state_slug('draft')
        if target_state!='rfc' or x.is_downref():
            edges.add(Edge(x))

    replacements = RelatedDocument.objects.filter(relationship__slug='replaces',target__document__in=[x.relateddocument.target.document for x in edges])

    for x in replacements:
        edges.add(Edge(x))

    nodes = set([x.relateddocument.source for x in edges]).union([x.relateddocument.target.document for x in edges])

    for node in nodes:
        node.nodename=nodename(node.name)
        node.styles = get_node_styles(node,group)

    return render_to_string('group/dot.txt',
                             dict( nodes=nodes, edges=edges )
                            )

<<<<<<< HEAD
def dependencies_dot(request, group_type, acronym):

    group = get_object_or_404(Group, type=group_type, acronym=acronym)
=======
def dependencies_dot(request, acronym, group_type=None):
    group = get_group_or_404(acronym, group_type)
    if not group.features.has_documents:
        raise Http404
>>>>>>> 20fb8ff3

    return HttpResponse(make_dot(group),
                        content_type='text/plain; charset=UTF-8'
                        )

@cache_page ( 60 * 60 )
def dependencies_pdf(request, acronym, group_type=None):
    group = get_group_or_404(acronym, group_type)
    if not group.features.has_documents:
        raise Http404

<<<<<<< HEAD
    group = get_object_or_404(Group, type=group_type, acronym=acronym)
    
=======
>>>>>>> 20fb8ff3
    dothandle,dotname = mkstemp()  
    os.close(dothandle)
    dotfile = open(dotname,"w")
    dotfile.write(make_dot(group))
    dotfile.close()

    unflathandle,unflatname = mkstemp()
    os.close(unflathandle)

    pshandle,psname = mkstemp()
    os.close(pshandle)

    pdfhandle,pdfname = mkstemp()
    os.close(pdfhandle)

    pipe("%s -f -l 10 -o %s %s" % (settings.UNFLATTEN_BINARY,unflatname,dotname))
    pipe("%s -Tps -Gsize=10.5,8.0 -Gmargin=0.25 -Gratio=auto -Grotate=90 -o %s %s" % (settings.DOT_BINARY,psname,unflatname))
    pipe("%s %s %s" % (settings.PS2PDF_BINARY,psname,pdfname))
    
    pdfhandle = open(pdfname,"r")
    pdf = pdfhandle.read()
    pdfhandle.close()

    os.unlink(pdfname)
    os.unlink(psname)
    os.unlink(unflatname)
    os.unlink(dotname)

    return HttpResponse(pdf, content_type='application/pdf')<|MERGE_RESOLUTION|>--- conflicted
+++ resolved
@@ -421,13 +421,8 @@
                   }))
 
 
-<<<<<<< HEAD
-def history(request, group_type, acronym):
-    group = get_object_or_404(Group, type=group_type, acronym=acronym)
-=======
 def history(request, acronym, group_type=None):
     group = get_group_or_404(acronym, group_type)
->>>>>>> 20fb8ff3
 
     events = group.groupevent_set.all().select_related('by').order_by('-time', '-id')
 
@@ -571,16 +566,10 @@
                              dict( nodes=nodes, edges=edges )
                             )
 
-<<<<<<< HEAD
-def dependencies_dot(request, group_type, acronym):
-
-    group = get_object_or_404(Group, type=group_type, acronym=acronym)
-=======
 def dependencies_dot(request, acronym, group_type=None):
     group = get_group_or_404(acronym, group_type)
     if not group.features.has_documents:
         raise Http404
->>>>>>> 20fb8ff3
 
     return HttpResponse(make_dot(group),
                         content_type='text/plain; charset=UTF-8'
@@ -592,11 +581,6 @@
     if not group.features.has_documents:
         raise Http404
 
-<<<<<<< HEAD
-    group = get_object_or_404(Group, type=group_type, acronym=acronym)
-    
-=======
->>>>>>> 20fb8ff3
     dothandle,dotname = mkstemp()  
     os.close(dothandle)
     dotfile = open(dotname,"w")
