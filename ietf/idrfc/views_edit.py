--- conflicted
+++ resolved
@@ -23,17 +23,14 @@
 from ietf.idrfc.utils import *
 from ietf.idrfc.lastcall import request_last_call
 
-<<<<<<< HEAD
 from ietf.ietfworkflows.models import Stream
 from ietf.ietfworkflows.utils import update_stream
 from ietf.ietfworkflows.streams import get_stream_from_draft
 
-=======
 from redesign.doc.models import *
-from redesign.name.models import IntendedStdLevelName, DocTagName
+from redesign.name.models import IntendedStdLevelName, DocTagName, DocStreamName
 from redesign.person.models import Person, Email
->>>>>>> e3596842
-    
+
 class ChangeStateForm(forms.Form):
     state = forms.ModelChoiceField(IDState.objects.all(), empty_label=None, required=True)
     substate = forms.ModelChoiceField(IDSubState.objects.all(), required=False)
@@ -163,11 +160,18 @@
     if hists:
         prev_state = hists[0].get_state("draft-iesg")
 
+    to_iesg_eval = None
+    if not self.latest_event(type="sent_ballot_announcement"):
+        if next_states and next_states.filter(slug="iesg-eva"):
+            to_iesg_eval = State.objects.get(type="draft-iesg", slug="iesg-eva")
+            next_states = next_states.exclude(slug="iesg-eva")
+
     return render_to_response('idrfc/change_stateREDESIGN.html',
                               dict(form=form,
                                    doc=doc,
                                    prev_state=prev_state,
-                                   next_states=next_states),
+                                   next_states=next_states,
+                                   to_iesg_eval=to_iesg_eval),
                               context_instance=RequestContext(request))
 
 if settings.USE_DB_REDESIGN_PROXY_CLASSES:
@@ -326,10 +330,6 @@
                     setattr(obj, attr, r[attr])
 
             diff(doc, 'intended_status', "Intended Status")
-<<<<<<< HEAD
-=======
-            diff(doc.idinternal, 'status_date', "Status date")
->>>>>>> e3596842
             if 'area_acronym' in r and r['area_acronym']:
                 diff(doc.idinternal, 'area_acronym', 'Area acronym')
             diff(doc.idinternal, 'job_owner', 'Responsible AD')
@@ -416,13 +416,13 @@
 
 class EditInfoFormREDESIGN(forms.Form):
     intended_std_level = forms.ModelChoiceField(IntendedStdLevelName.objects.all(), empty_label=None, required=True)
-    status_date = forms.DateField(required=False, help_text="Format is YYYY-MM-DD")
     via_rfc_editor = forms.BooleanField(required=False, label="Via IRTF or RFC Editor")
+    stream = forms.ModelChoiceField(DocStreamName.objects.all(), empty_label=None, required=True)
     ad = forms.ModelChoiceField(Person.objects.filter(role__name="ad", role__group__state="active").order_by('name'), label="Responsible AD", empty_label=None, required=True)
-    create_in_state = forms.ModelChoiceField(State.objects.filter(type="draft-iesg", slug__in=("pub-req", "watching")), empty_label=None, required=True)
+    create_in_state = forms.ModelChoiceField(State.objects.filter(type="draft-iesg", slug__in=("pub-req", "watching")), empty_label=None, required=False)
     notify = forms.CharField(max_length=255, label="Notice emails", help_text="Separate email addresses with commas", required=False)
     note = forms.CharField(widget=forms.Textarea, label="IESG note", required=False)
-    telechat_date = forms.TypedChoiceField(coerce=lambda x: datetime.datetime.strptime(x, '%Y-%m-%d').date(), empty_value=None, required=False)
+    telechat_date = forms.TypedChoiceField(coerce=lambda x: datetime.datetime.strptime(x, '%Y-%m-%d').date(), empty_value=None, required=False, widget=forms.Select(attrs={'onchange':'make_bold()'}))
     returning_item = forms.BooleanField(required=False)
 
     def __init__(self, *args, **kwargs):
@@ -448,16 +448,6 @@
 
         # returning item is rendered non-standard
         self.standard_fields = [x for x in self.visible_fields() if x.name not in ('returning_item',)]
-
-    def clean_status_date(self):
-        d = self.cleaned_data['status_date']
-        if d:
-            if d < date.today():
-                raise forms.ValidationError("Date must not be in the past.")
-            if d >= date.today() + timedelta(days=365 * 2):
-                raise forms.ValidationError("Date must be within two years.")
-        
-        return d
 
     def clean_note(self):
         # note is stored munged in the database
@@ -550,6 +540,7 @@
             # update the attributes, keeping track of what we're doing
             diff('intended_std_level', "Intended Status")
             diff('ad', "Responsible AD")
+            diff('stream', "Stream")
             diff('notify', "State Change Notice email list")
 
             if r['note'] != doc.note:
@@ -573,16 +564,6 @@
             update_telechat(request, doc, login,
                             r['telechat_date'], r['returning_item'])
 
-            e = doc.latest_event(StatusDateDocEvent, type="changed_status_date")
-            status_date = e.date if e else None
-            if r["status_date"] != status_date:
-                e = StatusDateDocEvent(doc=doc, by=login)
-                e.type ="changed_status_date"
-                e.desc = desc("Status date", r["status_date"], status_date)
-                changes.append(e.desc)
-                e.date = r["status_date"]
-                e.save()
-            
             if has_role(request.user, 'Secretariat'):
                 via_rfc = DocTagName.objects.get(slug="via-rfc")
                 if r['via_rfc_editor']:
@@ -598,11 +579,9 @@
             doc.save()
             return HttpResponseRedirect(doc.get_absolute_url())
     else:
-        e = doc.latest_event(StatusDateDocEvent)
-        status = e.date if e else None
         init = dict(intended_std_level=doc.intended_std_level_id,
-                    status_date=status,
                     ad=doc.ad_id,
+                    stream=doc.stream_id,
                     notify=doc.notify,
                     note=dehtmlify_textarea_text(doc.note),
                     telechat_date=initial_telechat_date,
@@ -611,15 +590,18 @@
 
         form = EditInfoForm(initial=init)
 
+    # optionally filter out some fields
+    if not new_document:
+        form.standard_fields = [x for x in form.standard_fields if x.name != "create_in_state"]
     if not has_role(request.user, 'Secretariat'):
-        # filter out Via RFC Editor
         form.standard_fields = [x for x in form.standard_fields if x.name != "via_rfc_editor"]
         
     return render_to_response('idrfc/edit_infoREDESIGN.html',
                               dict(doc=doc,
                                    form=form,
                                    user=request.user,
-                                   login=login),
+                                   login=login,
+                                   ballot_issued=doc.latest_event(type="sent_ballot_announcement")),
                               context_instance=RequestContext(request))
 
 if settings.USE_DB_REDESIGN_PROXY_CLASSES:
@@ -770,7 +752,7 @@
                                    back_url=doc.idinternal.get_absolute_url()),
                               context_instance=RequestContext(request))
 
-@group_required('Area_Director','Secretariat')
+@group_required('Area_Director', 'Secretariat', 'IANA')
 def add_commentREDESIGN(request, name):
     """Add comment to Internet Draft."""
     doc = get_object_or_404(Document, docalias__name=name)
