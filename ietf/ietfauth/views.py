# Portions Copyright (C) 2009 Nokia Corporation and/or its subsidiary(-ies).
# All rights reserved. Contact: Pasi Eronen <pasi.eronen@nokia.com>
#
# Redistribution and use in source and binary forms, with or without
# modification, are permitted provided that the following conditions
# are met:
#
#  * Redistributions of source code must retain the above copyright
#    notice, this list of conditions and the following disclaimer.
#
#  * Redistributions in binary form must reproduce the above
#    copyright notice, this list of conditions and the following
#    disclaimer in the documentation and/or other materials provided
#    with the distribution.
#
#  * Neither the name of the Nokia Corporation and/or its
#    subsidiary(-ies) nor the names of its contributors may be used
#    to endorse or promote products derived from this software
#    without specific prior written permission.
#
# THIS SOFTWARE IS PROVIDED BY THE COPYRIGHT HOLDERS AND CONTRIBUTORS
# "AS IS" AND ANY EXPRESS OR IMPLIED WARRANTIES, INCLUDING, BUT NOT
# LIMITED TO, THE IMPLIED WARRANTIES OF MERCHANTABILITY AND FITNESS FOR
# A PARTICULAR PURPOSE ARE DISCLAIMED. IN NO EVENT SHALL THE COPYRIGHT
# OWNER OR CONTRIBUTORS BE LIABLE FOR ANY DIRECT, INDIRECT, INCIDENTAL,
# SPECIAL, EXEMPLARY, OR CONSEQUENTIAL DAMAGES (INCLUDING, BUT NOT
# LIMITED TO, PROCUREMENT OF SUBSTITUTE GOODS OR SERVICES; LOSS OF USE,
# DATA, OR PROFITS; OR BUSINESS INTERRUPTION) HOWEVER CAUSED AND ON ANY
# THEORY OF LIABILITY, WHETHER IN CONTRACT, STRICT LIABILITY, OR TORT
# (INCLUDING NEGLIGENCE OR OTHERWISE) ARISING IN ANY WAY OUT OF THE USE
# OF THIS SOFTWARE, EVEN IF ADVISED OF THE POSSIBILITY OF SUCH DAMAGE.

# Copyright The IETF Trust 2007, All Rights Reserved

import datetime
import hashlib

<<<<<<< HEAD
from django.template import RequestContext
from django.http import HttpResponse, Http404, HttpResponseRedirect
from django.shortcuts import get_object_or_404, render_to_response
from django.contrib.auth.decorators import login_required
=======
from django.conf import settings
>>>>>>> 3ad9d484
from django.contrib.auth import REDIRECT_FIELD_NAME, authenticate, login
from django.contrib.auth.decorators import login_required
from django.contrib.auth.models import User
from django.http import HttpResponseRedirect, HttpResponse, Http404
from django.shortcuts import render_to_response
from django.template import RequestContext
from django.utils import simplejson
from django.utils.http import urlquote

<<<<<<< HEAD
from django.contrib.auth.models import User
from django.utils import simplejson as json
from django.utils.translation import ugettext as _

from forms import *
=======
from ietf.ietfauth.forms import (RegistrationForm, PasswordForm,
                                 RecoverPasswordForm)
>>>>>>> 3ad9d484


def index(request):
    return render_to_response('registration/index.html', context_instance=RequestContext(request))

<<<<<<< HEAD
=======

>>>>>>> 3ad9d484
def url_login(request, user, passwd):
    user = authenticate(username=user, password=passwd)
    redirect_to = request.REQUEST.get(REDIRECT_FIELD_NAME, '')
    if user is not None:
        if user.is_active:
            login(request, user)
            return HttpResponseRedirect('/accounts/loggedin/?%s=%s' % (REDIRECT_FIELD_NAME, urlquote(redirect_to)))
    return HttpResponse("Not authenticated?", status=500)


def ietf_login(request):
    if not request.user.is_authenticated():
        # This probably means an exception occured inside IetfUserBackend
        return HttpResponse("Not authenticated?", status=500)
    redirect_to = request.REQUEST.get(REDIRECT_FIELD_NAME, '')
    request.session.set_test_cookie()
    return HttpResponseRedirect('/accounts/loggedin/?%s=%s' % (REDIRECT_FIELD_NAME, urlquote(redirect_to)))


def ietf_loggedin(request):
    if not request.session.test_cookie_worked():
        return HttpResponse("You need to enable cookies")
    request.session.delete_test_cookie()
    redirect_to = request.REQUEST.get(REDIRECT_FIELD_NAME, '')
    if not redirect_to or '//' in redirect_to or ' ' in redirect_to:
        redirect_to = settings.LOGIN_REDIRECT_URL
    return HttpResponseRedirect(redirect_to)


@login_required
def profile(request):
    if settings.USE_DB_REDESIGN_PROXY_CLASSES:
<<<<<<< HEAD
        from ietf.person.models import Person
        from ietf.group.models import Role
        
=======
        from person.models import Person
        from group.models import Role

>>>>>>> 3ad9d484
        roles = []
        person = None
        try:
            person = request.user.get_profile()
            roles = Role.objects.filter(person=person)
        except Person.DoesNotExist:
            pass

        return render_to_response('registration/profileREDESIGN.html',
                                  dict(roles=roles,
                                       person=person),
                                  context_instance=RequestContext(request))
<<<<<<< HEAD
    
=======

>>>>>>> 3ad9d484
    return render_to_response('registration/profile.html', context_instance=RequestContext(request))


def create_account(request):
    success = False
    if request.method == 'POST':
        form = RegistrationForm(request.POST)
        if form.is_valid():
<<<<<<< HEAD
            form.request = request
=======
>>>>>>> 3ad9d484
            form.save()
            success = True
    else:
        form = RegistrationForm()
    return render_to_response('registration/create.html',
                              {'form': form,
                               'success': success},
                              context_instance=RequestContext(request))


def confirm_account(request, username, date, realm, registration_hash):
    valid = hashlib.md5('%s%s%s%s' % (settings.SECRET_KEY, date, username, realm)).hexdigest() == registration_hash
    if not valid:
        raise Http404
    request_date = datetime.date(int(date[:4]), int(date[4:6]), int(date[6:]))
    if datetime.date.today() > (request_date + datetime.timedelta(days=settings.DAYS_TO_EXPIRE_REGISTRATION_LINK)):
        raise Http404
    success = False
    if request.method == 'POST':
        form = PasswordForm(request.POST, username=username)
        if form.is_valid():
            form.save()
<<<<<<< HEAD
            # TODO: Add the user in the htdigest file
=======
>>>>>>> 3ad9d484
            success = True
    else:
        form = PasswordForm(username=username)
    return render_to_response('registration/confirm.html',
                              {'form': form, 'email': username, 'success': success},
                              context_instance=RequestContext(request))


def password_reset_view(request):
    success = False
    if request.method == 'POST':
        form = RecoverPasswordForm(request.POST)
        if form.is_valid():
<<<<<<< HEAD
            form.request = request
=======
>>>>>>> 3ad9d484
            form.save()
            success = True
    else:
        form = RecoverPasswordForm()
    return render_to_response('registration/password_reset.html',
                              {'form': form,
                               'success': success},
                              context_instance=RequestContext(request))


def confirm_password_reset(request, username, date, realm, reset_hash):
    valid = hashlib.md5('%s%s%s%s' % (settings.SECRET_KEY, date, username, realm)).hexdigest() == reset_hash
    if not valid:
        raise Http404
    success = False
    if request.method == 'POST':
        form = PasswordForm(request.POST, update_user=True, username=username)
        if form.is_valid():
            form.save()
<<<<<<< HEAD
            # TODO: Update the user in the htdigest file
=======
>>>>>>> 3ad9d484
            success = True
    else:
        form = PasswordForm(username=username)
    return render_to_response('registration/change_password.html',
                              {'form': form,
                               'success': success,
                               'username': username},
                              context_instance=RequestContext(request))

<<<<<<< HEAD
=======

>>>>>>> 3ad9d484
def ajax_check_username(request):
    username = request.GET.get('username', '')
    error = False
    if User.objects.filter(username=username).count():
<<<<<<< HEAD
        error = _('This email is already in use')
    return HttpResponse(json.dumps({'error': error}), mimetype='text/plain')
    
def test_email(request):
    if settings.SERVER_MODE == "production":
        raise Http404()

    # note that the cookie set here is only used when running in
    # "test" mode, normally you run the server in "development" mode,
    # in which case email is sent out as usual; for development, put
    # this
    #
    # EMAIL_HOST = 'localhost'
    # EMAIL_PORT = 1025
    # EMAIL_HOST_USER = None
    # EMAIL_HOST_PASSWORD = None
    # EMAIL_COPY_TO = ""
    #
    # in your settings.py and start a little debug email server in a
    # console with the following (it receives and prints messages)
    #
    # python -m smtpd -n -c DebuggingServer localhost:1025

    cookie = None

    if request.method == "POST":
        form = TestEmailForm(request.POST)
        if form.is_valid():
            cookie = form.cleaned_data['email']
    else:
        form = TestEmailForm(initial=dict(email=request.COOKIES.get('testmailcc')))

    r = render_to_response('ietfauth/testemail.html',
                           dict(form=form,
                                cookie=cookie if cookie != None else request.COOKIES.get("testmailcc", "")
                                ),
                           context_instance=RequestContext(request))

    if cookie != None:
        r.set_cookie("testmailcc", cookie)

    return r
=======
        error = 'This email is already in use'
    return HttpResponse(simplejson.dumps({'error': error}), mimetype='text/plain')
>>>>>>> 3ad9d484
<|MERGE_RESOLUTION|>--- conflicted
+++ resolved
@@ -35,14 +35,10 @@
 import datetime
 import hashlib
 
-<<<<<<< HEAD
+from django.conf import settings
 from django.template import RequestContext
 from django.http import HttpResponse, Http404, HttpResponseRedirect
 from django.shortcuts import get_object_or_404, render_to_response
-from django.contrib.auth.decorators import login_required
-=======
-from django.conf import settings
->>>>>>> 3ad9d484
 from django.contrib.auth import REDIRECT_FIELD_NAME, authenticate, login
 from django.contrib.auth.decorators import login_required
 from django.contrib.auth.models import User
@@ -51,26 +47,18 @@
 from django.template import RequestContext
 from django.utils import simplejson
 from django.utils.http import urlquote
-
-<<<<<<< HEAD
 from django.contrib.auth.models import User
 from django.utils import simplejson as json
 from django.utils.translation import ugettext as _
 
-from forms import *
-=======
+#from forms import *
 from ietf.ietfauth.forms import (RegistrationForm, PasswordForm,
                                  RecoverPasswordForm)
->>>>>>> 3ad9d484
 
 
 def index(request):
     return render_to_response('registration/index.html', context_instance=RequestContext(request))
 
-<<<<<<< HEAD
-=======
-
->>>>>>> 3ad9d484
 def url_login(request, user, passwd):
     user = authenticate(username=user, password=passwd)
     redirect_to = request.REQUEST.get(REDIRECT_FIELD_NAME, '')
@@ -103,15 +91,9 @@
 @login_required
 def profile(request):
     if settings.USE_DB_REDESIGN_PROXY_CLASSES:
-<<<<<<< HEAD
         from ietf.person.models import Person
         from ietf.group.models import Role
-        
-=======
-        from person.models import Person
-        from group.models import Role
-
->>>>>>> 3ad9d484
+
         roles = []
         person = None
         try:
@@ -124,23 +106,15 @@
                                   dict(roles=roles,
                                        person=person),
                                   context_instance=RequestContext(request))
-<<<<<<< HEAD
-    
-=======
-
->>>>>>> 3ad9d484
+
     return render_to_response('registration/profile.html', context_instance=RequestContext(request))
 
-
 def create_account(request):
     success = False
     if request.method == 'POST':
         form = RegistrationForm(request.POST)
         if form.is_valid():
-<<<<<<< HEAD
             form.request = request
-=======
->>>>>>> 3ad9d484
             form.save()
             success = True
     else:
@@ -163,10 +137,7 @@
         form = PasswordForm(request.POST, username=username)
         if form.is_valid():
             form.save()
-<<<<<<< HEAD
             # TODO: Add the user in the htdigest file
-=======
->>>>>>> 3ad9d484
             success = True
     else:
         form = PasswordForm(username=username)
@@ -180,10 +151,7 @@
     if request.method == 'POST':
         form = RecoverPasswordForm(request.POST)
         if form.is_valid():
-<<<<<<< HEAD
             form.request = request
-=======
->>>>>>> 3ad9d484
             form.save()
             success = True
     else:
@@ -203,10 +171,7 @@
         form = PasswordForm(request.POST, update_user=True, username=username)
         if form.is_valid():
             form.save()
-<<<<<<< HEAD
             # TODO: Update the user in the htdigest file
-=======
->>>>>>> 3ad9d484
             success = True
     else:
         form = PasswordForm(username=username)
@@ -216,16 +181,11 @@
                                'username': username},
                               context_instance=RequestContext(request))
 
-<<<<<<< HEAD
-=======
-
->>>>>>> 3ad9d484
 def ajax_check_username(request):
     username = request.GET.get('username', '')
     error = False
     if User.objects.filter(username=username).count():
-<<<<<<< HEAD
-        error = _('This email is already in use')
+        error = _('This email address is already registered')
     return HttpResponse(json.dumps({'error': error}), mimetype='text/plain')
     
 def test_email(request):
@@ -267,7 +227,3 @@
         r.set_cookie("testmailcc", cookie)
 
     return r
-=======
-        error = 'This email is already in use'
-    return HttpResponse(simplejson.dumps({'error': error}), mimetype='text/plain')
->>>>>>> 3ad9d484
