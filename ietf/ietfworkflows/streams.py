--- conflicted
+++ resolved
@@ -13,6 +13,7 @@
         o.draft = draft
         o.stream = super(InternetDraft, draft).stream
         o.group = draft.group
+        o.get_group = lambda x: draft.group
         return o
 
     if not draft:
@@ -55,73 +56,14 @@
         return None
 
 
-<<<<<<< HEAD
 def _set_stream_automatically(draft, stream):
+    if settings.USE_DB_REDESIGN_PROXY_CLASSES:
+        raise NotImplementedError
     (streamed, created) = StreamedID.objects.get_or_create(draft=draft)
     if created:
         streamed.stream = stream
         streamed.save()
     return
-=======
-def get_chair_model(stream):
-    if settings.USE_DB_REDESIGN_PROXY_CLASSES:
-        raise NotImplementedError
-
-    model_str = stream.group_chair_model
-    if not model_str:
-        return None
-    try:
-        app, model = model_str.split('.', 1)
-    except ValueError:
-        return None
-    chair_model = models.get_model(app, model)
-    if not chair_model:
-        return
-    return chair_model
-
-
-def _get_group_from_acronym(group_model_str, acronym):
-    if settings.USE_DB_REDESIGN_PROXY_CLASSES:
-        raise NotImplementedError
-
-    try:
-        app, model = group_model_str.split('.', 1)
-    except ValueError:
-        return None
-    group_model = models.get_model(app, model)
-    if not group_model:
-        return
-    if 'acronym' in group_model._meta.get_all_field_names():
-        try:
-            return group_model._default_manager.get(acronym=acronym)
-        except group_model.DoesNotExist:
-            return None
-    elif 'group_acronym' in group_model._meta.get_all_field_names():
-        try:
-            return group_model._default_manager.get(group_acronym__acronym=acronym)
-        except group_model.DoesNotExist:
-            return None
-    else:
-        return None
-
-
-def _set_stream_automatically(draft, stream):
-    if settings.USE_DB_REDESIGN_PROXY_CLASSES:
-        raise NotImplementedError
-
-    streamed = StreamedID.objects.create(stream=stream, draft=draft)
-    if not stream or not stream.with_groups:
-        return
-    try:
-        draft_literal, stream_name, group_name, extra = draft.filename.split('-', 3)
-        if stream_name.lower() == stream.name.lower():
-            group = _get_group_from_acronym(stream.group_model, group_name)
-            if group:
-                streamed.group = group
-                streamed.save()
-    except ValueError:
-        return
->>>>>>> e3596842
 
 
 def get_stream_from_wrapper(idrfc_wrapper):
