from django import template
from django.conf import settings
from django.core.urlresolvers import reverse as urlreverse

from ietf.idrfc.idrfc_wrapper import IdRfcWrapper, IdWrapper
from ietf.ietfworkflows.utils import (get_workflow_for_draft,
                                      get_state_for_draft)
from ietf.wgchairs.accounts import (can_manage_shepherd_of_a_document,
                                    can_manage_writeup_of_a_document)
from ietf.ietfworkflows.streams import get_stream_from_wrapper
<<<<<<< HEAD
from ietf.ietfworkflows.models import Stream
from ietf.ietfworkflows.accounts import (can_edit_state, can_edit_stream,
                                         is_chair_of_stream)

=======
from ietf.ietfworkflows.accounts import (can_edit_state, can_edit_stream, can_adopt)
>>>>>>> e3596842

register = template.Library()


@register.inclusion_tag('ietfworkflows/stream_state.html', takes_context=True)
def stream_state(context, doc):
    data = {}
    stream = get_stream_from_wrapper(doc)
    data.update({'stream': stream})
    if not stream:
        return data

    idwrapper = None
    if isinstance(doc, IdRfcWrapper):
        idwrapper = doc.id
    elif isinstance(doc, IdWrapper):
        idwrapper = doc
    if not idwrapper:
        return data

    draft = getattr(idwrapper, '_draft', None)
    if not draft:
        return data

    workflow = get_workflow_for_draft(draft)
    state = get_state_for_draft(draft)

    data.update({'workflow': workflow,
                 'draft': draft,
                 'state': state})

    return data


@register.inclusion_tag('ietfworkflows/workflow_history_entry.html', takes_context=True)
def workflow_history_entry(context, entry):
    real_entry = entry.get_real_instance()
    return {'entry': real_entry,
            'entry_class': real_entry.__class__.__name__.lower()}


@register.inclusion_tag('ietfworkflows/edit_actions.html', takes_context=True)
def edit_actions(context, wrapper):
    request = context.get('request', None)
    user = request and request.user
    if not user:
        return {}
    idwrapper = None
    if isinstance(wrapper, IdRfcWrapper):
        idwrapper = wrapper.id
    elif isinstance(wrapper, IdWrapper):
        idwrapper = wrapper
    if not idwrapper:
        return None
    draft = idwrapper._draft
<<<<<<< HEAD
    return {
        'can_edit_state': can_edit_state(user, draft),
        'can_edit_stream': can_edit_stream(user, draft),
        'can_writeup': can_manage_writeup_of_a_document(user, draft),
        'can_shepherd': can_manage_shepherd_of_a_document(user, draft),
        'draft': draft,
        'doc': wrapper,
    }


class StreamListNode(template.Node):

    def __init__(self, user, var_name):
        self.user = user
        self.var_name = var_name

    def render(self, context):
        user = self.user.resolve(context)
        streams = []
        for i in Stream.objects.all():
            if is_chair_of_stream(user, i):
                streams.append(i)
        context.update({self.var_name: streams})
        return ''


@register.tag
def get_user_managed_streams(parser, token):
    firstbits = token.contents.split(None, 2)
    if len(firstbits) != 3:
        raise template.TemplateSyntaxError("'get_user_managed_streams' tag takes three arguments")
    user = parser.compile_filter(firstbits[1])
    lastbits_reversed = firstbits[2][::-1].split(None, 2)
    if lastbits_reversed[1][::-1] != 'as':
        raise template.TemplateSyntaxError("next-to-last argument to 'get_user_managed_stream' tag must"
                                  " be 'as'")
    var_name = lastbits_reversed[0][::-1]
    return StreamListNode(user, var_name)
=======
    doc = wrapper
    possible_actions = [
        ("Adopt in WG", can_adopt(user, draft), urlreverse('edit_adopt', kwargs=dict(name=doc.draft_name))) if settings.USE_DB_REDESIGN_PROXY_CLASSES else ("", False, ""),
        ("Change stream state", can_edit_state(user, draft), urlreverse('edit_state', kwargs=dict(name=doc.draft_name))),
        ("Change stream", can_edit_stream(user, draft), urlreverse('edit_stream', kwargs=dict(name=doc.draft_name))),
        ("Change shepherd", can_manage_shepherd_of_a_document(user, draft), urlreverse('doc_managing_shepherd', kwargs=dict(acronym=draft.group.acronym, name=draft.filename))),
        ("Change stream writeup", can_manage_writeup_of_a_document(user, draft), urlreverse('doc_managing_writeup', kwargs=dict(acronym=draft.group.acronym, name=draft.filename))),
        ]
    return dict(actions=[(url, action_name) for action_name, active, url, in possible_actions if active])
>>>>>>> e3596842
<|MERGE_RESOLUTION|>--- conflicted
+++ resolved
@@ -8,14 +8,9 @@
 from ietf.wgchairs.accounts import (can_manage_shepherd_of_a_document,
                                     can_manage_writeup_of_a_document)
 from ietf.ietfworkflows.streams import get_stream_from_wrapper
-<<<<<<< HEAD
 from ietf.ietfworkflows.models import Stream
 from ietf.ietfworkflows.accounts import (can_edit_state, can_edit_stream,
-                                         is_chair_of_stream)
-
-=======
-from ietf.ietfworkflows.accounts import (can_edit_state, can_edit_stream, can_adopt)
->>>>>>> e3596842
+                                         is_chair_of_stream, can_adopt)
 
 register = template.Library()
 
@@ -70,16 +65,15 @@
         idwrapper = wrapper
     if not idwrapper:
         return None
-    draft = idwrapper._draft
-<<<<<<< HEAD
-    return {
-        'can_edit_state': can_edit_state(user, draft),
-        'can_edit_stream': can_edit_stream(user, draft),
-        'can_writeup': can_manage_writeup_of_a_document(user, draft),
-        'can_shepherd': can_manage_shepherd_of_a_document(user, draft),
-        'draft': draft,
-        'doc': wrapper,
-    }
+    doc = wrapper
+    possible_actions = [
+        ("Adopt in WG", can_adopt(user, draft), urlreverse('edit_adopt', kwargs=dict(name=doc.draft_name))) if settings.USE_DB_REDESIGN_PROXY_CLASSES else ("", False, ""),
+        ("Change stream state", can_edit_state(user, draft), urlreverse('edit_state', kwargs=dict(name=doc.draft_name))),
+        ("Change stream", can_edit_stream(user, draft), urlreverse('edit_stream', kwargs=dict(name=doc.draft_name))),
+        ("Change shepherd", can_manage_shepherd_of_a_document(user, draft), urlreverse('doc_managing_shepherd', kwargs=dict(acronym=draft.group.acronym, name=draft.filename))),
+        ("Change stream writeup", can_manage_writeup_of_a_document(user, draft), urlreverse('doc_managing_writeup', kwargs=dict(acronym=draft.group.acronym, name=draft.filename))),
+        ]
+    return dict(actions=[(url, action_name) for action_name, active, url, in possible_actions if active])
 
 
 class StreamListNode(template.Node):
@@ -92,6 +86,8 @@
         user = self.user.resolve(context)
         streams = []
         for i in Stream.objects.all():
+            if "Legacy" in i.name:
+                continue
             if is_chair_of_stream(user, i):
                 streams.append(i)
         context.update({self.var_name: streams})
@@ -109,15 +105,4 @@
         raise template.TemplateSyntaxError("next-to-last argument to 'get_user_managed_stream' tag must"
                                   " be 'as'")
     var_name = lastbits_reversed[0][::-1]
-    return StreamListNode(user, var_name)
-=======
-    doc = wrapper
-    possible_actions = [
-        ("Adopt in WG", can_adopt(user, draft), urlreverse('edit_adopt', kwargs=dict(name=doc.draft_name))) if settings.USE_DB_REDESIGN_PROXY_CLASSES else ("", False, ""),
-        ("Change stream state", can_edit_state(user, draft), urlreverse('edit_state', kwargs=dict(name=doc.draft_name))),
-        ("Change stream", can_edit_stream(user, draft), urlreverse('edit_stream', kwargs=dict(name=doc.draft_name))),
-        ("Change shepherd", can_manage_shepherd_of_a_document(user, draft), urlreverse('doc_managing_shepherd', kwargs=dict(acronym=draft.group.acronym, name=draft.filename))),
-        ("Change stream writeup", can_manage_writeup_of_a_document(user, draft), urlreverse('doc_managing_writeup', kwargs=dict(acronym=draft.group.acronym, name=draft.filename))),
-        ]
-    return dict(actions=[(url, action_name) for action_name, active, url, in possible_actions if active])
->>>>>>> e3596842
+    return StreamListNode(user, var_name)