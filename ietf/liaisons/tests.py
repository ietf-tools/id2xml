import datetime, os, shutil
import json

from django.conf import settings
from django.contrib.auth.models import User
from django.core.urlresolvers import reverse as urlreverse
from django.db.models import Q
from StringIO import StringIO
from pyquery import PyQuery

from ietf.utils.test_utils import TestCase, login_testing_unauthorized
from ietf.utils.test_data import make_test_data, create_person
from ietf.utils.mail import outbox

from ietf.doc.models import Document
from ietf.liaisons.models import (LiaisonStatement, LiaisonStatementPurposeName,
    LiaisonStatementState, LiaisonStatementEvent, LiaisonStatementGroupContacts,
    LiaisonStatementAttachment)
from ietf.person.models import Person, Email
from ietf.group.models import Group
from ietf.liaisons.mails import send_sdo_reminder, possibly_send_deadline_reminder
from ietf.liaisons.views import contacts_from_roles

# -------------------------------------------------
# Helper Functions
# -------------------------------------------------

def make_liaison_models():
    sdo = Group.objects.create(
        name="United League of Marsmen",
        acronym="ulm",
        state_id="active",
        type_id="sdo",
        )
    Group.objects.create(
        name="Standards Development Organization",
        acronym="sdo",
        state_id="active",
        type_id="sdo",
        )

    # liaison manager
    create_person(sdo, 'liaiman')
    create_person(sdo, 'auth')
    by = Person.objects.get(name='Ulm Liaiman')

    mars_group = Group.objects.get(acronym="mars")
    create_person(mars_group, 'secr')
    create_person(Group.objects.get(acronym='iab'), "execdir")

    # add an incoming liaison
    s = LiaisonStatement.objects.create(
        title="Comment from United League of Marsmen",
        purpose_id="comment",
        body="The recently proposed Martian Standard for Communication Links neglects the special ferro-magnetic conditions of the Martian soil.",
        deadline=datetime.date.today() + datetime.timedelta(days=7),
        from_contact=Email.objects.last(),
        to_contacts="%s@ietf.org" % mars_group.acronym,
        state_id='posted',
        )
    s.from_groups.add(sdo)
    s.to_groups.add(mars_group)

    LiaisonStatementEvent.objects.create(type_id='submitted',by=by,statement=s,desc='Statement Submitted')
    LiaisonStatementEvent.objects.create(type_id='posted',by=by,statement=s,desc='Statement Posted')
    doc = Document.objects.first()
    LiaisonStatementAttachment.objects.create(statement=s,document=doc)

    # add an outgoing liaison (dated 2010)
    s2 = LiaisonStatement.objects.create(
        title="Comment from Mars Group on video codec",
        purpose_id="comment",
        body="Hello, this is an interesting statement.",
        from_contact=Email.objects.last(),
        to_contacts="%s@ietf.org" % mars_group.acronym,
        state_id='posted',
        )
    s2.from_groups.add(mars_group)
    s2.to_groups.add(sdo)
    LiaisonStatementEvent.objects.create(type_id='submitted',by=by,statement=s2,desc='Statement Submitted')
    LiaisonStatementEvent.objects.create(type_id='posted',by=by,statement=s2,desc='Statement Posted')
    s2.liaisonstatementevent_set.update(time=datetime.datetime(2010,1,1))

    return s

def get_liaison_post_data(type='incoming'):
    '''Return a dictionary containing basic liaison entry data'''
    if type == 'incoming':
        from_group = Group.objects.get(acronym='ulm')
        to_group = Group.objects.get(acronym="mars")
    else:
        to_group = Group.objects.get(acronym='ulm')
        from_group = Group.objects.get(acronym="mars")

    return dict(from_groups=str(from_group.pk),
                from_contact='ulm-liaiman@ietf.org',
                to_groups=str(to_group.pk),
                to_contacts='to_contacts@example.com',
                purpose="info",
                title="title",
                submitted_date=datetime.datetime.today().strftime("%Y-%m-%d"),
                body="body",
                send="1" )

# -------------------------------------------------
# Test Classes
# -------------------------------------------------

class LiaisonTests(TestCase):
    def test_overview(self):
        make_test_data()
        liaison = make_liaison_models()

        r = self.client.get(urlreverse('ietf.liaisons.views.liaison_list'))
        self.assertEqual(r.status_code, 200)
        self.assertTrue(liaison.title in r.content)

    def test_details(self):
        make_test_data()
        liaison = make_liaison_models()

        r = self.client.get(urlreverse("ietf.liaisons.views.liaison_detail", kwargs={ 'object_id': liaison.pk }))
        self.assertEqual(r.status_code, 200)
        self.assertTrue(liaison.title in r.content)

    def test_feeds(self):
        make_test_data()
        liaison = make_liaison_models()

        r = self.client.get('/feed/liaison/recent/')
        self.assertEqual(r.status_code, 200)
        self.assertTrue(liaison.title in r.content)

        r = self.client.get('/feed/liaison/from/%s/' % liaison.from_groups.first().acronym)
        self.assertEqual(r.status_code, 200)
        self.assertTrue(liaison.title in r.content)

        r = self.client.get('/feed/liaison/to/%s/' % liaison.to_groups.first().acronym)
        self.assertEqual(r.status_code, 200)
        self.assertTrue(liaison.title in r.content)

        r = self.client.get('/feed/liaison/subject/marsmen/')
        self.assertEqual(r.status_code, 200)
        self.assertTrue(liaison.title in r.content)

    def test_sitemap(self):
        make_test_data()
        liaison = make_liaison_models()

        r = self.client.get('/sitemap-liaison.xml')
        self.assertEqual(r.status_code, 200)
        self.assertTrue(urlreverse("ietf.liaisons.views.liaison_detail", kwargs={ 'object_id': liaison.pk }) in r.content)

    def test_help_pages(self):
        self.assertEqual(self.client.get('/liaison/help/').status_code, 200)
        self.assertEqual(self.client.get('/liaison/help/fields/').status_code, 200)
        self.assertEqual(self.client.get('/liaison/help/from_ietf/').status_code, 200)
        self.assertEqual(self.client.get('/liaison/help/to_ietf/').status_code, 200)


class UnitTests(TestCase):
    def test_get_cc(self):
        make_test_data()
        make_liaison_models()
        from ietf.liaisons.views import get_cc,EMAIL_ALIASES

        # test IETF
        cc = get_cc(Group.objects.get(acronym='ietf'))
        self.assertTrue(EMAIL_ALIASES['IESG'] in cc)
        self.assertTrue(EMAIL_ALIASES['IETFCHAIR'] in cc)
        # test IAB
        cc = get_cc(Group.objects.get(acronym='iab'))
        self.assertTrue(EMAIL_ALIASES['IAB'] in cc)
        self.assertTrue(EMAIL_ALIASES['IABCHAIR'] in cc)
        self.assertTrue(EMAIL_ALIASES['IABEXECUTIVEDIRECTOR'] in cc)
        # test an Area
        area = Group.objects.filter(type='area').first()
        cc = get_cc(area)
        self.assertTrue(EMAIL_ALIASES['IETFCHAIR'] in cc)
        self.assertTrue(contacts_from_roles([area.ad_role()]) in cc)
        # test a Working Group
        wg = Group.objects.filter(type='wg').first()
        cc = get_cc(wg)
        self.assertTrue(contacts_from_roles([wg.parent.ad_role()]) in cc)
        self.assertTrue(contacts_from_roles([wg.get_chair()]) in cc)
        # test an SDO
        sdo = Group.objects.filter(type='sdo').first()
        cc = get_cc(sdo)
        self.assertTrue(contacts_from_roles([sdo.role_set.filter(name='liaiman').first()]) in cc)

    def test_get_contacts_for_group(self):
        make_test_data()
        make_liaison_models()
        from ietf.liaisons.views import get_contacts_for_group, EMAIL_ALIASES

        # test explicit
        sdo = Group.objects.filter(type='sdo').first()
        LiaisonStatementGroupContacts.objects.create(group=sdo,contacts='bob@world.com')
        contacts = get_contacts_for_group(sdo)
        self.assertTrue('bob@world.com' in contacts)
        # test area
        area = Group.objects.filter(type='area').first()
        contacts = get_contacts_for_group(area)
        self.assertTrue(area.ad_role().email.address in contacts)
        # test wg
        wg = Group.objects.filter(type='wg').first()
        contacts = get_contacts_for_group(wg)
        self.assertTrue(wg.get_chair().email.address in contacts)
        # test ietf
        contacts = get_contacts_for_group(Group.objects.get(acronym='ietf'))
        self.assertTrue(EMAIL_ALIASES['IETFCHAIR'] in contacts)
        # test iab
        contacts = get_contacts_for_group(Group.objects.get(acronym='iab'))
        self.assertTrue(EMAIL_ALIASES['IABCHAIR'] in contacts)
        self.assertTrue(EMAIL_ALIASES['IABEXECUTIVEDIRECTOR'] in contacts)
        # test iesg
        contacts = get_contacts_for_group(Group.objects.get(acronym='iesg'))
        self.assertTrue(EMAIL_ALIASES['IESG'] in contacts)

    def test_needs_approval(self):
        make_test_data()
        make_liaison_models()
        from ietf.liaisons.views import needs_approval

        group = Group.objects.get(acronym='ietf')
        self.assertFalse(needs_approval(group,group.get_chair().person))
        group = Group.objects.get(acronym='iab')
        self.assertFalse(needs_approval(group,group.get_chair().person))
        area = Group.objects.filter(type='area').first()
        self.assertFalse(needs_approval(area,area.ad_role().person))
        wg = Group.objects.filter(type='wg').first()
        self.assertFalse(needs_approval(wg,wg.parent.ad_role().person))

    def test_approvable_liaison_statements(self):
        make_test_data()
        make_liaison_models()
        from ietf.liaisons.utils import approvable_liaison_statements

        outgoing = LiaisonStatement.objects.filter(to_groups__type='sdo').first()
        outgoing.set_state('pending')
        user = outgoing.from_groups.first().ad_role().person.user
        qs = approvable_liaison_statements(user)
        self.assertEqual(len(qs),1)
        self.assertEqual(qs[0].pk,outgoing.pk)


class AjaxTests(TestCase):
    def test_ajax(self):
        make_test_data()
        make_liaison_models()

        url = urlreverse('ietf.liaisons.views.ajax_get_liaison_info') + "?to_groups=&from_groups="
        self.client.login(username="secretary", password="secretary+password")
        r = self.client.get(url)
        self.assertEqual(r.status_code, 200)
        data = json.loads(r.content)
        self.assertEqual(data["error"], False)
        self.assertEqual(data["post_only"], False)
        self.assertTrue('cc' in data)
        self.assertTrue('needs_approval' in data)
        self.assertTrue('to_contacts' in data)
        self.assertTrue('response_contacts' in data)

    def test_ajax_to_contacts(self):
        make_test_data()
        liaison = make_liaison_models()
        group = liaison.to_groups.first()
        LiaisonStatementGroupContacts.objects.create(group=group,contacts='test@example.com')

        url = urlreverse('ietf.liaisons.views.ajax_get_liaison_info') + "?to_groups={}&from_groups=".format(group.pk)
        self.client.login(username="secretary", password="secretary+password")
        r = self.client.get(url)
        self.assertEqual(r.status_code, 200)
        data = json.loads(r.content)
        self.assertEqual(data["to_contacts"],[u'test@example.com'])

    def test_ajax_select2_search_liaison_statements(self):
        make_test_data()
        liaison = make_liaison_models()

        # test text search
        url = urlreverse('ietf.liaisons.views.ajax_select2_search_liaison_statements') + "?q=%s" % liaison.title[:5]
        self.client.login(username="secretary", password="secretary+password")
        r = self.client.get(url)
        self.assertEqual(r.status_code, 200)
        data = json.loads(r.content)
        self.assertTrue(liaison.pk in [ x['id'] for x in data ])

        # test id search
        url = urlreverse('ietf.liaisons.views.ajax_select2_search_liaison_statements') + "?q=%s" % liaison.pk
        r = self.client.get(url)
        self.assertEqual(r.status_code, 200)
        data = json.loads(r.content)
        self.assertTrue(liaison.pk in [ x['id'] for x in data ])


class ManagementCommandTests(TestCase):
    def test_check_liaison_deadlines(self):
        make_test_data()
        liaison = make_liaison_models()
        from django.core.management import call_command

        out = StringIO()
        liaison.deadline = datetime.datetime.today() + datetime.timedelta(1)
        liaison.save()
        mailbox_before = len(outbox)
        call_command('check_liaison_deadlines',stdout=out)
        self.assertEqual(len(outbox), mailbox_before + 1)

    def test_remind_update_sdo_list(self):
        make_test_data()
        make_liaison_models()
        from django.core.management import call_command

        out = StringIO()
        mailbox_before = len(outbox)
        call_command('remind_update_sdo_list',stdout=out)
        self.assertTrue(len(outbox) > mailbox_before)


class LiaisonManagementTests(TestCase):
    def setUp(self):
        self.liaison_dir = os.path.abspath("tmp-liaison-dir")
        if not os.path.exists(self.liaison_dir):
            os.mkdir(self.liaison_dir)
        settings.LIAISON_ATTACH_PATH = self.liaison_dir

    def tearDown(self):
        shutil.rmtree(self.liaison_dir)

    def test_add_restrictions(self):
        make_test_data()
        make_liaison_models()

        # incoming restrictions
        url = urlreverse('ietf.liaisons.views.liaison_add', kwargs={'type':'incoming'})
        self.client.login(username="secretary", password="secretary+password")
        r = self.client.get(url)
        self.assertEqual(r.status_code, 200)

    def test_taken_care_of(self):
        make_test_data()
        liaison = make_liaison_models()

        url = urlreverse('ietf.liaisons.views.liaison_detail', kwargs=dict(object_id=liaison.pk))
        # normal get
        r = self.client.get(url)
        self.assertEqual(r.status_code, 200)
        q = PyQuery(r.content)
        self.assertEqual(len(q('form input[name=do_action_taken]')), 0)

        # log in and get
        self.client.login(username="secretary", password="secretary+password")

        r = self.client.get(url)
        self.assertEqual(r.status_code, 200)
        q = PyQuery(r.content)
        self.assertEqual(len(q('form input[name=do_action_taken]')), 1)

        # mark action taken
        r = self.client.post(url, dict(do_action_taken="1"))
        self.assertEqual(r.status_code, 200)
        q = PyQuery(r.content)
        self.assertEqual(len(q('form input[name=do_action_taken]')), 0)
        liaison = LiaisonStatement.objects.get(id=liaison.id)
        self.assertTrue(liaison.action_taken)

    def test_approval_process(self):
        make_test_data()
        liaison = make_liaison_models()
        # must be outgoing liaison to need approval
        liaison.from_groups.clear()
        liaison.to_groups.clear()
        liaison.from_groups.add(Group.objects.get(acronym="mars"))
        liaison.to_groups.add(Group.objects.get(acronym='ulm'))
        liaison.state=LiaisonStatementState.objects.get(slug='pending')
        liaison.save()

        # check the overview page
        url = urlreverse('ietf.liaisons.views.liaison_list', kwargs=dict(state='pending'))
        login_testing_unauthorized(self, "ad", url)
        r = self.client.get(url)
        self.assertEqual(r.status_code, 200)
        self.assertTrue(liaison.title in r.content)

        # check the detail page / unauthorized
        url = urlreverse('ietf.liaisons.views.liaison_detail', kwargs=dict(object_id=liaison.pk))
        self.client.logout()
        r = self.client.get(url)
        self.assertEqual(r.status_code, 200)
        self.assertTrue(liaison.title in r.content)
        q = PyQuery(r.content)
        self.assertEqual(len(q('form input[name=approved]')), 0)

        # check the detail page / authorized
        self.client.login(username="ulm-liaiman", password="ulm-liaiman+password")
        r = self.client.get(url)
        self.assertEqual(r.status_code, 200)
        self.assertTrue(liaison.title in r.content)
        q = PyQuery(r.content)
        from ietf.liaisons.utils import can_edit_liaison
        user = User.objects.get(username='ulm-liaiman')
        self.assertTrue(can_edit_liaison(user, liaison))
        self.assertEqual(len(q('form input[name=approved]')), 1)

        # approve
        mailbox_before = len(outbox)
        r = self.client.post(url, dict(approved="1"))
        self.assertEqual(r.status_code, 200)

        liaison = LiaisonStatement.objects.get(id=liaison.id)
        self.assertTrue(liaison.approved)
        self.assertEqual(len(outbox), mailbox_before + 1)
        self.assertTrue("Liaison Statement" in outbox[-1]["Subject"])
        # ensure events created
        self.assertTrue(liaison.liaisonstatementevent_set.filter(type='approved'))
        self.assertTrue(liaison.liaisonstatementevent_set.filter(type='posted'))

    def test_edit_liaison(self):
        make_test_data()
        liaison = make_liaison_models()
        from_group = liaison.from_groups.first()
        to_group = liaison.to_groups.first()

        url = urlreverse('ietf.liaisons.views.liaison_edit', kwargs=dict(object_id=liaison.pk))
        login_testing_unauthorized(self, "secretary", url)

        # get
        r = self.client.get(url)
        self.assertEqual(r.status_code, 200)
        q = PyQuery(r.content)
        self.assertEqual(len(q('form input[name=from_contact]')), 1)

        # edit
        attachments_before = liaison.attachments.count()
        test_file = StringIO("hello world")
        test_file.name = "unnamed"
        r = self.client.post(url,
                             dict(from_groups=str(from_group.pk),
                                  from_contact=liaison.from_contact,
                                  to_groups=str(to_group.pk),
                                  to_contacts="to_poc@example.com",
                                  technical_contacts="technical_contact@example.com",
                                  cc_contacts="cc@example.com",
                                  purpose="action",
                                  deadline=(liaison.deadline + datetime.timedelta(days=1)).strftime("%Y-%m-%d"),
                                  title="title",
                                  submitted_date=(liaison.posted + datetime.timedelta(days=1)).strftime("%Y-%m-%d"),
                                  body="body",
                                  attach_file_1=test_file,
                                  attach_title_1="attachment",
                                  ))
        self.assertEqual(r.status_code, 302)

        new_liaison = LiaisonStatement.objects.get(id=liaison.id)
        self.assertEqual(new_liaison.from_groups.first(), from_group)
        self.assertEqual(new_liaison.to_groups.first(), to_group)
        self.assertEqual(new_liaison.to_contacts, "to_poc@example.com")
        self.assertEqual(new_liaison.technical_contacts, "technical_contact@example.com")
        self.assertEqual(new_liaison.cc_contacts, "cc@example.com")
        self.assertEqual(new_liaison.purpose, LiaisonStatementPurposeName.objects.get(slug='action'))
        self.assertEqual(new_liaison.deadline, liaison.deadline + datetime.timedelta(days=1)),
        self.assertEqual(new_liaison.title, "title")
        #self.assertEqual(new_liaison.submitted.date(), (liaison.submitted + datetime.timedelta(days=1)).date())
        self.assertEqual(new_liaison.body, "body")
        # ensure events created
        self.assertTrue(liaison.liaisonstatementevent_set.filter(type='modified'))

        self.assertEqual(new_liaison.attachments.count(), attachments_before + 1)
        attachment = new_liaison.attachments.order_by("-name")[0]
        self.assertEqual(attachment.title, "attachment")
        with open(os.path.join(self.liaison_dir, attachment.external_url)) as f:
            written_content = f.read()

        test_file.seek(0)
        self.assertEqual(written_content, test_file.read())

    def test_incoming_access(self):
        '''Ensure only Secretariat, Liaison Managers, and Authorized Individuals
        have access to incoming liaisons.
        '''
        make_test_data()
        make_liaison_models()
        url = urlreverse('ietf.liaisons.views.liaison_list')
        addurl = urlreverse('ietf.liaisons.views.liaison_add', kwargs={'type':'incoming'})

        # public user no access
        r = self.client.get(url)
        self.assertEqual(r.status_code, 200)
        q = PyQuery(r.content)
        self.assertEqual(len(q("a.btn:contains('New incoming liaison')")), 0)
        r = self.client.get(addurl)
        self.assertRedirects(r,settings.LOGIN_URL + '?next=/liaison/add/incoming/')

        # regular Chair no access
        self.client.login(username="marschairman", password="marschairman+password")
        r = self.client.get(url)
        self.assertEqual(r.status_code, 200)
        q = PyQuery(r.content)
        self.assertEqual(len(q("a.btn:contains('New incoming liaison')")), 0)
        r = self.client.get(addurl)
        self.assertEqual(r.status_code, 403)

        # Liaison Manager has access
        self.client.login(username="ulm-liaiman", password="ulm-liaiman+password")
        r = self.client.get(url)
        self.assertEqual(r.status_code, 200)
        q = PyQuery(r.content)
        self.assertEqual(len(q('a.btn:contains("New incoming liaison")')), 1)
        r = self.client.get(addurl)
        self.assertEqual(r.status_code, 200)

        # Authorized Individual has access
        self.client.login(username="ulm-auth", password="ulm-auth+password")
        r = self.client.get(url)
        self.assertEqual(r.status_code, 200)
        q = PyQuery(r.content)
        self.assertEqual(len(q("a.btn:contains('New incoming liaison')")), 1)
        r = self.client.get(addurl)
        self.assertEqual(r.status_code, 200)

        # Secretariat has access
        self.client.login(username="secretary", password="secretary+password")
        r = self.client.get(url)
        self.assertEqual(r.status_code, 200)
        q = PyQuery(r.content)
        self.assertEqual(len(q("a.btn:contains('New incoming liaison')")), 1)
        r = self.client.get(addurl)
        self.assertEqual(r.status_code, 200)

    def test_outgoing_access(self):
        make_test_data()
        make_liaison_models()
        url = urlreverse('ietf.liaisons.views.liaison_list')
        addurl = urlreverse('ietf.liaisons.views.liaison_add', kwargs={'type':'outgoing'})

        # public user no access
        r = self.client.get(url)
        self.assertEqual(r.status_code, 200)
        q = PyQuery(r.content)
        self.assertEqual(len(q("a.btn:contains('New outgoing liaison')")), 0)
        r = self.client.get(addurl)
        self.assertRedirects(r,settings.LOGIN_URL + '?next=/liaison/add/outgoing/')

        # AD has access
        self.client.login(username="ad", password="ad+password")
        r = self.client.get(url)
        self.assertEqual(r.status_code, 200)
        q = PyQuery(r.content)
        self.assertEqual(len(q("a.btn:contains('New outgoing liaison')")), 1)
        r = self.client.get(addurl)
        self.assertEqual(r.status_code, 200)

        # WG Chair has access
        self.client.login(username="marschairman", password="marschairman+password")
        r = self.client.get(url)
        self.assertEqual(r.status_code, 200)
        q = PyQuery(r.content)
        self.assertEqual(len(q("a.btn:contains('New outgoing liaison')")), 1)
        r = self.client.get(addurl)
        self.assertEqual(r.status_code, 200)

        # WG Secretary has access
        self.client.login(username="mars-secr", password="mars-secr+password")
        r = self.client.get(url)
        self.assertEqual(r.status_code, 200)
        q = PyQuery(r.content)
        self.assertEqual(len(q("a.btn:contains('New outgoing liaison')")), 1)
        r = self.client.get(addurl)
        self.assertEqual(r.status_code, 200)

        # IETF Chair has access
        self.client.login(username="ietf-chair", password="ietf-chair+password")
        r = self.client.get(url)
        self.assertEqual(r.status_code, 200)
        q = PyQuery(r.content)
        self.assertEqual(len(q("a.btn:contains('New outgoing liaison')")), 1)
        r = self.client.get(addurl)
        self.assertEqual(r.status_code, 200)

        # IAB Chair has access
        self.client.login(username="iab-chair", password="iab-chair+password")
        r = self.client.get(url)
        self.assertEqual(r.status_code, 200)
        q = PyQuery(r.content)
        self.assertEqual(len(q("a.btn:contains('New outgoing liaison')")), 1)
        r = self.client.get(addurl)
        self.assertEqual(r.status_code, 200)

        # IAB Executive Director
        self.client.login(username="iab-execdir", password="iab-execdir+password")
        r = self.client.get(url)
        self.assertEqual(r.status_code, 200)
        q = PyQuery(r.content)
        self.assertEqual(len(q("a.btn:contains('New outgoing liaison')")), 1)
        r = self.client.get(addurl)
        self.assertEqual(r.status_code, 200)

        # Liaison Manager has access
        self.client.login(username="ulm-liaiman", password="ulm-liaiman+password")
        r = self.client.get(url)
        self.assertEqual(r.status_code, 200)
        q = PyQuery(r.content)
        self.assertEqual(len(q('a.btn:contains("New outgoing liaison")')), 1)
        r = self.client.get(addurl)
        self.assertEqual(r.status_code, 200)

        # Authorized Individual has no access
        self.client.login(username="ulm-auth", password="ulm-auth+password")
        r = self.client.get(url)
        self.assertEqual(r.status_code, 200)
        q = PyQuery(r.content)
        self.assertEqual(len(q("a.btn:contains('New outgoing liaison')")), 0)
        r = self.client.get(addurl)
        self.assertEqual(r.status_code, 403)

        # Secretariat has access
        self.client.login(username="secretary", password="secretary+password")
        r = self.client.get(url)
        self.assertEqual(r.status_code, 200)
        q = PyQuery(r.content)
        self.assertEqual(len(q("a.btn:contains('New outgoing liaison')")), 1)
        r = self.client.get(addurl)
        self.assertEqual(r.status_code, 200)

    def test_incoming_options(self):
        '''Check from_groups, to_groups options for different user classes'''
        make_test_data()
        make_liaison_models()
        url = urlreverse('ietf.liaisons.views.liaison_add', kwargs={'type':'incoming'})

        # get count of all IETF entities for to_group options
        top = Q(acronym__in=('ietf','iesg','iab'))
        areas = Q(type_id='area',state='active')
        wgs = Q(type_id='wg',state='active')
        all_entity_count = Group.objects.filter(top|areas|wgs).count()

        # Regular user
        # from_groups = groups for which they are Liaison Manager or Authorized Individual
        # to_groups = all IETF entities
        login_testing_unauthorized(self, "ulm-liaiman", url)
        r = self.client.get(url)
        self.assertEqual(r.status_code, 200)
        q = PyQuery(r.content)
        self.assertEqual(len(q('select#id_from_groups option')), 1)
        self.assertEqual(len(q('select#id_to_groups option')), all_entity_count)

        # Secretariat
        # from_groups = all active SDOs
        # to_groups = all IETF entities
        self.client.login(username="secretary", password="secretary+password")
        r = self.client.get(url)
        self.assertEqual(r.status_code, 200)
        q = PyQuery(r.content)
        all_sdos = Group.objects.filter(type_id='sdo',state='active').count()
        self.assertEqual(len(q('select#id_from_groups option')), all_sdos)
        self.assertEqual(len(q('select#id_to_groups option')), all_entity_count)

    def test_outgoing_options(self):
        make_test_data()
        make_liaison_models()
        url = urlreverse('ietf.liaisons.views.liaison_add', kwargs={'type':'outgoing'})

        # get count of all IETF entities for to_group options
        top = Q(acronym__in=('ietf','iesg','iab'))
        areas = Q(type_id='area',state='active')
        wgs = Q(type_id='wg',state='active')
        all_entity_count = Group.objects.filter(top|areas|wgs).count()

        # Regular user (Chair, AD)
        # from_groups = limited by role
        # to_groups = all SDOs
        person = Person.objects.filter(role__name='chair',role__group__acronym='mars').first()
        self.client.login(username="marschairman", password="marschairman+password")
        r = self.client.get(url)
        self.assertEqual(r.status_code, 200)
        q = PyQuery(r.content)
        groups = Group.objects.filter(role__person=person,role__name='chair',state='active',type='wg')
        all_sdos = Group.objects.filter(state='active',type='sdo')
        self.assertEqual(len(q('select#id_from_groups option')), groups.count())
        self.assertEqual(len(q('select#id_to_groups option')), all_sdos.count())

        # Liaison Manager
        # from_groups =
        # to_groups = limited to managed group

        # Secretariat
        # from_groups = all IETF entities
        # to_groups = all active SDOs
        self.client.login(username="secretary", password="secretary+password")
        r = self.client.get(url)
        self.assertEqual(r.status_code, 200)
        q = PyQuery(r.content)
        all_sdos = Group.objects.filter(type_id='sdo',state='active').count()
        self.assertEqual(len(q('select#id_from_groups option')), all_entity_count)
        self.assertEqual(len(q('select#id_to_groups option')), all_sdos)


    def test_add_incoming_liaison(self):
        make_test_data()
        liaison = make_liaison_models()

        url = urlreverse('ietf.liaisons.views.liaison_add', kwargs={'type':'incoming'})
        login_testing_unauthorized(self, "secretary", url)

        # get
        r = self.client.get(url)
        self.assertEqual(r.status_code, 200)
        q = PyQuery(r.content)
        self.assertEqual(len(q('form textarea[name=body]')), 1)

        # add new
        mailbox_before = len(outbox)
        test_file = StringIO("hello world")
        test_file.name = "unnamed"
        from_groups = [ str(g.pk) for g in Group.objects.filter(type="sdo") ]
        to_group = Group.objects.get(acronym="mars")
        submitter = Person.objects.get(user__username="marschairman")
        today = datetime.date.today()
        related_liaison = liaison
        r = self.client.post(url,
                             dict(from_groups=from_groups,
                                  from_contact=submitter.email_address(),
                                  to_groups=str(to_group.pk),
                                  to_contacts='to_contacts@example.com',
                                  technical_contacts="technical_contact@example.com",
                                  action_holder_contacts="action_holder_contacts@example.com",
                                  cc_contacts="cc@example.com",
                                  purpose="action",
                                  deadline=(today + datetime.timedelta(days=1)).strftime("%Y-%m-%d"),
                                  other_identifiers="IETF-1234",
                                  related_to=str(related_liaison.pk),
                                  title="title",
                                  submitted_date=today.strftime("%Y-%m-%d"),
                                  body="body",
                                  attach_file_1=test_file,
                                  attach_title_1="attachment",
                                  send="1",
                                  ))
        self.assertEqual(r.status_code, 302)

        l = LiaisonStatement.objects.all().order_by("-id")[0]
        self.assertEqual(l.from_groups.count(),2)
        self.assertEqual(l.from_contact.address, submitter.email_address())
        self.assertSequenceEqual(l.to_groups.all(),[to_group])
        self.assertEqual(l.technical_contacts, "technical_contact@example.com")
        self.assertEqual(l.action_holder_contacts, "action_holder_contacts@example.com")
        self.assertEqual(l.cc_contacts, "cc@example.com")
        self.assertEqual(l.purpose, LiaisonStatementPurposeName.objects.get(slug='action'))
        self.assertEqual(l.deadline, today + datetime.timedelta(days=1)),
        self.assertEqual(l.other_identifiers, "IETF-1234"),
        self.assertEqual(l.source_of_set.first().target,liaison),
        self.assertEqual(l.title, "title")
        self.assertEqual(l.submitted.date(), today)
        self.assertEqual(l.body, "body")
        self.assertEqual(l.state.slug, 'posted')
        # ensure events created
        self.assertTrue(l.liaisonstatementevent_set.filter(type='submitted'))
        self.assertTrue(l.liaisonstatementevent_set.filter(type='posted'))

        self.assertEqual(l.attachments.count(), 1)
        attachment = l.attachments.all()[0]
        self.assertEqual(attachment.title, "attachment")
        with open(os.path.join(self.liaison_dir, attachment.external_url)) as f:
            written_content = f.read()

        test_file.seek(0)
        self.assertEqual(written_content, test_file.read())

        self.assertEqual(len(outbox), mailbox_before + 1)
        self.assertTrue("Liaison Statement" in outbox[-1]["Subject"])
<<<<<<< HEAD

=======
        self.assertTrue('marschairman@' in outbox[-1]['To'])
        self.assertTrue('cc@' in outbox[-1]['Cc'])
        
>>>>>>> f0f5a51e
    def test_add_outgoing_liaison(self):
        make_test_data()
        liaison = make_liaison_models()

        url = urlreverse('ietf.liaisons.views.liaison_add', kwargs={'type':'outgoing'})
        login_testing_unauthorized(self, "secretary", url)

        # get
        r = self.client.get(url)
        self.assertEqual(r.status_code, 200)
        q = PyQuery(r.content)
        self.assertEqual(len(q('form textarea[name=body]')), 1)

        # add new
        mailbox_before = len(outbox)
        test_file = StringIO("hello world")
        test_file.name = "unnamed"
        from_group = Group.objects.get(acronym="mars")
        to_group = Group.objects.filter(type="sdo")[0]
        submitter = Person.objects.get(user__username="marschairman")
        today = datetime.date.today()
        related_liaison = liaison
        r = self.client.post(url,
                             dict(from_groups=str(from_group.pk),
                                  from_contact=submitter.email_address(),
                                  to_groups=str(to_group.pk),
                                  to_contacts='to_contacts@example.com',
                                  approved="",
                                  technical_contacts="technical_contact@example.com",
                                  cc_contacts="cc@example.com",
                                  purpose="action",
                                  deadline=(today + datetime.timedelta(days=1)).strftime("%Y-%m-%d"),
                                  other_identifiers="IETF-1234",
                                  related_to=str(related_liaison.pk),
                                  title="title",
                                  submitted_date=today.strftime("%Y-%m-%d"),
                                  body="body",
                                  attach_file_1=test_file,
                                  attach_title_1="attachment",
                                  send="1",
                                  ))
        self.assertEqual(r.status_code, 302)

        l = LiaisonStatement.objects.all().order_by("-id")[0]
        self.assertSequenceEqual(l.from_groups.all(), [from_group])
        self.assertEqual(l.from_contact.address, submitter.email_address())
        self.assertSequenceEqual(l.to_groups.all(), [to_group])
        self.assertEqual(l.to_contacts, "to_contacts@example.com")
        self.assertEqual(l.technical_contacts, "technical_contact@example.com")
        self.assertEqual(l.cc_contacts, "cc@example.com")
        self.assertEqual(l.purpose, LiaisonStatementPurposeName.objects.get(slug='action'))
        self.assertEqual(l.deadline, today + datetime.timedelta(days=1)),
        self.assertEqual(l.other_identifiers, "IETF-1234"),
        self.assertEqual(l.source_of_set.first().target,liaison),
        self.assertEqual(l.title, "title")
        self.assertEqual(l.submitted.date(), today)
        self.assertEqual(l.body, "body")
        self.assertEqual(l.state.slug,'pending')
        # ensure events created
        self.assertTrue(l.liaisonstatementevent_set.filter(type='submitted'))
        self.assertFalse(l.liaisonstatementevent_set.filter(type='posted'))

        self.assertEqual(l.attachments.count(), 1)
        attachment = l.attachments.all()[0]
        self.assertEqual(attachment.title, "attachment")
        with open(os.path.join(self.liaison_dir, attachment.external_url)) as f:
            written_content = f.read()

        test_file.seek(0)
        self.assertEqual(written_content, test_file.read())

        self.assertEqual(len(outbox), mailbox_before + 1)
        self.assertTrue("Liaison Statement" in outbox[-1]["Subject"])
<<<<<<< HEAD

    def test_add_outgoing_liaison_unapproved_post_only(self):
        make_test_data()
        make_liaison_models()

        url = urlreverse('ietf.liaisons.views.liaison_add', kwargs={'type':'outgoing'})
        login_testing_unauthorized(self, "secretary", url)

        # add new
        mailbox_before = len(outbox)
        from_group = Group.objects.get(acronym="mars")
        to_group = Group.objects.filter(type="sdo")[0]
        submitter = Person.objects.get(user__username="marschairman")
        today = datetime.date.today()
=======
        self.assertTrue('statements@ietf.org' in outbox[-1]['To'])
        
        # try adding statement to non-predefined organization
>>>>>>> f0f5a51e
        r = self.client.post(url,
                             dict(from_groups=str(from_group.pk),
                                  from_contact=submitter.email_address(),
                                  to_groups=str(to_group.pk),
                                  to_contacts='to_contacts@example.com',
                                  approved="",
                                  purpose="info",
                                  title="title",
                                  submitted_date=today.strftime("%Y-%m-%d"),
                                  body="body",
                                  post_only="1",
                                  ))
        self.assertEqual(r.status_code, 302)
        l = LiaisonStatement.objects.all().order_by("-id")[0]
        self.assertEqual(l.state.slug,'pending')
        self.assertEqual(len(outbox), mailbox_before + 1)

    def test_liaison_add_attachment(self):
        make_test_data()
        liaison = make_liaison_models()

        # get minimum edit post data
        file = StringIO('dummy file')
        file.name = "upload.txt"
        post_data = dict(
            from_groups = ','.join([ str(x.pk) for x in liaison.from_groups.all() ]),
            from_contact = liaison.from_contact.address,
            to_groups = ','.join([ str(x.pk) for x in liaison.to_groups.all() ]),
            purpose = liaison.purpose.slug,
            deadline = liaison.deadline,
            title = liaison.title,
            submitted_date = liaison.submitted.strftime('%Y-%m-%d'),
            body = liaison.body,
            attach_title_1 = 'Test Attachment',
            attach_file_1 = file,
        )

        url = urlreverse('ietf.liaisons.views.liaison_edit', kwargs=dict(object_id=liaison.pk))
        login_testing_unauthorized(self, "secretary", url)
        r = self.client.post(url,post_data)
        if r.status_code != 302:
            q = PyQuery(r.content)
            print(q('div.has-error span.help-block div').text())
            print r.content
        self.assertEqual(r.status_code, 302)
        self.assertEqual(liaison.attachments.count(),2)
        event = liaison.liaisonstatementevent_set.order_by('id').last()
        self.assertTrue(event.desc.startswith('Added attachment'))

    def test_liaison_edit_attachment(self):
        make_test_data()
        make_liaison_models()

        attachment = LiaisonStatementAttachment.objects.first()
        url = urlreverse('ietf.liaisons.views.liaison_edit_attachment', kwargs=dict(object_id=attachment.statement_id,doc_id=attachment.document_id))
        login_testing_unauthorized(self, "secretary", url)
        r = self.client.get(url)
        self.assertEqual(r.status_code, 200)
        post_data = dict(title='New Title')
        r = self.client.post(url,post_data)
        self.assertEqual(r.status_code, 302)
        self.assertEqual(attachment.document.title,'New Title')

    def test_liaison_delete_attachment(self):
        make_test_data()
        liaison = make_liaison_models()
        attachment = LiaisonStatementAttachment.objects.get(statement=liaison)
        url = urlreverse('ietf.liaisons.views.liaison_delete_attachment', kwargs=dict(object_id=liaison.pk,attach_id=attachment.pk))
        login_testing_unauthorized(self, "secretary", url)
        r = self.client.get(url)
        self.assertEqual(r.status_code, 302)
        self.assertEqual(liaison.liaisonstatementattachment_set.filter(removed=False).count(),0)

    def test_in_response(self):
        '''A statement with purpose=in_response must have related statement specified'''
        make_test_data()
        make_liaison_models()

        url = urlreverse('ietf.liaisons.views.liaison_add',kwargs=dict(type='incoming'))
        login_testing_unauthorized(self, "secretary", url)
        data = get_liaison_post_data()
        data['purpose'] = 'response'
        r = self.client.post(url,data)
        q = PyQuery(r.content)
        self.assertEqual(r.status_code, 200)
        self.assertTrue(q("form .has-error"))

    def test_liaison_history(self):
        make_test_data()
        liaison = make_liaison_models()

        url = urlreverse('ietf.liaisons.views.liaison_history',kwargs=dict(object_id=liaison.pk))
        r = self.client.get(url)
        q = PyQuery(r.content)
        self.assertEqual(r.status_code, 200)
        event_count = liaison.liaisonstatementevent_set.count()
        self.assertEqual(len(q('tr')),event_count + 1)  # +1 for header row

    def test_resend_liaison(self):
        make_test_data()
        liaison = make_liaison_models()

        url = urlreverse('ietf.liaisons.views.liaison_resend',kwargs=dict(object_id=liaison.pk))
        login_testing_unauthorized(self, "secretary", url)

        mailbox_before = len(outbox)
        r = self.client.get(url)
        self.assertEqual(r.status_code, 302)

        self.assertEqual(len(outbox), mailbox_before + 1)
        self.assertTrue(liaison.liaisonstatementevent_set.filter(type='resent'))

    def test_kill_liaison(self):
        make_test_data()
        liaison = make_liaison_models()
        # must be outgoing liaison to need approval
        liaison.from_groups.clear()
        liaison.from_groups.add(Group.objects.get(acronym="mars"))
        liaison.set_state('pending')

        url = urlreverse('ietf.liaisons.views.liaison_detail', kwargs=dict(object_id=liaison.pk))
        self.client.login(username="secretary", password="secretary+password")
        r = self.client.post(url, dict(dead="1"))
        self.assertEqual(r.status_code, 200)

        # need to reacquire object to check current state
        liaison = LiaisonStatement.objects.get(pk=liaison.pk)
        self.assertEqual(liaison.state.slug,'dead')
        self.assertTrue(liaison.liaisonstatementevent_set.filter(type='killed'))

    def test_dead_view(self):
        make_test_data()
        liaison = make_liaison_models()
        liaison.set_state('dead')

        url = urlreverse('ietf.liaisons.views.liaison_list', kwargs=dict(state='dead'))
        login_testing_unauthorized(self, "secretary", url)
        r = self.client.get(url)
        q = PyQuery(r.content)
        self.assertEqual(r.status_code, 200)
        dead_liaison_count = LiaisonStatement.objects.filter(state='dead').count()
        self.assertEqual(len(q('tr')),dead_liaison_count + 1)  # +1 for header row

    def test_liaison_reply(self):
        make_test_data()
        liaison = make_liaison_models()

        # unauthorized, no reply to button
        url = urlreverse('ietf.liaisons.views.liaison_detail', kwargs=dict(object_id=liaison.pk))
        r = self.client.get(url)
        self.assertEqual(r.status_code, 200)
        q = PyQuery(r.content)
        self.assertEqual(len(q("a.btn:contains('Reply to liaison')")), 0)

        # authorized
        self.client.login(username="ulm-liaiman", password="ulm-liaiman+password")
        r = self.client.get(url)
        self.assertEqual(r.status_code, 200)
        q = PyQuery(r.content)
        self.assertEqual(len(q("a.btn:contains('Reply to liaison')")), 1)

        # check form initial values
        url = urlreverse('ietf.liaisons.views.liaison_reply', kwargs=dict(object_id=liaison.pk))
        r = self.client.get(url)
        self.assertEqual(r.status_code, 200)
        q = PyQuery(r.content)
        reply_to_group_id = str(liaison.from_groups.first().pk)
        reply_from_group_id = str(liaison.to_groups.first().pk)
        self.assertEqual(q('#id_from_groups').find('option:selected').val(),reply_from_group_id)
        self.assertEqual(q('#id_to_groups').find('option:selected').val(),reply_to_group_id)
        self.assertEqual(q('#id_related_to').val(),str(liaison.pk))

    def test_search(self):
        make_test_data()
        make_liaison_models()

        # test list only, no search filters
        url = urlreverse('ietf.liaisons.views.liaison_list')
        r = self.client.get(url)
        q = PyQuery(r.content)
        self.assertEqual(r.status_code, 200)
        self.assertEqual(len(q('tr')),3)        # two results

        # test 0 results
        url = urlreverse('ietf.liaisons.views.liaison_list') + "?text=gobbledygook&source=&destination=&start_date=&end_date="
        r = self.client.get(url)
        q = PyQuery(r.content)
        self.assertEqual(r.status_code, 200)
        self.assertEqual(len(q('tr')),0)        # no results

        # test body text
        url = urlreverse('ietf.liaisons.views.liaison_list') + "?text=recently&source=&destination=&start_date=&end_date="
        r = self.client.get(url)
        q = PyQuery(r.content)
        self.assertEqual(r.status_code, 200)
        self.assertEqual(len(q('tr')),2)        # one result

        # test from group
        url = urlreverse('ietf.liaisons.views.liaison_list') + "?text=&source=ulm&destination=&start_date=&end_date="
        r = self.client.get(url)
        q = PyQuery(r.content)
        self.assertEqual(r.status_code, 200)
        self.assertEqual(len(q('tr')),2)        # one result

        # test start date
        url = urlreverse('ietf.liaisons.views.liaison_list') + "?text=&source=&destination=&start_date=2015-01-01&end_date="
        r = self.client.get(url)
        q = PyQuery(r.content)
        self.assertEqual(r.status_code, 200)
        self.assertEqual(len(q('tr')),2)        # one result

    # -------------------------------------------------
    # Test Redirects
    # -------------------------------------------------
    def test_redirect_add(self):
        self.client.login(username="secretary", password="secretary+password")
        url = urlreverse('ietf.liaisons.views.redirect_add')
        r = self.client.get(url)
        self.assertEqual(r.status_code, 302)

    def test_redirect_for_approval(self):
        make_test_data()
        liaison = make_liaison_models()
        liaison.set_state('pending')

        self.client.login(username="secretary", password="secretary+password")
        url = urlreverse('ietf.liaisons.views.redirect_for_approval')
        r = self.client.get(url)
        self.assertEqual(r.status_code, 302)
        url = urlreverse('ietf.liaisons.views.redirect_for_approval', kwargs={'object_id':liaison.pk})
        r = self.client.get(url)
        self.assertEqual(r.status_code, 302)

    # -------------------------------------------------
    # Form validations
    # -------------------------------------------------
    def test_post_and_send_fail(self):
        make_test_data()
        make_liaison_models()

        url = urlreverse('ietf.liaisons.views.liaison_add', kwargs={'type':'incoming'})
        login_testing_unauthorized(self, "ulm-liaiman", url)

        r = self.client.post(url,get_liaison_post_data(),follow=True)

        self.assertEqual(r.status_code, 200)
        self.assertTrue('As an IETF Liaison Manager you can not send incoming liaison statements' in r.content)

    def test_deadline_field(self):
        '''Required for action, comment, not info, response'''
        pass

    def test_email_validations(self):
        make_test_data()
        make_liaison_models()

        url = urlreverse('ietf.liaisons.views.liaison_add', kwargs={'type':'incoming'})
        login_testing_unauthorized(self, "secretary", url)

        post_data = get_liaison_post_data()
        post_data['from_contact'] = 'bademail'
        post_data['to_contacts'] = 'bademail'
        post_data['technical_contacts'] = 'bad_email'
        post_data['action_holder_contacts'] = 'bad_email'
        post_data['cc_contacts'] = 'bad_email'
        r = self.client.post(url,post_data,follow=True)

        q = PyQuery(r.content)
        self.assertEqual(r.status_code, 200)
        result = q('#id_technical_contacts').parent().parent('.has-error')
        result = q('#id_action_holder_contacts').parent().parent('.has-error')
        result = q('#id_cc_contacts').parent().parent('.has-error')
        self.assertEqual(len(result), 1)

    def test_body_or_attachment(self):
        make_test_data()
        make_liaison_models()

        url = urlreverse('ietf.liaisons.views.liaison_add', kwargs={'type':'incoming'})
        login_testing_unauthorized(self, "secretary", url)

        post_data = get_liaison_post_data()
        post_data['body'] = ''
        r = self.client.post(url,post_data,follow=True)

        self.assertEqual(r.status_code, 200)
        self.assertTrue('You must provide a body or attachment files' in r.content)

    def test_send_sdo_reminder(self):
        make_test_data()
        make_liaison_models()

        mailbox_before = len(outbox)
        send_sdo_reminder(Group.objects.filter(type="sdo")[0])
        self.assertEqual(len(outbox), mailbox_before + 1)
        self.assertTrue("authorized individuals" in outbox[-1]["Subject"])
        self.assertTrue('zrk@ulm.mars' in outbox[-1]['To'])

    def test_send_liaison_deadline_reminder(self):
        make_test_data()
        liaison = make_liaison_models()

        mailbox_before = len(outbox)
        possibly_send_deadline_reminder(liaison)
        self.assertEqual(len(outbox), mailbox_before + 1)
        self.assertTrue("deadline" in outbox[-1]["Subject"])

        # try pushing the deadline
        liaison.deadline = liaison.deadline + datetime.timedelta(days=30)
        liaison.save()

        mailbox_before = len(outbox)
        possibly_send_deadline_reminder(liaison)
        self.assertEqual(len(outbox), mailbox_before)<|MERGE_RESOLUTION|>--- conflicted
+++ resolved
@@ -769,13 +769,10 @@
 
         self.assertEqual(len(outbox), mailbox_before + 1)
         self.assertTrue("Liaison Statement" in outbox[-1]["Subject"])
-<<<<<<< HEAD
-
-=======
-        self.assertTrue('marschairman@' in outbox[-1]['To'])
+    
+        self.assertTrue('to_contacts@' in outbox[-1]['To'])
         self.assertTrue('cc@' in outbox[-1]['Cc'])
-        
->>>>>>> f0f5a51e
+
     def test_add_outgoing_liaison(self):
         make_test_data()
         liaison = make_liaison_models()
@@ -849,7 +846,7 @@
 
         self.assertEqual(len(outbox), mailbox_before + 1)
         self.assertTrue("Liaison Statement" in outbox[-1]["Subject"])
-<<<<<<< HEAD
+        self.assertTrue('aread@' in outbox[-1]['To'])
 
     def test_add_outgoing_liaison_unapproved_post_only(self):
         make_test_data()
@@ -864,11 +861,6 @@
         to_group = Group.objects.filter(type="sdo")[0]
         submitter = Person.objects.get(user__username="marschairman")
         today = datetime.date.today()
-=======
-        self.assertTrue('statements@ietf.org' in outbox[-1]['To'])
-        
-        # try adding statement to non-predefined organization
->>>>>>> f0f5a51e
         r = self.client.post(url,
                              dict(from_groups=str(from_group.pk),
                                   from_contact=submitter.email_address(),
@@ -1165,7 +1157,7 @@
         send_sdo_reminder(Group.objects.filter(type="sdo")[0])
         self.assertEqual(len(outbox), mailbox_before + 1)
         self.assertTrue("authorized individuals" in outbox[-1]["Subject"])
-        self.assertTrue('zrk@ulm.mars' in outbox[-1]['To'])
+        self.assertTrue('ulm-liaiman@' in outbox[-1]['To'])
 
     def test_send_liaison_deadline_reminder(self):
         make_test_data()
