import json
import datetime

from django.shortcuts import get_object_or_404, redirect
<<<<<<< HEAD
from django.http import HttpResponse
=======
from django.http import HttpResponseRedirect, HttpResponse
from django.views.decorators.http import require_POST
>>>>>>> 2ff79003

from dajaxice.decorators import dajaxice_register

from ietf.ietfauth.utils import role_required, has_role, user_is_person
from ietf.meeting.helpers import get_meeting, get_schedule, get_schedule_by_id, agenda_permissions
<<<<<<< HEAD
=======
from ietf.meeting.models  import ScheduledSession
from ietf.meeting.views   import edit_timeslots, edit_agenda
>>>>>>> 2ff79003
from ietf.meeting.models import TimeSlot, Session, Schedule, Room, Constraint
from ietf.meeting.views   import edit_timeslots, edit_agenda
from ietf.name.models import TimeSlotTypeName

<<<<<<< HEAD
import debug                            # pyflakes:ignore
=======
#import debug
>>>>>>> 2ff79003

def dajaxice_core_js(request):
    # this is a slightly weird hack to get, we seem to need this because
    # we're not using the built-in static files support
    from dajaxice.finders import DajaxiceStorage
    return HttpResponse(DajaxiceStorage().dajaxice_core_js(), content_type="application/javascript")

@dajaxice_register
def readonly(request, meeting_num, schedule_id):
    meeting = get_meeting(meeting_num)
    schedule = get_schedule_by_id(meeting, schedule_id)

    secretariat = False
    write_perm  = False

    cansee,canedit = agenda_permissions(meeting, schedule, request.user)
    read_only = not canedit

    user = request.user
    if has_role(user, "Secretariat"):
        secretariat = True
        write_perm  = True

    if has_role(user, "Area Director"):
        write_perm  = True

    if user_is_person(user, schedule.owner):
        read_only = False

    # FIXME: the naming here needs improvement, one can have
    # read_only == True and write_perm == True?

    return json.dumps(
        {'secretariat': secretariat,
         'write_perm':  write_perm,
         'owner_href':  request.build_absolute_uri(schedule.owner.json_url()),
         'read_only':   read_only})

@dajaxice_register
def update_timeslot_pinned(request, schedule_id, scheduledsession_id, pinned=False):

    if not has_role(request.user,('Area Director','Secretariat')):
        return json.dumps({'error':'no permission'})

    schedule = get_object_or_404(Schedule, pk = int(schedule_id))
    meeting  = schedule.meeting
    cansee,canedit = agenda_permissions(meeting, schedule, request.user)

    if not canedit:
        return json.dumps({'error':'no permission'})

    if scheduledsession_id is not None:
        ss_id = int(scheduledsession_id)

    if ss_id == 0:
        return json.dumps({'error':'no permission'})

    ss = get_object_or_404(schedule.scheduledsession_set, pk=ss_id)
    ss.pinned = pinned
    ss.save()

    return json.dumps({'message':'valid'})

<<<<<<< HEAD


@dajaxice_register
def update_timeslot(request, schedule_id, session_id, scheduledsession_id=None, extended_from_id=None, duplicate=False):

    if not has_role(request.user,('Area Director','Secretariat')):
        return json.dumps({'error':'no permission'})

    schedule = get_object_or_404(Schedule, pk = int(schedule_id))
    meeting  = schedule.meeting
    ss_id = 0
    ess_id = 0
    ess = None
    ss = None

    #print "duplicate: %s schedule.owner: %s user: %s" % (duplicate, schedule.owner, request.user.person)
    cansee,canedit = agenda_permissions(meeting, schedule, request.user)

    if not canedit:
        #raise Exception("Not permitted")
        return json.dumps({'error':'no permission'})

    session_id = int(session_id)
    session = get_object_or_404(meeting.session_set, pk=session_id)

    if scheduledsession_id is not None:
        ss_id = int(scheduledsession_id)

    if extended_from_id is not None:
        ess_id = int(extended_from_id)

    if ss_id != 0:
        ss = get_object_or_404(schedule.scheduledsession_set, pk=ss_id)

    # this cleans up up two sessions in one slot situation, the
    # ... extra scheduledsessions need to be cleaned up.

    if ess_id == 0:
        # if this is None, then we must be moving.
        for ssO in schedule.scheduledsession_set.filter(session=session):
            #print "sched(%s): removing session %s from slot %u" % ( schedule, session, ssO.pk )
            #if ssO.extendedfrom is not None:
            #    ssO.extendedfrom.session = None
            #    ssO.extendedfrom.save()
            ssO.session = None
            ssO.extendedfrom = None
            ssO.save()
    else:
        ess = get_object_or_404(schedule.scheduledsession_set, pk = ess_id)
        ss.extendedfrom = ess

    try:
        # find the scheduledsession, assign the Session to it.
        if ss:
            #print "ss.session: %s session:%s duplicate=%s"%(ss, session, duplicate)
            ss.session = session
            if duplicate:
                ss.id = None
            ss.save()
    except Exception:
        return json.dumps({'error':'invalid scheduledsession'})

    return json.dumps({'message':'valid'})

@dajaxice_register
def update_timeslot_purpose(request, timeslot_id=None, purpose=None):

    if not has_role(request.user,'Secretariat'):
        return json.dumps({'error':'no permission'})

=======
@dajaxice_register
def update_timeslot_purpose(request,
                            meeting_num,
                            timeslot_id=None,
                            purpose =None,
                            room_id = None,
                            duration= None,
                            time    = None):

    if not has_role(request.user,'Secretariat'):
        return json.dumps({'error':'no permission'})

    meeting = get_meeting(meeting_num)
>>>>>>> 2ff79003
    ts_id = int(timeslot_id)
    time_str = time
    if ts_id == 0:
        try:
            time = datetime.datetime.strptime(time_str, '%Y-%m-%d %H:%M:%S')
        except:
            return json.dumps({'error':'invalid time: %s' % (time_str)})

        try:
            room = meeting.room_set.get(pk = int(room_id))
        except Room.DoesNotExist:
            return json.dumps({'error':'invalid room id'})

        timeslot = TimeSlot(meeting=meeting,
                            location = room,
                            time = time,
                            duration = duration)
    else:
        try:
           timeslot = TimeSlot.objects.get(pk=ts_id)
        except:
            return json.dumps({'error':'invalid timeslot'})

    try:
        timeslottypename = TimeSlotTypeName.objects.get(pk = purpose)
    except:
        return json.dumps({'error':'invalid timeslot type',
                           'extra': purpose})

    timeslot.type = timeslottypename
    try:
        timeslot.save()
    except:
        return json.dumps({'error':'failed to save'})

    try:
        # really should return 201 created, but dajaxice sucks.
        json_dict = timeslot.json_dict(request.build_absolute_uri('/'))
        return json.dumps(json_dict)
    except:
        return json.dumps({'error':'failed to save'})

#############################################################################
## ROOM API
#############################################################################
from django.forms.models import modelform_factory
AddRoomForm = modelform_factory(Room, exclude=('meeting',))

# no authorization required
def timeslot_roomlist(request, mtg):
    rooms = mtg.room_set.all()
    json_array=[]
    for room in rooms:
        json_array.append(room.json_dict(request.build_absolute_uri('/')))
    return HttpResponse(json.dumps(json_array),
                        content_type="application/json")

@role_required('Secretariat')
def timeslot_addroom(request, meeting):
    newroomform = AddRoomForm(request.POST)
    if not newroomform.is_valid():
        return HttpResponse(status=404)

    newroom = newroomform.save(commit=False)
    newroom.meeting = meeting
    newroom.save()
    newroom.create_timeslots()

    if "HTTP_ACCEPT" in request.META and "application/json" in request.META['HTTP_ACCEPT']:
        return redirect(timeslot_roomurl, meeting.number, newroom.pk)
    else:
        return redirect(edit_timeslots, meeting.number)

@role_required('Secretariat')
def timeslot_delroom(request, meeting, roomid):
    room = get_object_or_404(meeting.room_set, pk=roomid)

    room.delete_timeslots()
    room.delete()
    return HttpResponse('{"error":"none"}', status = 200)

@role_required('Secretariat')
def timeslot_updroom(request, meeting, roomid):
    room = get_object_or_404(meeting.room_set, pk=roomid)

    if "name" in request.POST:
        room.name = request.POST["name"]

    if "capacity" in request.POST:
        room.capacity = request.POST["capacity"]

    if "resources" in request.POST:
        new_resource_ids = request.POST["resources"]
        new_resources = [ ResourceAssociation.objects.get(pk=a)
                          for a in new_resource_ids]
        room.resources = new_resources

    room.save()
    return HttpResponse('{"error":"none"}', status = 200)

def timeslot_roomsurl(request, num=None):
    meeting = get_meeting(num)

    if request.method == 'GET':
        return timeslot_roomlist(request, meeting)
    elif request.method == 'POST':
        return timeslot_addroom(request, meeting)

    # unacceptable reply
    return HttpResponse(status=406)

def timeslot_roomurl(request, num=None, roomid=None):
    meeting = get_meeting(num)

    if request.method == 'GET':
        room = get_object_or_404(meeting.room_set, pk=roomid)
        return HttpResponse(json.dumps(room.json_dict(request.build_absolute_uri('/'))),
                            content_type="application/json")
    elif request.method == 'PUT':
        return timeslot_updroom(request, meeting, roomid)
    elif request.method == 'DELETE':
        return timeslot_delroom(request, meeting, roomid)

#############################################################################
## DAY/SLOT API
##  -- this creates groups of timeslots, and associated scheduledsessions.
#############################################################################
AddSlotForm = modelform_factory(TimeSlot, exclude=('meeting','name','location','sessions', 'modified'))

# no authorization required to list.
def timeslot_slotlist(request, mtg):
    slots = mtg.timeslot_set.all()
    json_array=[]
    for slot in slots:
        json_array.append(slot.json_dict(request.build_absolute_uri('/')))
    return HttpResponse(json.dumps(json_array, sort_keys=True, indent=2),
                        content_type="application/json")

@role_required('Secretariat')
def timeslot_addslot(request, meeting):
    addslotform = AddSlotForm(request.POST)
    #debug.log("newslot: %u" % ( addslotform.is_valid() ))
    if not addslotform.is_valid():
        return HttpResponse(status=404)

    newslot = addslotform.save(commit=False)
    newslot.meeting = meeting
    newslot.save()

    newslot.create_concurrent_timeslots()

    # XXX FIXME: timeslot_dayurl is undefined.  Placeholder:
    timeslot_dayurl = None
    # XXX FIXME: newroom is undefined.  Placeholder:
    newroom = None
    if "HTTP_ACCEPT" in request.META and "application/json" in request.META['HTTP_ACCEPT']:
        return redirect(timeslot_dayurl, meeting.number, newroom.pk)
    else:
        return redirect(edit_timeslots, meeting.number)

@role_required('Secretariat')
def timeslot_delslot(request, meeting, slotid):
    slot = get_object_or_404(meeting.timeslot_set, pk=slotid)

    # this will delete self as well.
    slot.delete_concurrent_timeslots()
    return HttpResponse('{"error":"none"}', status = 200)

def timeslot_slotsurl(request, num=None):
    meeting = get_meeting(num)

    if request.method == 'GET':
        return timeslot_slotlist(request, meeting)
    elif request.method == 'POST':
        return timeslot_addslot(request, meeting)

    # unacceptable reply
    return HttpResponse(status=406)

def timeslot_sloturl(request, num=None, slotid=None):
    meeting = get_meeting(num)

    if request.method == 'GET':
        slot = get_object_or_404(meeting.timeslot_set, pk=slotid)
        return HttpResponse(json.dumps(slot.json_dict(request.build_absolute_uri('/'))),
                            content_type="application/json")
    elif request.method == 'POST':
        # not yet implemented!
        #return timeslot_updslot(request, meeting)
        return HttpResponse(status=406)
    elif request.method == 'DELETE':
        return timeslot_delslot(request, meeting, slotid)

#############################################################################
## Agenda List API
#############################################################################
AgendaEntryForm = modelform_factory(Schedule, exclude=('meeting','owner'))
EditAgendaEntryForm = modelform_factory(Schedule, exclude=('meeting','owner', 'name'))

@role_required('Area Director','Secretariat')
def agenda_list(request, mtg):
    agendas = mtg.schedule_set.all()
    json_array=[]
    for agenda in agendas:
        json_array.append(agenda.json_dict(request.build_absolute_uri('/')))
    return HttpResponse(json.dumps(json_array),
                        content_type="application/json")

# duplicates save-as functionality below.
@role_required('Area Director','Secretariat')
def agenda_add(request, meeting):
    newagendaform = AgendaEntryForm(request.POST)
    if not newagendaform.is_valid():
        return HttpResponse(status=404)

    newagenda = newagendaform.save(commit=False)
    newagenda.meeting = meeting
    newagenda.owner   = request.user.person
    newagenda.save()

    if "HTTP_ACCEPT" in request.META and "application/json" in request.META['HTTP_ACCEPT']:
        return redirect(agenda_infourl, meeting.number, newagenda.name)
    else:
        return redirect(edit_agenda, meeting.number, newagenda.name)

@require_POST
def agenda_update(request, meeting, schedule):
    # forms are completely useless for update actions that want to
    # accept a subset of values. (huh? we could use required=False)

    user = request.user

    if not user.is_authenticated():
        return HttpResponse({'error':'no permission'}, status=403)

    cansee,canedit = agenda_permissions(meeting, schedule, request.user)
    read_only = not canedit

    def is_truthy_enough(value):
        return not (value == "0" or value == 0 or value=="false")

    # TODO: Secretariat should always get canedit
    if not (canedit or has_role(user, "Secretariat")):
        return HttpResponse({'error':'no permission'}, status=403)
    
    if "public" in request.POST:
        schedule.public = is_truthy_enough(request.POST["public"])

    if "visible" in request.POST:
        schedule.visible = is_truthy_enough(request.POST["visible"])

    if "name" in request.POST:
        schedule.name = request.POST["name"]

    schedule.save()

    # enforce that a non-public schedule can not be the public one.
    if meeting.agenda == schedule and not schedule.public:
        meeting.agenda = None
        meeting.save()

    if "HTTP_ACCEPT" in request.META and "application/json" in request.META['HTTP_ACCEPT']:
        return HttpResponse(json.dumps(schedule.json_dict(request.build_absolute_uri('/'))),
                            content_type="application/json")
    else:
        return redirect(edit_agenda, meeting.number, schedule.name)

@role_required('Secretariat')
def agenda_del(request, meeting, schedule):
    schedule.delete_scheduledsessions()
    #debug.log("deleting meeting: %s agenda: %s" % (meeting, meeting.agenda))
    if meeting.agenda == schedule:
        meeting.agenda = None
        meeting.save()
    schedule.delete()
    return HttpResponse('{"error":"none"}', status = 200)

def agenda_infosurl(request, num=None):
    meeting = get_meeting(num)

    if request.method == 'GET':
        return agenda_list(request, meeting)
    elif request.method == 'POST':
        return agenda_add(request, meeting)

    # unacceptable action
    return HttpResponse(status=406)

def agenda_infourl(request, num=None, name=None):
    meeting = get_meeting(num)
    #log.debug("agenda: %s / %s" % (meeting, name))

    schedule = get_schedule(meeting, name)
    #debug.log("results in agenda: %u / %s" % (schedule.id, request.method))

    if request.method == 'GET':
        return HttpResponse(json.dumps(schedule.json_dict(request.build_absolute_uri('/'))),
                            content_type="application/json")
    elif request.method == 'POST':
        return agenda_update(request, meeting, schedule)
    elif request.method == 'DELETE':
        return agenda_del(request, meeting, schedule)
    else:
        return HttpResponse(status=406)

#############################################################################
## Meeting API  (very limited)
#############################################################################

def meeting_get(request, meeting):
    return HttpResponse(json.dumps(meeting.json_dict(request.build_absolute_uri('/')),
                                sort_keys=True, indent=2),
                        content_type="application/json")

@role_required('Secretariat')
def meeting_update(request, meeting):
    # at present, only the official agenda can be updated from this interface.

    #debug.log("1 meeting.agenda: %s / %s / %s" % (meeting.agenda, update_dict, request.body))
    if "agenda" in request.POST:
        value = request.POST["agenda"]
        #debug.log("4 meeting.agenda: %s" % (value))
        if not value or value == "None": # value == "None" is just weird, better with empty string
            meeting.set_official_agenda(None)
        else:
            schedule = get_schedule(meeting, value)
            if not schedule.public:
                return HttpResponse(status = 406)
            #debug.log("3 meeting.agenda: %s" % (schedule))
            meeting.set_official_agenda(schedule)

    #debug.log("2 meeting.agenda: %s" % (meeting.agenda))
    meeting.save()
    return meeting_get(request, meeting)

def meeting_json(request, num):
    meeting = get_meeting(num)

    if request.method == 'GET':
        return meeting_get(request, meeting)
    elif request.method == 'POST':
        return meeting_update(request, meeting)
    else:
        return HttpResponse(status=406)


#############################################################################
## Session details API functions
#############################################################################

def session_json(request, num, sessionid):
    meeting = get_meeting(num)

    try:
        session = meeting.session_set.get(pk=int(sessionid))
    except Session.DoesNotExist:
#        return json.dumps({'error':"no such session %s" % sessionid})
        return HttpResponse(json.dumps({'error':"no such session %s" % sessionid}),
                            status = 404,
                            content_type="application/json")

    sess1 = session.json_dict(request.build_absolute_uri('/'))
    return HttpResponse(json.dumps(sess1, sort_keys=True, indent=2),
                        content_type="application/json")

# get group of all sessions.
def sessions_json(request, num):
    meeting = get_meeting(num)

    sessions = meeting.sessions_that_can_meet.all()

    sess1_dict = [ x.json_dict(request.build_absolute_uri('/')) for x in sessions ]
    return HttpResponse(json.dumps(sess1_dict, sort_keys=True, indent=2),
                        content_type="application/json")

#############################################################################
## Scheduledsesion
#############################################################################

def scheduledsessions_post(request, meeting, schedule):
    cansee,canedit = agenda_permissions(meeting, schedule, request.user)
    if not canedit:
        return HttpResponse(json.dumps({'error':'no permission to modify this agenda'}),
                            status = 403,
                            content_type="application/json")

    # get JSON out of raw body. XXX should check Content-Type!
    newvalues = json.loads(request.body)
    if not ("session_id" in newvalues) or not ("timeslot_id" in newvalues):
        return HttpResponse(json.dumps({'error':'missing values, timeslot_id and session_id required'}),
                            status = 406,
                            content_type="application/json")

    ss1 = ScheduledSession(schedule = schedule,
                           session_id  = newvalues["session_id"],
                           timeslot_id = newvalues["timeslot_id"])
    if("extendedfrom_id" in newvalues):
        val = int(newvalues["extendedfrom_id"])
        try:
            ss2 = schedule.scheduledsession_set.get(pk = val)
            ss1.extendedfrom = ss2
        except ScheduledSession.DoesNotExist:
            return HttpResponse(json.dumps({'error':'invalid extendedfrom value: %u' % val}),
                                status = 406,
                                content_type="application/json")

    ss1.save()
    ss1_dict = ss1.json_dict(request.build_absolute_uri('/'))
    response = HttpResponse(json.dumps(ss1_dict),
                        status = 201,
                        content_type="application/json")
    # 201 code needs a Location: header.
    response['Location'] = ss1_dict["href"],
    return response

def scheduledsessions_get(request, num, schedule):
    scheduledsessions = schedule.scheduledsession_set.all()

    sess1_dict = [ x.json_dict(request.build_absolute_uri('/')) for x in scheduledsessions ]
    return HttpResponse(json.dumps(sess1_dict, sort_keys=True, indent=2),
                        content_type="application/json")

# this returns the list of scheduled sessions for the given named agenda
def scheduledsessions_json(request, num, name):
    meeting = get_meeting(num)
    schedule = get_schedule(meeting, name)

    if request.method == 'GET':
        return scheduledsessions_get(request, meeting, schedule)
    elif request.method == 'POST':
        return scheduledsessions_post(request, meeting, schedule)
    else:
        return HttpResponse(json.dumps({'error':'inappropriate action: %s' % (request.method)}),
                            status = 406,
                            content_type="application/json")


def scheduledsession_update(request, meeting, schedule, scheduledsession_id):
    cansee,canedit = agenda_permissions(meeting, schedule, request.user)
    if not canedit or True:
        return HttpResponse(json.dumps({'error':'no permission to update this agenda'}),
                            status = 403,
                            content_type="application/json")


def scheduledsession_delete(request, meeting, schedule, scheduledsession_id):
    cansee,canedit = agenda_permissions(meeting, schedule, request.user)
    if not canedit:
        return HttpResponse(json.dumps({'error':'no permission to update this agenda'}),
                            status = 403,
                            content_type="application/json")

    scheduledsessions = schedule.scheduledsession_set.filter(pk = scheduledsession_id)
    if len(scheduledsessions) == 0:
        return HttpResponse(json.dumps({'error':'no such object'}),
                            status = 404,
                            content_type="application/json")

    count=0
    for ss in scheduledsessions:
        ss.delete()
        count += 1

    return HttpResponse(json.dumps({'result':"%u objects deleted"%(count)}),
                        status = 200,
                        content_type="application/json")

def scheduledsession_get(request, meeting, schedule, scheduledsession_id):
    cansee,canedit = agenda_permissions(meeting, schedule, request.user)

    if not cansee:
        return HttpResponse(json.dumps({'error':'no permission to see this agenda'}),
                            status = 403,
                            content_type="application/json")

    scheduledsessions = schedule.scheduledsession_set.filter(pk = scheduledsession_id)
    if len(scheduledsessions) == 0:
        return HttpResponse(json.dumps({'error':'no such object'}),
                            status = 404,
                            content_type="application/json")

    sess1_dict = scheduledsessions[0].json_dict(request.build_absolute_uri('/'))
    return HttpResponse(json.dumps(sess1_dict, sort_keys=True, indent=2),
                        content_type="application/json")

# this returns the list of scheduled sessions for the given named agenda
def scheduledsession_json(request, num, name, scheduledsession_id):
    meeting = get_meeting(num)
    schedule = get_schedule(meeting, name)

    scheduledsession_id = int(scheduledsession_id)

    if request.method == 'GET':
        return scheduledsession_get(request, meeting, schedule, scheduledsession_id)
    elif request.method == 'PUT':
        return scheduledsession_update(request, meeting, schedule, scheduledsession_id)
    elif request.method == 'DELETE':
        return scheduledsession_delete(request, meeting, schedule, scheduledsession_id)

# Would like to cache for 1 day, but there are invalidation issues.
#@cache_page(86400)
def constraint_json(request, num, constraintid):
    meeting = get_meeting(num)

    try:
        constraint = meeting.constraint_set.get(pk=int(constraintid))
    except Constraint.DoesNotExist:
        return HttpResponse(json.dumps({'error':"no such constraint %s" % constraintid}),
                            status = 404,
                            content_type="application/json")

    json1 = constraint.json_dict(request.get_host_protocol())
    return HttpResponse(json.dumps(json1, sort_keys=True, indent=2),
                        content_type="application/json")


# Cache for 2 hour2
#@cache_page(7200)
# caching is a problem if there Host: header changes.
#
def session_constraints(request, num, sessionid):
    meeting = get_meeting(num)

    #print "Getting meeting=%s session contraints for %s" % (num, sessionid)
    try:
        session = meeting.session_set.get(pk=int(sessionid))
    except Session.DoesNotExist:
        return json.dumps({"error":"no such session"})

    constraint_list = session.constraints_dict(request.build_absolute_uri('/'))

    json_str = json.dumps(constraint_list,
                          sort_keys=True, indent=2),
    #print "  gives: %s" % (json_str)

    return HttpResponse(json_str, content_type="application/json")


<|MERGE_RESOLUTION|>--- conflicted
+++ resolved
@@ -2,31 +2,18 @@
 import datetime
 
 from django.shortcuts import get_object_or_404, redirect
-<<<<<<< HEAD
 from django.http import HttpResponse
-=======
-from django.http import HttpResponseRedirect, HttpResponse
 from django.views.decorators.http import require_POST
->>>>>>> 2ff79003
 
 from dajaxice.decorators import dajaxice_register
 
 from ietf.ietfauth.utils import role_required, has_role, user_is_person
 from ietf.meeting.helpers import get_meeting, get_schedule, get_schedule_by_id, agenda_permissions
-<<<<<<< HEAD
-=======
-from ietf.meeting.models  import ScheduledSession
-from ietf.meeting.views   import edit_timeslots, edit_agenda
->>>>>>> 2ff79003
-from ietf.meeting.models import TimeSlot, Session, Schedule, Room, Constraint
+from ietf.meeting.models import TimeSlot, Session, Schedule, Room, Constraint, ScheduledSession, ResourceAssociation
 from ietf.meeting.views   import edit_timeslots, edit_agenda
 from ietf.name.models import TimeSlotTypeName
 
-<<<<<<< HEAD
 import debug                            # pyflakes:ignore
-=======
-#import debug
->>>>>>> 2ff79003
 
 def dajaxice_core_js(request):
     # this is a slightly weird hack to get, we seem to need this because
@@ -90,78 +77,6 @@
 
     return json.dumps({'message':'valid'})
 
-<<<<<<< HEAD
-
-
-@dajaxice_register
-def update_timeslot(request, schedule_id, session_id, scheduledsession_id=None, extended_from_id=None, duplicate=False):
-
-    if not has_role(request.user,('Area Director','Secretariat')):
-        return json.dumps({'error':'no permission'})
-
-    schedule = get_object_or_404(Schedule, pk = int(schedule_id))
-    meeting  = schedule.meeting
-    ss_id = 0
-    ess_id = 0
-    ess = None
-    ss = None
-
-    #print "duplicate: %s schedule.owner: %s user: %s" % (duplicate, schedule.owner, request.user.person)
-    cansee,canedit = agenda_permissions(meeting, schedule, request.user)
-
-    if not canedit:
-        #raise Exception("Not permitted")
-        return json.dumps({'error':'no permission'})
-
-    session_id = int(session_id)
-    session = get_object_or_404(meeting.session_set, pk=session_id)
-
-    if scheduledsession_id is not None:
-        ss_id = int(scheduledsession_id)
-
-    if extended_from_id is not None:
-        ess_id = int(extended_from_id)
-
-    if ss_id != 0:
-        ss = get_object_or_404(schedule.scheduledsession_set, pk=ss_id)
-
-    # this cleans up up two sessions in one slot situation, the
-    # ... extra scheduledsessions need to be cleaned up.
-
-    if ess_id == 0:
-        # if this is None, then we must be moving.
-        for ssO in schedule.scheduledsession_set.filter(session=session):
-            #print "sched(%s): removing session %s from slot %u" % ( schedule, session, ssO.pk )
-            #if ssO.extendedfrom is not None:
-            #    ssO.extendedfrom.session = None
-            #    ssO.extendedfrom.save()
-            ssO.session = None
-            ssO.extendedfrom = None
-            ssO.save()
-    else:
-        ess = get_object_or_404(schedule.scheduledsession_set, pk = ess_id)
-        ss.extendedfrom = ess
-
-    try:
-        # find the scheduledsession, assign the Session to it.
-        if ss:
-            #print "ss.session: %s session:%s duplicate=%s"%(ss, session, duplicate)
-            ss.session = session
-            if duplicate:
-                ss.id = None
-            ss.save()
-    except Exception:
-        return json.dumps({'error':'invalid scheduledsession'})
-
-    return json.dumps({'message':'valid'})
-
-@dajaxice_register
-def update_timeslot_purpose(request, timeslot_id=None, purpose=None):
-
-    if not has_role(request.user,'Secretariat'):
-        return json.dumps({'error':'no permission'})
-
-=======
 @dajaxice_register
 def update_timeslot_purpose(request,
                             meeting_num,
@@ -175,7 +90,6 @@
         return json.dumps({'error':'no permission'})
 
     meeting = get_meeting(meeting_num)
->>>>>>> 2ff79003
     ts_id = int(timeslot_id)
     time_str = time
     if ts_id == 0:
@@ -412,7 +326,7 @@
         return HttpResponse({'error':'no permission'}, status=403)
 
     cansee,canedit = agenda_permissions(meeting, schedule, request.user)
-    read_only = not canedit
+    #read_only = not canedit ## not used
 
     def is_truthy_enough(value):
         return not (value == "0" or value == 0 or value=="false")
