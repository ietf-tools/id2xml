--- conflicted
+++ resolved
@@ -75,7 +75,6 @@
             obj.schedule = ScheduleFactory(meeting=obj)
             obj.save()
 
-<<<<<<< HEAD
     @factory.post_generation
     def group_conflicts(obj, create, extracted, **kwargs):  # pulint: disable=no-self-argument
         """Add conflict types
@@ -94,10 +93,7 @@
                 )
 
 
-class SessionFactory(factory.DjangoModelFactory):
-=======
 class SessionFactory(factory.django.DjangoModelFactory):
->>>>>>> b99eecc1
     class Meta:
         model = Session
 
