# Copyright The IETF Trust 2013-2020, All Rights Reserved
# -*- coding: utf-8 -*-


from collections import defaultdict
import datetime
import io
import os
import re
from tempfile import mkstemp

from django.http import HttpRequest, Http404
from django.db.models import F, Max, Q, Prefetch
from django.conf import settings
from django.core.cache import cache
from django.urls import reverse
from django.utils.cache import get_cache_key
from django.shortcuts import get_object_or_404
from django.template.loader import render_to_string

import debug                            # pyflakes:ignore

from ietf.doc.models import Document
from ietf.group.models import Group
from ietf.group.utils import can_manage_some_groups, can_manage_group
from ietf.ietfauth.utils import has_role, user_is_person
from ietf.liaisons.utils import get_person_for_user
from ietf.mailtrigger.utils import gather_address_lists
from ietf.person.models  import Person
from ietf.meeting.models import Meeting, Schedule, TimeSlot, SchedTimeSessAssignment, ImportantDate, SchedulingEvent, Session
from ietf.meeting.utils import session_requested_by, add_event_info_to_session_qs
from ietf.name.models import ImportantDateName
from ietf.utils.history import find_history_active_at, find_history_replacements_active_at
from ietf.utils.mail import send_mail
from ietf.utils.pipe import pipe

def find_ads_for_meeting(meeting):
    ads = []
    meeting_time = datetime.datetime.combine(meeting.date, datetime.time(0, 0, 0))

    num = 0
    # get list of ADs which are/were active at the time of the meeting.
    #  (previous [x for x in y] syntax changed to aid debugging)
    for g in Group.objects.filter(type="area").order_by("acronym"):
        history = find_history_active_at(g, meeting_time)
        num = num +1
        if history and history != g:
            #print " history[%u]: %s" % (num, history)
            if history.state_id == "active":
                for x in history.rolehistory_set.filter(name="ad",group__type='area').select_related('group', 'person', 'email'):
                    #print "xh[%u]: %s" % (num, x)
                    ads.append(x)
        else:
            #print " group[%u]: %s" % (num, g)
            if g.state_id == "active":
                for x in g.role_set.filter(name="ad",group__type='area').select_related('group', 'person', 'email'):
                    #print "xg[%u]: %s (#%u)" % (num, x, x.pk)
                    ads.append(x)
    return ads


# get list of all areas, + IRTF + IETF (plenaries).
def get_pseudo_areas():
    return Group.objects.filter(Q(state="active", name="IRTF")|
                                Q(state="active", name="IETF")|
                                Q(state="active", type="area")).order_by('acronym')

# get list of all areas, + IRTF.
def get_areas():
    return Group.objects.filter(Q(state="active",
                                  name="IRTF")|
                                Q(state="active", type="area")).order_by('acronym')

# get list of areas that are referenced.
def get_area_list_from_sessions(assignments, num):
    return assignments.filter(timeslot__type = 'regular',
                                    session__group__parent__isnull = False).order_by(
        'session__group__parent__acronym').distinct().values_list(
        'session__group__parent__acronym',flat=True)

def build_all_agenda_slices(meeting):
    time_slices = []
    date_slices = {}

    for ts in meeting.timeslot_set.filter(type__in=['regular',]).order_by('time','name'):
            ymd = ts.time.date()

            if ymd not in date_slices and ts.location != None:
                date_slices[ymd] = []
                time_slices.append(ymd)

            if ymd in date_slices:
                if [ts.time, ts.time+ts.duration] not in date_slices[ymd]:   # only keep unique entries
                    date_slices[ymd].append([ts.time, ts.time+ts.duration])

    time_slices.sort()
    return time_slices,date_slices

def get_all_assignments_from_schedule(schedule):
   ss = schedule.assignments.filter(timeslot__location__isnull = False)
   ss = ss.filter(session__type__slug='regular')
   ss = ss.order_by('timeslot__time','timeslot__name')

   return ss

def get_modified_from_assignments(assignments):
    return assignments.aggregate(Max('timeslot__modified'))['timeslot__modified__max']

def get_wg_name_list(assignments):
    return assignments.filter(timeslot__type = 'regular',
                                    session__group__isnull = False,
                                    session__group__parent__isnull = False).order_by(
        'session__group__acronym').distinct().values_list(
        'session__group__acronym',flat=True)

def get_wg_list(assignments):
    wg_name_list = get_wg_name_list(assignments)
    return Group.objects.filter(acronym__in = set(wg_name_list)).order_by('parent__acronym','acronym')

def get_meeting(num=None,type_in=['ietf',]):
    meetings = Meeting.objects
    if type_in:
        meetings = meetings.filter(type__in=type_in)
    if num == None:
        meetings = meetings.filter(date__gte=datetime.datetime.today()-datetime.timedelta(days=28)).order_by('date')
    else:
        meetings = meetings.filter(number=num)
    if meetings.exists():
        return meetings.first()
    else:
        raise Http404("No such meeting found: %s" % num)

def get_current_ietf_meeting():
    meetings = Meeting.objects.filter(type='ietf',date__gte=datetime.datetime.today()-datetime.timedelta(days=31)).order_by('date')
    return meetings.first()

def get_current_ietf_meeting_num():
    return get_current_ietf_meeting().number

def get_ietf_meeting(num=None):
    if num:
        meeting = Meeting.objects.filter(number=num).first()
    else:
        meeting = get_current_ietf_meeting()
    return meeting

def get_schedule(meeting, name=None):
    if name is None:
        schedule = meeting.schedule
    else:
        schedule = get_object_or_404(meeting.schedule_set, name=name)
    return schedule

# seems this belongs in ietf/person/utils.py?
def get_person_by_email(email):
    # email == None may actually match people who haven't set an email!
    if email is None:
        return None
    return Person.objects.filter(email__address=email).distinct().first()

def get_schedule_by_name(meeting, owner, name):
    if owner is not None:
        return meeting.schedule_set.filter(owner = owner, name = name).first()
    else:
        return meeting.schedule_set.filter(name = name).first()

def preprocess_assignments_for_agenda(assignments_queryset, meeting, extra_prefetches=()):
    assignments_queryset = assignments_queryset.prefetch_related(
            'timeslot', 'timeslot__type', 'timeslot__meeting',
            'timeslot__location', 'timeslot__location__floorplan', 'timeslot__location__urlresource_set',
            Prefetch(
                "session",
                queryset=add_event_info_to_session_qs(Session.objects.all().prefetch_related(
                    'group', 'group__charter', 'group__charter__group',
                    Prefetch('materials',
                             queryset=Document.objects.exclude(states__type=F("type"), states__slug='deleted').order_by('sessionpresentation__order').prefetch_related('states'),
                             to_attr='prefetched_active_materials'
                    )
                ))
            ),
            *extra_prefetches
        )


    # removed list(); it was consuming a very large amount of processor time
    # assignments = list(assignments_queryset) # make sure we're set in stone
    assignments = assignments_queryset

    meeting_time = datetime.datetime.combine(meeting.date, datetime.time())

    # replace groups with historic counterparts
    groups = [ ]
    for a in assignments:
        if a.session:
            a.session.historic_group = None
            a.session.order_number = None

            if a.session.group and a.session.group not in groups:
                groups.append(a.session.group)

    sessions_for_groups = defaultdict(list)
    for a in assignments:
        if a.session and a.session.group:
            sessions_for_groups[(a.session.group, a.session.type_id)].append(a)

    group_replacements = find_history_replacements_active_at(groups, meeting_time)

    parent_id_set = set()
    for a in assignments:
        if a.session and a.session.group:
            a.session.historic_group = group_replacements.get(a.session.group_id)

            if a.session.historic_group:
                a.session.historic_group.historic_parent = None
                
                if a.session.historic_group.parent_id:
                    parent_id_set.add(a.session.historic_group.parent_id)

            l = sessions_for_groups.get((a.session.group, a.session.type_id), [])
            a.session.order_number = l.index(a) + 1 if a in l else 0

    parents = Group.objects.filter(pk__in=parent_id_set)
    parent_replacements = find_history_replacements_active_at(parents, meeting_time)

    timeslot_by_session_pk = {a.session_id: a.timeslot for a in assignments}

    for a in assignments:
        if a.session and a.session.historic_group and a.session.historic_group.parent_id:
            a.session.historic_group.historic_parent = parent_replacements.get(a.session.historic_group.parent_id)

<<<<<<< HEAD
=======
        if a.session.current_status == 'resched':
            a.session.rescheduled_to = timeslot_by_session_pk.get(a.session.tombstone_for_id)

>>>>>>> 72665a3f
        for d in a.session.prefetched_active_materials:
            # make sure these are precomputed with the meeting instead
            # of having to look it up
            d.get_href(meeting=meeting)
            d.get_versionless_href(meeting=meeting)

    return assignments

def read_session_file(type, num, doc):
    # XXXX FIXME: the path fragment in the code below should be moved to
    # settings.py.  The *_PATH settings should be generalized to format()
    # style python format, something like this:
    #  DOC_PATH_FORMAT = { "agenda": "/foo/bar/agenda-{meeting.number}/agenda-{meeting-number}-{doc.group}*", }
    #
    # FIXME: uploaded_filename should be replaced with a function call that computes names that are fixed
    path = os.path.join(settings.AGENDA_PATH, "%s/%s/%s" % (num, type, doc.uploaded_filename))
    if doc.uploaded_filename and os.path.exists(path):
        with io.open(path, 'rb') as f:
            return f.read(), path
    else:
        return None, path

def read_agenda_file(num, doc):
    return read_session_file('agenda', num, doc)

def convert_draft_to_pdf(doc_name):
    inpath = os.path.join(settings.IDSUBMIT_REPOSITORY_PATH, doc_name + ".txt")
    outpath = os.path.join(settings.INTERNET_DRAFT_PDF_PATH, doc_name + ".pdf")

    try:
        infile = io.open(inpath, "r")
    except IOError:
        return

    t,tempname = mkstemp()
    os.close(t)
    tempfile = io.open(tempname, "w")

    pageend = 0;
    newpage = 0;
    formfeed = 0;
    for line in infile:
        line = re.sub("\r","",line)
        line = re.sub("[ \t]+$","",line)
        if re.search(r"\[?[Pp]age [0-9ivx]+\]?[ \t]*$",line):
            pageend=1
            tempfile.write(line)
            continue
        if re.search("^[ \t]*\f",line):
            formfeed=1
            tempfile.write(line)
            continue
        if re.search("^ *INTERNET.DRAFT.+[0-9]+ *$",line) or re.search("^ *Internet.Draft.+[0-9]+ *$",line) or re.search("^draft-[-a-z0-9_.]+.*[0-9][0-9][0-9][0-9]$",line) or re.search("^RFC.+[0-9]+$",line):
            newpage=1
        if re.search("^[ \t]*$",line) and pageend and not newpage:
            continue
        if pageend and newpage and not formfeed:
            tempfile.write("\f")
        pageend=0
        formfeed=0
        newpage=0
        tempfile.write(line)

    infile.close()
    tempfile.close()
    t,psname = mkstemp()
    os.close(t)
    pipe("enscript --margins 76::76: -B -q -p "+psname + " " +tempname)
    os.unlink(tempname)
    pipe("ps2pdf "+psname+" "+outpath)
    os.unlink(psname)

def schedule_permissions(meeting, schedule, user):
    # do this in positive logic.
    cansee = False
    canedit = False
    secretariat = False

    if has_role(user, 'Secretariat'):
        cansee = True
        secretariat = True
        # NOTE: secretariat is not superuser for edit!
    elif schedule.public:
        cansee = True
    elif schedule.visible and has_role(user, ['Area Director', 'IAB Chair', 'IRTF Chair']):
        cansee = True

    if user_is_person(user, schedule.owner):
        cansee = True
        canedit = True

    return cansee, canedit, secretariat

def session_constraint_expire(request,session):
    from .ajax import session_constraints
    path = reverse(session_constraints, args=[session.meeting.number, session.pk])
    temp_request = HttpRequest()
    temp_request.path = path
    temp_request.META['HTTP_HOST'] = request.META['HTTP_HOST']
    key = get_cache_key(temp_request)
    if key is not None and key in cache:
        cache.delete(key)

# -------------------------------------------------
# Interim Meeting Helpers
# -------------------------------------------------


def can_approve_interim_request(meeting, user):
    '''Returns True if the user has permissions to approve an interim meeting request'''
    if meeting.type.slug != 'interim':
        return False
    if has_role(user, 'Secretariat'):
        return True
    person = get_person_for_user(user)
    session = meeting.session_set.first()
    if not session:
        return False
    group = session.group
    if group.type.slug in ['wg','ag']:
        if group.parent.role_set.filter(name='ad', person=person) or group.role_set.filter(name='ad', person=person):
            return True
    if group.type.slug in ['rg','rag'] and group.parent.role_set.filter(name='chair', person=person):
        return True
    if group.type.slug == 'program':
        if person.role_set.filter(group__acronym='iab', name='member'):
            return True
    return False


def can_edit_interim_request(meeting, user):
    '''Returns True if the user can edit the interim meeting request'''
    if meeting.type.slug != 'interim':
        return False
    if has_role(user, 'Secretariat'): # Consider removing - can_manage_group should handle this
        return True
    session = meeting.session_set.first()
    if not session:
        return False
    group = session.group
    if can_manage_group(user, group):
        return True
    elif can_approve_interim_request(meeting, user):
        return True
    else:
        return False


def can_request_interim_meeting(user):
    return can_manage_some_groups(user)

def can_view_interim_request(meeting, user):
    '''Returns True if the user can see the pending interim request in the pending interim view'''
    if meeting.type.slug != 'interim':
        return False
    session = meeting.session_set.first()
    if not session:
        return False
    group = session.group
    return can_manage_group(user, group)


def create_interim_meeting(group, date, city='', country='', timezone='UTC',
                           person=None):
    """Helper function to create interim meeting and associated schedule"""
    if not person:
        person = Person.objects.get(name='(System)')
    number = get_next_interim_number(group.acronym, date)
    meeting = Meeting.objects.create(
        number=number,
        type_id='interim',
        date=date,
        days=1,
        city=city,
        country=country,
        time_zone=timezone)
    schedule = Schedule.objects.create(
        meeting=meeting,
        owner=person,
        visible=True,
        public=True)
    meeting.schedule = schedule
    meeting.save()
    return meeting


def get_announcement_initial(meeting, is_change=False):
    '''Returns a dictionary suitable to initialize an InterimAnnouncementForm
    (Message ModelForm)'''
    group = meeting.session_set.first().group
    in_person = bool(meeting.city)
    initial = {}
    addrs = gather_address_lists('interim_announced',group=group).as_strings()
    initial['to'] = addrs.to
    initial['cc'] = addrs.cc
    initial['frm'] = settings.INTERIM_ANNOUNCE_FROM_EMAIL_PROGRAM if group.type_id=='program' else settings.INTERIM_ANNOUNCE_FROM_EMAIL_DEFAULT
    if in_person:
        desc = 'Interim'
    else:
        desc = 'Virtual'
    if is_change:
        change = ' CHANGED'
    else:
        change = ''
    type = group.type.slug.upper()
    if group.type.slug == 'wg' and group.state.slug == 'bof':
        type = 'BOF'

    assignments = SchedTimeSessAssignment.objects.filter(
        schedule__in=[meeting.schedule, meeting.schedule.base if meeting.schedule else None]
    ).order_by('timeslot__time')

    initial['subject'] = '{name} ({acronym}) {type} {desc} Meeting: {date}{change}'.format(
        name=group.name, 
        acronym=group.acronym,
        type=type,
        desc=desc,
        date=meeting.date,
        change=change)
    body = render_to_string('meeting/interim_announcement.txt', locals())
    initial['body'] = body
    return initial


def get_earliest_session_date(formset):
    '''Return earliest date from InterimSession Formset'''
    return sorted([f.cleaned_data['date'] for f in formset.forms if f.cleaned_data.get('date')])[0]


def is_interim_meeting_approved(meeting):
    return add_event_info_to_session_qs(meeting.session_set.all()).first().current_status == 'apprw'

def get_next_interim_number(acronym,date):
    '''
    This function takes a group acronym and date object and returns the next number
    to use for an interim meeting.  The format is interim-[year]-[acronym]-[01-99]
    '''
    base = 'interim-%s-%s-' % (date.year, acronym)
    # can't use count() to calculate the next number in case one was deleted
    meetings = Meeting.objects.filter(type='interim', number__startswith=base)
    if meetings:
        serial = sorted([ int(x.number.split('-')[-1]) for x in meetings ])[-1]
    else:
        serial = 0
    return "%s%02d" % (base, serial+1)

def get_next_agenda_name(meeting):
    """Returns the next name to use for an agenda document for *meeting*"""
    group = meeting.session_set.first().group
    documents = Document.objects.filter(type='agenda', session__meeting=meeting)
    if documents:
        sequences = [int(d.name.split('-')[-1]) for d in documents]
        last_sequence = sorted(sequences)[-1]
    else:
        last_sequence = 0
    return 'agenda-{meeting}-{group}-{sequence}'.format(
        meeting=meeting.number,
        group=group.acronym,
        sequence=str(last_sequence + 1).zfill(2))


def make_materials_directories(meeting):
    '''
    This function takes a meeting object and creates the appropriate materials directories
    '''
    path = meeting.get_materials_path()
    # Default umask is 0x022, meaning strip write premission for group and others.
    # Change this temporarily to 0x0, to keep write permission for group and others.
    # (WHY??) (Note: this code is old -- was present already when the secretariat code
    # was merged with the regular datatracker code; then in secr/proceedings/views.py
    # in make_directories())
    saved_umask = os.umask(0)   
    for leaf in ('slides','agenda','minutes','id','rfc','bluesheets'):
        target = os.path.join(path,leaf)
        if not os.path.exists(target):
            os.makedirs(target)
    os.umask(saved_umask)


def send_interim_approval_request(meetings):
    """Sends an email to the secretariat, group chairs, and responsible area
    director or the IRTF chair noting that approval has been requested for a
    new interim meeting.  Takes a list of one or more meetings."""
    first_session = meetings[0].session_set.first()
    group = first_session.group
    requester = session_requested_by(first_session)
    (to_email, cc_list) = gather_address_lists('session_requested',group=group,person=requester)
    from_email = (settings.SESSION_REQUEST_FROM_EMAIL)
    subject = '{group} - New Interim Meeting Request'.format(group=group.acronym)
    template = 'meeting/interim_approval_request.txt'
    approval_urls = []
    for meeting in meetings:
        url = settings.IDTRACKER_BASE_URL + reverse('ietf.meeting.views.interim_request_details', kwargs={'number': meeting.number})
        approval_urls.append(url)
    if len(meetings) > 1:
        is_series = True
    else:
        is_series = False
    approver_set = set()
    for authrole in group.features.groupman_authroles: # NOTE: This makes an assumption that the authroles are exactly the set of approvers
        approver_set.add(authrole)
    approvers = list(approver_set)
    context = {
        'group': group,
        'is_series': is_series,
        'meetings': meetings,
        'approvers': approvers,
        'requester': requester,
        'approval_urls': approval_urls,
    }
    send_mail(None,
              to_email,
              from_email,
              subject,
              template,
              context,
              cc=cc_list)

def send_interim_announcement_request(meeting):
    """Sends an email to the secretariat that an interim meeting is ready for 
    announcement, includes the link to send the official announcement"""
    first_session = meeting.session_set.first()
    group = first_session.group
    requester = session_requested_by(first_session)
    (to_email, cc_list) = gather_address_lists('interim_approved')
    from_email = (settings.SESSION_REQUEST_FROM_EMAIL)
    subject = '{group} - interim meeting ready for announcement'.format(group=group.acronym)
    template = 'meeting/interim_announcement_request.txt'
    announce_url = settings.IDTRACKER_BASE_URL + reverse('ietf.meeting.views.interim_request_details', kwargs={'number': meeting.number})
    context = locals()
    send_mail(None,
              to_email,
              from_email,
              subject,
              template,
              context,
              cc_list)

def send_interim_cancellation_notice(meeting):
    """Sends an email that a scheduled interim meeting has been cancelled."""
    session = meeting.session_set.first()
    group = session.group
    (to_email, cc_list) = gather_address_lists('interim_cancelled',group=group)
    from_email = settings.INTERIM_ANNOUNCE_FROM_EMAIL_PROGRAM if group.type_id=='program' else settings.INTERIM_ANNOUNCE_FROM_EMAIL_DEFAULT
    subject = '{group} ({acronym}) {type} Interim Meeting Cancelled (was {date})'.format(
        group=group.name,
        acronym=group.acronym,
        type=group.type.slug.upper(),
        date=meeting.date.strftime('%Y-%m-%d'))
    start_time = session.official_timeslotassignment().timeslot.time
    end_time = start_time + session.requested_duration
    from ietf.meeting.utils import add_event_info_to_session_qs
    is_multi_day = add_event_info_to_session_qs(meeting.session_set.all()).filter(current_status='sched').count() > 1
    template = 'meeting/interim_cancellation_notice.txt'
    context = locals()
    send_mail(None,
              to_email,
              from_email,
              subject,
              template,
              context,
              cc=cc_list)


def send_interim_minutes_reminder(meeting):
    """Sends an email reminding chairs to submit minutes of interim *meeting*"""
    session = meeting.session_set.first()
    group = session.group
    (to_email, cc_list) = gather_address_lists('session_minutes_reminder',group=group)
    from_email = 'proceedings@ietf.org'
    subject = 'Action Required: Minutes from {group} ({acronym}) {type} Interim Meeting on {date}'.format(
        group=group.name,
        acronym=group.acronym,
        type=group.type.slug.upper(),
        date=meeting.date.strftime('%Y-%m-%d'))
    template = 'meeting/interim_minutes_reminder.txt'
    context = locals()
    send_mail(None,
              to_email,
              from_email,
              subject,
              template,
              context,
              cc=cc_list)


def sessions_post_save(request, forms):
    """Helper function to perform various post save operations on each form of a
    InterimSessionModelForm formset"""
    for form in forms:
        if not form.has_changed():
            continue

        if form.instance.pk is not None and not SchedulingEvent.objects.filter(session=form.instance).exists():
            if not form.requires_approval:
                status_id = 'scheda'
            else:
                status_id = 'apprw'
            SchedulingEvent.objects.create(
                session=form.instance,
                status_id=status_id,
                by=request.user.person,
            )
        
        if ('date' in form.changed_data) or ('time' in form.changed_data):
            update_interim_session_assignment(form)
        if 'agenda' in form.changed_data:
            form.save_agenda()


def update_interim_session_assignment(form):
    """Helper function to create / update timeslot assigned to interim session"""
    time = datetime.datetime.combine(
        form.cleaned_data['date'],
        form.cleaned_data['time'])
    session = form.instance
    if session.official_timeslotassignment():
        slot = session.official_timeslotassignment().timeslot
        slot.time = time
        slot.duration = session.requested_duration
        slot.save()
    else:
        slot = TimeSlot.objects.create(
            meeting=session.meeting,
            type_id='regular',
            duration=session.requested_duration,
            time=time)
        SchedTimeSessAssignment.objects.create(
            timeslot=slot,
            session=session,
            schedule=session.meeting.schedule)

def populate_important_dates(meeting):
    assert ImportantDate.objects.filter(meeting=meeting).exists() is False
    assert meeting.type_id=='ietf'
    for datename in ImportantDateName.objects.filter(used=True):
        ImportantDate.objects.create(meeting=meeting,name=datename,date=meeting.date+datetime.timedelta(days=datename.default_offset_days))

def update_important_dates(meeting):
    assert meeting.type_id=='ietf'
    for datename in ImportantDateName.objects.filter(used=True):
        date = meeting.date+datetime.timedelta(days=datename.default_offset_days)
        d = ImportantDate.objects.filter(meeting=meeting, name=datename).first()
        if d:
            d.date = date
            d.save()
        else:
            ImportantDate.objects.create(meeting=meeting, name=datename, date=date)<|MERGE_RESOLUTION|>--- conflicted
+++ resolved
@@ -228,12 +228,9 @@
         if a.session and a.session.historic_group and a.session.historic_group.parent_id:
             a.session.historic_group.historic_parent = parent_replacements.get(a.session.historic_group.parent_id)
 
-<<<<<<< HEAD
-=======
         if a.session.current_status == 'resched':
             a.session.rescheduled_to = timeslot_by_session_pk.get(a.session.tombstone_for_id)
 
->>>>>>> 72665a3f
         for d in a.session.prefetched_active_materials:
             # make sure these are precomputed with the meeting instead
             # of having to look it up
