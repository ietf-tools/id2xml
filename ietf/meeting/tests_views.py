# Copyright The IETF Trust 2009-2020, All Rights Reserved
# -*- coding: utf-8 -*-


from __future__ import absolute_import, print_function, unicode_literals

import datetime
import io
import json
import os
import random
import re
import shutil
import six

from unittest import skipIf
from mock import patch
from pyquery import PyQuery
from io import StringIO, BytesIO
from bs4 import BeautifulSoup
from six.moves.urllib.parse import urlparse

from django.urls import reverse as urlreverse
from django.conf import settings
from django.contrib.auth.models import User
from django.test import Client, override_settings
from django.db.models import F

import debug           # pyflakes:ignore

from ietf.doc.models import Document
from ietf.group.models import Group, Role
from ietf.person.models import Person
from ietf.meeting.helpers import can_approve_interim_request, can_view_interim_request
from ietf.meeting.helpers import send_interim_approval_request
from ietf.meeting.helpers import send_interim_cancellation_notice
from ietf.meeting.helpers import send_interim_minutes_reminder, populate_important_dates, update_important_dates
from ietf.meeting.models import Session, TimeSlot, Meeting, SchedTimeSessAssignment, Schedule, SessionPresentation, SlideSubmission, SchedulingEvent
from ietf.meeting.test_data import make_meeting_test_data, make_interim_meeting
from ietf.meeting.utils import finalize, condition_slide_order
from ietf.meeting.utils import add_event_info_to_session_qs
from ietf.meeting.views import session_draft_list
from ietf.name.models import SessionStatusName, ImportantDateName
from ietf.utils.decorators import skip_coverage
from ietf.utils.mail import outbox, empty_outbox, get_payload
from ietf.utils.test_utils import TestCase, login_testing_unauthorized, unicontent
from ietf.utils.text import xslugify

from ietf.person.factories import PersonFactory
from ietf.group.factories import GroupFactory, GroupEventFactory, RoleFactory
from ietf.meeting.factories import ( SessionFactory, SessionPresentationFactory, ScheduleFactory,
    MeetingFactory, FloorPlanFactory, TimeSlotFactory, SlideSubmissionFactory )
from ietf.doc.factories import DocumentFactory, WgDraftFactory
from ietf.submit.tests import submission_file


if os.path.exists(settings.GHOSTSCRIPT_COMMAND):
    skip_pdf_tests = False
    skip_message = ""
else:
    import sys
    skip_pdf_tests = True
    skip_message = ("Skipping pdf test: The binary for ghostscript wasn't found in the\n       "
                    "location indicated in settings.py.")
    sys.stderr.write("     "+skip_message+'\n')

class MeetingTests(TestCase):
    def setUp(self):
        self.materials_dir = self.tempdir('materials')
        self.id_dir = self.tempdir('id')
        self.archive_dir = self.tempdir('id-archive')
        #
        os.mkdir(os.path.join(self.archive_dir, "unknown_ids"))
        os.mkdir(os.path.join(self.archive_dir, "deleted_tombstones"))
        os.mkdir(os.path.join(self.archive_dir, "expired_without_tombstone"))
        #
        self.saved_agenda_path = settings.AGENDA_PATH
        self.saved_id_dir = settings.INTERNET_DRAFT_PATH
        self.saved_archive_dir = settings.INTERNET_DRAFT_ARCHIVE_DIR
        #
        settings.AGENDA_PATH = self.materials_dir
        settings.INTERNET_DRAFT_PATH = self.id_dir
        settings.INTERNET_DRAFT_ARCHIVE_DIR = self.archive_dir


    def tearDown(self):
        shutil.rmtree(self.id_dir)
        shutil.rmtree(self.archive_dir)
        shutil.rmtree(self.materials_dir)
        #
        settings.AGENDA_PATH = self.saved_agenda_path
        settings.INTERNET_DRAFT_PATH = self.saved_id_dir
        settings.INTERNET_DRAFT_ARCHIVE_DIR = self.saved_archive_dir


    def write_materials_file(self, meeting, doc, content):
        path = os.path.join(self.materials_dir, "%s/%s/%s" % (meeting.number, doc.type_id, doc.uploaded_filename))

        dirname = os.path.dirname(path)
        if not os.path.exists(dirname):
            os.makedirs(dirname)

        with io.open(path, "w") as f:
            f.write(content)

    def write_materials_files(self, meeting, session):

        draft = Document.objects.filter(type="draft", group=session.group).first()

        self.write_materials_file(meeting, session.materials.get(type="agenda"),
                                  "1. WG status (15 minutes)\n\n2. Status of %s\n\n" % draft.name)

        self.write_materials_file(meeting, session.materials.get(type="minutes"),
                                  "1. More work items underway\n\n2. The draft will be finished before next meeting\n\n")

        self.write_materials_file(meeting, session.materials.filter(type="slides").exclude(states__type__slug='slides',states__slug='deleted').first(),
                                  "This is a slideshow")
        

    def test_meeting_agenda(self):
        meeting = make_meeting_test_data()
        session = Session.objects.filter(meeting=meeting, group__acronym="mars").first()
        slot = TimeSlot.objects.get(sessionassignments__session=session,sessionassignments__schedule=meeting.schedule)
        #
        self.write_materials_files(meeting, session)
        #
        future_year = datetime.date.today().year+1
        future_num =  (future_year-1984)*3            # valid for the mid-year meeting
        future_meeting = Meeting.objects.create(date=datetime.date(future_year, 7, 22), number=future_num, type_id='ietf',
                                city="Panama City", country="PA", time_zone='America/Panama')

        # utc
        time_interval = "%s-%s" % (slot.utc_start_time().strftime("%H:%M").lstrip("0"), (slot.utc_start_time() + slot.duration).strftime("%H:%M").lstrip("0"))

        r = self.client.get(urlreverse("ietf.meeting.views.agenda", kwargs=dict(num=meeting.number,utc='-utc')))
        self.assertEqual(r.status_code, 200)
        q = PyQuery(r.content)
        agenda_content = q("#content").html()
        self.assertIn(session.group.acronym, agenda_content)
        self.assertIn(session.group.name, agenda_content)
        self.assertIn(session.group.parent.acronym.upper(), agenda_content)
        self.assertIn(slot.location.name, agenda_content)
        self.assertIn(time_interval, agenda_content)

        # plain
        time_interval = "%s-%s" % (slot.time.strftime("%H:%M").lstrip("0"), (slot.time + slot.duration).strftime("%H:%M").lstrip("0"))

        r = self.client.get(urlreverse("ietf.meeting.views.agenda", kwargs=dict(num=meeting.number)))
        self.assertEqual(r.status_code, 200)
        q = PyQuery(r.content)
        agenda_content = q("#content").html()
        self.assertIn(session.group.acronym, agenda_content)
        self.assertIn(session.group.name, agenda_content)
        self.assertIn(session.group.parent.acronym.upper(), agenda_content)
        self.assertIn(slot.location.name, agenda_content)
        self.assertIn(time_interval, agenda_content)

        # Make sure there's a frame for the agenda and it points to the right place
        self.assertTrue(any([session.materials.get(type='agenda').get_href() in x.attrib["data-src"] for x in q('tr div.modal-body  div.frame')])) 

        # Make sure undeleted slides are present and deleted slides are not
        self.assertTrue(any([session.materials.filter(type='slides').exclude(states__type__slug='slides',states__slug='deleted').first().title in x.text for x in q('tr div.modal-body ul a')]))
        self.assertFalse(any([session.materials.filter(type='slides',states__type__slug='slides',states__slug='deleted').first().title in x.text for x in q('tr div.modal-body ul a')]))

        # future meeting, no agenda
        r = self.client.get(urlreverse("ietf.meeting.views.agenda", kwargs=dict(num=future_meeting.number)))
        self.assertContains(r, "There is no agenda available yet.")
        self.assertTemplateUsed(r, 'meeting/no-agenda.html')

        # text
        # the rest of the results don't have as nicely formatted times
        time_interval = time_interval.replace(":", "")

        r = self.client.get(urlreverse("ietf.meeting.views.agenda", kwargs=dict(num=meeting.number, ext=".txt")))
        self.assertContains(r, session.group.acronym)
        self.assertContains(r, session.group.name)
        self.assertContains(r, session.group.parent.acronym.upper())
        self.assertContains(r, slot.location.name)

        self.assertContains(r, time_interval)

        r = self.client.get(urlreverse("ietf.meeting.views.agenda", kwargs=dict(num=meeting.number,name=meeting.unofficial_schedule.name,owner=meeting.unofficial_schedule.owner.email())))
        self.assertContains(r, 'not the official schedule')

        # future meeting, no agenda
        r = self.client.get(urlreverse("ietf.meeting.views.agenda", kwargs=dict(num=future_meeting.number, ext=".txt")))
        self.assertContains(r, "There is no agenda available yet.")
        self.assertTemplateUsed(r, 'meeting/no-agenda.txt')

        # CSV
        r = self.client.get(urlreverse("ietf.meeting.views.agenda", kwargs=dict(num=meeting.number, ext=".csv")))
        self.assertContains(r, session.group.acronym)
        self.assertContains(r, session.group.name)
        self.assertContains(r, session.group.parent.acronym.upper())
        self.assertContains(r, slot.location.name)

        self.assertContains(r, session.materials.get(type='agenda').uploaded_filename)
        self.assertContains(r, session.materials.filter(type='slides').exclude(states__type__slug='slides',states__slug='deleted').first().uploaded_filename)
        self.assertNotContains(r, session.materials.filter(type='slides',states__type__slug='slides',states__slug='deleted').first().uploaded_filename)

        # iCal
        r = self.client.get(urlreverse("ietf.meeting.views.ical_agenda", kwargs=dict(num=meeting.number))
                            + "?" + session.group.parent.acronym.upper())
        self.assertContains(r, session.group.acronym)
        self.assertContains(r, session.group.name)
        self.assertContains(r, slot.location.name)
        self.assertContains(r, "BEGIN:VTIMEZONE")
        self.assertContains(r, "END:VTIMEZONE")        

        self.assertContains(r, session.agenda().get_href())
        self.assertContains(r, session.materials.filter(type='slides').exclude(states__type__slug='slides',states__slug='deleted').first().get_href())
        # TODO - the ics view uses .all on a queryset in a view so it's showing the deleted slides.
        #self.assertNotContains(r, session.materials.filter(type='slides',states__type__slug='slides',states__slug='deleted').first().get_absolute_url())

        # week view
        r = self.client.get(urlreverse("ietf.meeting.views.week_view", kwargs=dict(num=meeting.number)))
        self.assertNotContains(r, 'CANCELLED')
        self.assertContains(r, session.group.acronym)
        self.assertContains(r, slot.location.name)

        # week view with a cancelled session
        SchedulingEvent.objects.create(
            session=session,
            status=SessionStatusName.objects.get(slug='canceled'),
            by=Person.objects.get(name='(System)')
        )
        r = self.client.get(urlreverse("ietf.meeting.views.week_view", kwargs=dict(num=meeting.number)))
        self.assertContains(r, 'CANCELLED')
        self.assertContains(r, session.group.acronym)
        self.assertContains(r, slot.location.name)       

    def test_agenda_current_audio(self):
        date = datetime.date.today()
        meeting = MeetingFactory(type_id='ietf', date=date )
        make_meeting_test_data(meeting=meeting)
        url = urlreverse("ietf.meeting.views.agenda", kwargs=dict(num=meeting.number))
        r = self.client.get(url)
        self.assertContains(r, "Audio stream")

    def test_agenda_by_room(self):
        meeting = make_meeting_test_data()
        url = urlreverse("ietf.meeting.views.agenda_by_room",kwargs=dict(num=meeting.number))
        login_testing_unauthorized(self,"secretary",url)
        r = self.client.get(url)
        self.assertTrue(all([x in unicontent(r) for x in ['mars','IESG Breakfast','Test Room','Breakfast Room']]))

        url = urlreverse("ietf.meeting.views.agenda_by_room",kwargs=dict(num=meeting.number,name=meeting.unofficial_schedule.name,owner=meeting.unofficial_schedule.owner.email()))
        r = self.client.get(url)
        self.assertTrue(all([x in unicontent(r) for x in ['mars','Test Room',]]))
        self.assertNotContains(r, 'IESG Breakfast')

    def test_agenda_by_type(self):
        meeting = make_meeting_test_data()

        url = urlreverse("ietf.meeting.views.agenda_by_type",kwargs=dict(num=meeting.number))
        login_testing_unauthorized(self,"secretary",url)
        r = self.client.get(url)
        self.assertTrue(all([x in unicontent(r) for x in ['mars','IESG Breakfast','Test Room','Breakfast Room']]))

        url = urlreverse("ietf.meeting.views.agenda_by_type",kwargs=dict(num=meeting.number,name=meeting.unofficial_schedule.name,owner=meeting.unofficial_schedule.owner.email()))
        r = self.client.get(url)
        self.assertTrue(all([x in unicontent(r) for x in ['mars','Test Room',]]))
        self.assertNotContains(r, 'IESG Breakfast')

        url = urlreverse("ietf.meeting.views.agenda_by_type",kwargs=dict(num=meeting.number,type='regular'))
        r = self.client.get(url)
        self.assertTrue(all([x in unicontent(r) for x in ['mars','Test Room']]))
        self.assertFalse(any([x in unicontent(r) for x in ['IESG Breakfast','Breakfast Room']]))

        url = urlreverse("ietf.meeting.views.agenda_by_type",kwargs=dict(num=meeting.number,type='lead'))
        r = self.client.get(url)
        self.assertFalse(any([x in unicontent(r) for x in ['mars','Test Room']]))
        self.assertTrue(all([x in unicontent(r) for x in ['IESG Breakfast','Breakfast Room']]))

        url = urlreverse("ietf.meeting.views.agenda_by_type",kwargs=dict(num=meeting.number,type='lead',name=meeting.unofficial_schedule.name,owner=meeting.unofficial_schedule.owner.email()))
        r = self.client.get(url)
        self.assertFalse(any([x in unicontent(r) for x in ['IESG Breakfast','Breakfast Room']]))

    def test_agenda_room_view(self):
        meeting = make_meeting_test_data()
        url = urlreverse("ietf.meeting.views.room_view",kwargs=dict(num=meeting.number))
        login_testing_unauthorized(self,"secretary",url)
        r = self.client.get(url)
        self.assertEqual(r.status_code,200)
        self.assertTrue(all([x in unicontent(r) for x in ['mars','IESG Breakfast','Test Room','Breakfast Room']]))
        url = urlreverse("ietf.meeting.views.room_view",kwargs=dict(num=meeting.number,name=meeting.unofficial_schedule.name,owner=meeting.unofficial_schedule.owner.email()))
        r = self.client.get(url)
        self.assertTrue(all([x in unicontent(r) for x in ['mars','Test Room','Breakfast Room']]))
        self.assertNotContains(r, 'IESG Breakfast')


    def test_agenda_week_view(self):
        meeting = make_meeting_test_data()
        url = urlreverse("ietf.meeting.views.week_view",kwargs=dict(num=meeting.number)) + "#farfut"
        r = self.client.get(url)
        self.assertEqual(r.status_code,200)
        self.assertTrue(all([x in unicontent(r) for x in ['var all_items', 'maximize', 'draw_calendar', ]]))

    def test_materials(self):
        meeting = make_meeting_test_data()
        session = Session.objects.filter(meeting=meeting, group__acronym="mars").first()
        self.do_test_materials(meeting, session)

    def test_interim_materials(self):
        make_meeting_test_data()
        group = Group.objects.get(acronym='mars')
        date = datetime.datetime.today() - datetime.timedelta(days=10)
        meeting = make_interim_meeting(group=group, date=date, status='sched')
        session = meeting.session_set.first()

        self.do_test_materials(meeting, session)

    def do_test_materials(self, meeting, session):

        self.write_materials_files(meeting, session)
        
        # session agenda
        document = session.agenda()
        url = urlreverse("ietf.meeting.views.materials_document",
                                       kwargs=dict(num=meeting.number, document=document))
        r = self.client.get(url)
        if r.status_code != 200:
            q = PyQuery(r.content)
            debug.show('q(".alert").text()')
        self.assertContains(r, "1. WG status")

        # session minutes
        url = urlreverse("ietf.meeting.views.materials_document",
                         kwargs=dict(num=meeting.number, document=session.minutes()))
        r = self.client.get(url)
        self.assertContains(r, "1. More work items underway")
        
        
        cont_disp = r._headers.get('content-disposition', ('Content-Disposition', ''))[1]
        cont_disp = re.split('; ?', cont_disp)
        cont_disp_settings = dict( e.split('=', 1) for e in cont_disp if '=' in e )
        filename = cont_disp_settings.get('filename', '').strip('"')
        if filename.endswith('.md'):
            for accept, cont_type, content in [
                    ('text/html,text/plain,text/markdown',  'text/html',     '<li><p>More work items underway</p></li>'),
                    ('text/markdown,text/html,text/plain',  'text/markdown', '1. More work items underway'),
                    ('text/plain,text/markdown, text/html', 'text/plain',    '1. More work items underway'),
                    ('text/html',                           'text/html',     '<li><p>More work items underway</p></li>'),
                    ('text/markdown',                       'text/markdown', '1. More work items underway'),
                    ('text/plain',                          'text/plain',    '1. More work items underway'),
                ]:
                client = Client(HTTP_ACCEPT=accept)
                r = client.get(url)
                rtype = r['Content-Type'].split(';')[0]
                self.assertEqual(cont_type, rtype)
                self.assertContains(r, content)

        # test with explicit meeting number in url
        if meeting.number.isdigit():
            url = urlreverse("ietf.meeting.views.materials", kwargs=dict(num=meeting.number))
            r = self.client.get(url)
            self.assertEqual(r.status_code, 200)
            q = PyQuery(r.content)
            row = q('#content #%s' % str(session.group.acronym)).closest("tr")
            self.assertTrue(row.find('a:contains("Agenda")'))
            self.assertTrue(row.find('a:contains("Minutes")'))
            self.assertTrue(row.find('a:contains("Slideshow")'))
            self.assertFalse(row.find("a:contains(\"Bad Slideshow\")"))

            # test with no meeting number in url
            url = urlreverse("ietf.meeting.views.materials", kwargs=dict())
            r = self.client.get(url)
            self.assertEqual(r.status_code, 200)
            q = PyQuery(r.content)
            row = q('#content #%s' % str(session.group.acronym)).closest("tr")
            self.assertTrue(row.find('a:contains("Agenda")'))
            self.assertTrue(row.find('a:contains("Minutes")'))
            self.assertTrue(row.find('a:contains("Slideshow")'))
            self.assertFalse(row.find("a:contains(\"Bad Slideshow\")"))

            # test with a loggged-in wg chair
            self.client.login(username="marschairman", password="marschairman+password")
            url = urlreverse("ietf.meeting.views.materials", kwargs=dict(num=meeting.number))
            r = self.client.get(url)
            self.assertEqual(r.status_code, 200)
            q = PyQuery(r.content)
            row = q('#content #%s' % str(session.group.acronym)).closest("tr")
            self.assertTrue(row.find('a:contains("Agenda")'))
            self.assertTrue(row.find('a:contains("Minutes")'))
            self.assertTrue(row.find('a:contains("Slideshow")'))
            self.assertFalse(row.find("a:contains(\"Bad Slideshow\")"))
            self.assertTrue(row.find('a:contains("Edit materials")'))
            # FIXME: missing tests of .pdf/.tar generation (some code can
            # probably be lifted from similar tests in iesg/tests.py)

            # document-specific urls
            for doc in session.materials.exclude(states__slug='deleted'):
                url = urlreverse('ietf.meeting.views.materials_document', kwargs=dict(num=meeting.number, document=doc.name))
                r = self.client.get(url)
                self.assertEqual(unicontent(r), doc.text())

    def test_materials_editable_groups(self):
        meeting = make_meeting_test_data()
        
        self.client.login(username="marschairman", password="marschairman+password")
        r = self.client.get(urlreverse("ietf.meeting.views.materials_editable_groups", kwargs={'num':meeting.number}))
        self.assertContains(r, meeting.number)
        self.assertContains(r, "mars")
        self.assertNotContains(r, "No session requested")

        self.client.login(username="ad", password="ad+password")
        r = self.client.get(urlreverse("ietf.meeting.views.materials_editable_groups", kwargs={'num':meeting.number}))
        self.assertContains(r, meeting.number)
        self.assertContains(r, "frfarea")
        self.assertContains(r, "No session requested")

        self.client.login(username="plain",password="plain+password")
        r = self.client.get(urlreverse("ietf.meeting.views.materials_editable_groups", kwargs={'num':meeting.number}))
        self.assertContains(r, meeting.number)
        self.assertContains(r, "You cannot manage the meeting materials for any groups")

    def test_proceedings(self):
        meeting = make_meeting_test_data()
        session = Session.objects.filter(meeting=meeting, group__acronym="mars").first()
        GroupEventFactory(group=session.group,type='status_update')
        SessionPresentationFactory(document__type_id='recording',session=session)
        SessionPresentationFactory(document__type_id='recording',session=session,document__title="Audio recording for tests")

        self.write_materials_files(meeting, session)

        url = urlreverse("ietf.meeting.views.proceedings", kwargs=dict(num=meeting.number))
        r = self.client.get(url)
        self.assertEqual(r.status_code, 200)

    def test_proceedings_acknowledgements(self):
        make_meeting_test_data()
        meeting = MeetingFactory(type_id='ietf', date=datetime.date(2016,7,14), number="96")
        meeting.acknowledgements = 'test acknowledgements'
        meeting.save()
        url = urlreverse('ietf.meeting.views.proceedings_acknowledgements',kwargs={'num':meeting.number})
        response = self.client.get(url)
        self.assertContains(response, 'test acknowledgements')

    @patch('ietf.meeting.utils.requests.get')
    def test_proceedings_attendees(self, mockobj):
        mockobj.return_value.text = b'[{"LastName":"Smith","FirstName":"John","Company":"ABC","Country":"US"}]'
        mockobj.return_value.json = lambda: json.loads(b'[{"LastName":"Smith","FirstName":"John","Company":"ABC","Country":"US"}]')
        make_meeting_test_data()
        meeting = MeetingFactory(type_id='ietf', date=datetime.date(2016,7,14), number="96")
        finalize(meeting)
        url = urlreverse('ietf.meeting.views.proceedings_attendees',kwargs={'num':96})
        response = self.client.get(url)
        self.assertContains(response, 'Attendee List')
        q = PyQuery(response.content)
        self.assertEqual(1,len(q("#id_attendees tbody tr")))

    @patch('six.moves.urllib.request.urlopen')
    def test_proceedings_overview(self, mock_urlopen):
        '''Test proceedings IETF Overview page.
        Note: old meetings aren't supported so need to add a new meeting then test.
        '''
        mock_urlopen.return_value = six.BytesIO(b'[{"LastName":"Smith","FirstName":"John","Company":"ABC","Country":"US"}]')
        make_meeting_test_data()
        meeting = MeetingFactory(type_id='ietf', date=datetime.date(2016,7,14), number="96")
        finalize(meeting)
        url = urlreverse('ietf.meeting.views.proceedings_overview',kwargs={'num':96})
        response = self.client.get(url)
        self.assertContains(response, 'The Internet Engineering Task Force')

    def test_proceedings_progress_report(self):
        make_meeting_test_data()
        MeetingFactory(type_id='ietf', date=datetime.date(2016,4,3), number="95")
        MeetingFactory(type_id='ietf', date=datetime.date(2016,7,14), number="96")

        url = urlreverse('ietf.meeting.views.proceedings_progress_report',kwargs={'num':96})
        response = self.client.get(url)
        self.assertContains(response, 'Progress Report')

    def test_feed(self):
        meeting = make_meeting_test_data()
        session = Session.objects.filter(meeting=meeting, group__acronym="mars").first()

        r = self.client.get("/feed/wg-proceedings/")
        self.assertContains(r, "agenda")
        self.assertContains(r, session.group.acronym)

    def test_important_dates(self):
        meeting=MeetingFactory(type_id='ietf')
        meeting.show_important_dates = True
        meeting.save()
        populate_important_dates(meeting)
        url = urlreverse('ietf.meeting.views.important_dates',kwargs={'num':meeting.number})
        r = self.client.get(url)
        self.assertContains(r, str(meeting.importantdate_set.first().date))
        idn = ImportantDateName.objects.filter(used=True).first()
        pre_date = meeting.importantdate_set.get(name=idn).date
        idn.default_offset_days -= 1
        idn.save()
        update_important_dates(meeting)
        post_date =  meeting.importantdate_set.get(name=idn).date
        self.assertEqual(pre_date, post_date+datetime.timedelta(days=1))

    def test_group_ical(self):
        meeting = make_meeting_test_data()
        s1 = Session.objects.filter(meeting=meeting, group__acronym="mars").first()
        a1 = s1.official_timeslotassignment()
        t1 = a1.timeslot
        # Create an extra session
        t2 = TimeSlotFactory.create(meeting=meeting, time=datetime.datetime.combine(meeting.date, datetime.time(11, 30)))
        s2 = SessionFactory.create(meeting=meeting, group=s1.group, add_to_schedule=False)
        SchedTimeSessAssignment.objects.create(timeslot=t2, session=s2, schedule=meeting.schedule)
        #
        url = urlreverse('ietf.meeting.views.ical_agenda', kwargs={'num':meeting.number, 'acronym':s1.group.acronym, })
        r = self.client.get(url)
        self.assertEqual(r.get('Content-Type'), "text/calendar")
        self.assertContains(r, 'BEGIN:VEVENT')
        self.assertEqual(r.content.count(b'UID'), 2)
        self.assertContains(r, 'SUMMARY:mars - Martian Special Interest Group')
        self.assertContains(r, t1.time.strftime('%Y%m%dT%H%M%S'))
        self.assertContains(r, t2.time.strftime('%Y%m%dT%H%M%S'))
        self.assertContains(r, 'END:VEVENT')
        #
        url = urlreverse('ietf.meeting.views.ical_agenda', kwargs={'num':meeting.number, 'session_id':s1.id, })
        r = self.client.get(url)
        self.assertEqual(r.get('Content-Type'), "text/calendar")
        self.assertContains(r, 'BEGIN:VEVENT')
        self.assertEqual(r.content.count(b'UID'), 1)
        self.assertContains(r, 'SUMMARY:mars - Martian Special Interest Group')
        self.assertContains(r, t1.time.strftime('%Y%m%dT%H%M%S'))
        self.assertNotContains(r, t2.time.strftime('%Y%m%dT%H%M%S'))
        self.assertContains(r, 'END:VEVENT')

    def build_session_setup(self):
        # This setup is intentionally unusual - the session has one draft attached as a session presentation,
        # but lists a different on in its agenda. The expectation is that the pdf and tgz views will return both.
        session = SessionFactory(group__type_id='wg',meeting__type_id='ietf')
        draft1 = WgDraftFactory(group=session.group)
        session.sessionpresentation_set.create(document=draft1)
        draft2 = WgDraftFactory(group=session.group)
        agenda = DocumentFactory(type_id='agenda',group=session.group, uploaded_filename='agenda-%s-%s' % (session.meeting.number,session.group.acronym), states=[('agenda','active')])
        session.sessionpresentation_set.create(document=agenda)
        self.write_materials_file(session.meeting, session.materials.get(type="agenda"),
                                  "1. WG status (15 minutes)\n\n2. Status of %s\n\n" % draft2.name)
        filenames = []
        for d in (draft1, draft2):
            file,_ = submission_file(name=d.name,format='txt',templatename='test_submission.txt',group=session.group,rev="00")
            filename = os.path.join(d.get_file_path(),file.name)
            with io.open(filename,'w') as draftbits:
                draftbits.write(file.getvalue())
            filenames.append(filename)
        self.assertEqual( len(session_draft_list(session.meeting.number,session.group.acronym)), 2)
        return (session, filenames)

    def test_session_draft_tarfile(self):
        session, filenames = self.build_session_setup()
        url = urlreverse('ietf.meeting.views.session_draft_tarfile', kwargs={'num':session.meeting.number,'acronym':session.group.acronym})
        response = self.client.get(url)
        self.assertEqual(response.status_code, 200)
        self.assertEqual(response.get('Content-Type'), 'application/octet-stream')
        for filename in filenames:
            os.unlink(filename)

    @skipIf(skip_pdf_tests, skip_message)
    @skip_coverage
    def test_session_draft_pdf(self):
        session, filenames = self.build_session_setup()
        url = urlreverse('ietf.meeting.views.session_draft_pdf', kwargs={'num':session.meeting.number,'acronym':session.group.acronym})
        response = self.client.get(url)
        self.assertEqual(response.status_code, 200)
        self.assertEqual(response.get('Content-Type'), 'application/pdf')
        for filename in filenames:
            os.unlink(filename)

    def test_current_materials(self):
        url = urlreverse('ietf.meeting.views.current_materials')
        response = self.client.get(url)
        self.assertEqual(response.status_code, 404)
        MeetingFactory(type_id='ietf', date=datetime.date.today())
        response = self.client.get(url)
        self.assertEqual(response.status_code, 302)

    def test_edit_schedule_properties(self):
        self.client.login(username='secretary',password='secretary+password')
        url = urlreverse('ietf.meeting.views.edit_schedule_properties',kwargs={'owner':'does@notexist.example','name':'doesnotexist','num':00})
        response = self.client.get(url)
        self.assertEqual(response.status_code,404)
        self.client.logout()
        schedule = ScheduleFactory(meeting__type_id='ietf',visible=False,public=False)
        url = urlreverse('ietf.meeting.views.edit_schedule_properties',kwargs={'owner':schedule.owner.email(),'name':schedule.name,'num':schedule.meeting.number})
        response = self.client.get(url)
        self.assertEqual(response.status_code,302)
        self.client.login(username='secretary',password='secretary+password')
        response = self.client.get(url)
        self.assertEqual(response.status_code,200)
        response = self.client.post(url, {
                'name':schedule.name,
                'visible':True,
                'public':True,
            }
        )
        self.assertEqual(response.status_code,302)
        schedule = Schedule.objects.get(pk=schedule.pk)
        self.assertTrue(schedule.visible)
        self.assertTrue(schedule.public)

    def test_agenda_by_type_ics(self):
        session=SessionFactory(meeting__type_id='ietf',type_id='lead')
        url = urlreverse('ietf.meeting.views.agenda_by_type_ics',kwargs={'num':session.meeting.number,'type':'lead'})
        login_testing_unauthorized(self,"secretary",url)
        response = self.client.get(url)
        self.assertEqual(response.status_code,200)
        self.assertEqual(response.get('Content-Type'), 'text/calendar')

    def test_cancelled_ics(self):
        session=SessionFactory(meeting__type_id='ietf',status_id='canceled')
        url = urlreverse('ietf.meeting.views.ical_agenda', kwargs=dict(num=session.meeting.number))
        r = self.client.get(url)
        self.assertEqual(r.status_code,200)
        self.assertIn('STATUS:CANCELLED',unicontent(r))
        self.assertNotIn('STATUS:CONFIRMED',unicontent(r))

class ReorderSlidesTests(TestCase):

    def test_add_slides_to_session(self):
        for type_id in ('ietf','interim'):
            chair_role = RoleFactory(name_id='chair')
            session = SessionFactory(group=chair_role.group, meeting__date=datetime.date.today()-datetime.timedelta(days=90), meeting__type_id=type_id)
            slides = DocumentFactory(type_id='slides')
            url = urlreverse('ietf.meeting.views.ajax_add_slides_to_session', kwargs={'session_id':session.pk, 'num':session.meeting.number})

            # Not a valid user
            r = self.client.post(url, {'order':1, 'name':slides.name })
            self.assertEqual(r.status_code, 403)
            self.assertIn('have permission', unicontent(r))

            self.client.login(username=chair_role.person.user.username, password=chair_role.person.user.username+"+password")

            # Past submission cutoff
            r = self.client.post(url, {'order':0, 'name':slides.name })
            self.assertEqual(r.status_code, 403)
            self.assertIn('materials cutoff', unicontent(r))

            session.meeting.date = datetime.date.today()
            session.meeting.save()

            # Invalid order
            r = self.client.post(url, {})
            self.assertEqual(r.status_code, 200)
            self.assertEqual(r.json()['success'],False)
            self.assertIn('No data',r.json()['error'])

            r = self.client.post(url, {'garbage':'garbage'})
            self.assertEqual(r.status_code, 200)
            self.assertEqual(r.json()['success'],False)
            self.assertIn('order is not valid',r.json()['error'])

            r = self.client.post(url, {'order':0, 'name':slides.name })
            self.assertEqual(r.status_code, 200)
            self.assertEqual(r.json()['success'],False)
            self.assertIn('order is not valid',r.json()['error'])

            r = self.client.post(url, {'order':2, 'name':slides.name })
            self.assertEqual(r.status_code, 200)
            self.assertEqual(r.json()['success'],False)
            self.assertIn('order is not valid',r.json()['error'])

            r = self.client.post(url, {'order':'garbage', 'name':slides.name })
            self.assertEqual(r.status_code, 200)
            self.assertEqual(r.json()['success'],False)
            self.assertIn('order is not valid',r.json()['error'])

            # Invalid name
            r = self.client.post(url, {'order':1 })
            self.assertEqual(r.status_code, 200)
            self.assertEqual(r.json()['success'],False)
            self.assertIn('name is not valid',r.json()['error'])

            r = self.client.post(url, {'order':1, 'name':'garbage' })
            self.assertEqual(r.status_code, 200)
            self.assertEqual(r.json()['success'],False)
            self.assertIn('name is not valid',r.json()['error'])

            # Valid post
            r = self.client.post(url, {'order':1, 'name':slides.name })
            self.assertEqual(r.status_code, 200)
            self.assertEqual(r.json()['success'],True)
            self.assertEqual(session.sessionpresentation_set.count(),1)

            # Ingore a request to add slides that are already in a session
            r = self.client.post(url, {'order':1, 'name':slides.name })
            self.assertEqual(r.status_code, 200)
            self.assertEqual(r.json()['success'],True)
            self.assertEqual(session.sessionpresentation_set.count(),1)


            session2 = SessionFactory(group=session.group, meeting=session.meeting)
            SessionPresentationFactory.create_batch(3, document__type_id='slides', session=session2)
            for num, sp in enumerate(session2.sessionpresentation_set.filter(document__type_id='slides'),start=1):
                sp.order = num
                sp.save()

            url = urlreverse('ietf.meeting.views.ajax_add_slides_to_session', kwargs={'session_id':session2.pk, 'num':session2.meeting.number})

            more_slides = DocumentFactory.create_batch(3, type_id='slides')

            # Insert at beginning
            r = self.client.post(url, {'order':1, 'name':more_slides[0].name})
            self.assertEqual(r.status_code, 200)
            self.assertEqual(r.json()['success'],True)
            self.assertEqual(session2.sessionpresentation_set.get(document=more_slides[0]).order,1)
            self.assertEqual(list(session2.sessionpresentation_set.order_by('order').values_list('order',flat=True)), list(range(1,5)))

            # Insert at end
            r = self.client.post(url, {'order':5, 'name':more_slides[1].name})
            self.assertEqual(r.status_code, 200)
            self.assertEqual(r.json()['success'],True)
            self.assertEqual(session2.sessionpresentation_set.get(document=more_slides[1]).order,5)
            self.assertEqual(list(session2.sessionpresentation_set.order_by('order').values_list('order',flat=True)), list(range(1,6)))

            # Insert in middle
            r = self.client.post(url, {'order':3, 'name':more_slides[2].name})
            self.assertEqual(r.status_code, 200)
            self.assertEqual(r.json()['success'],True)
            self.assertEqual(session2.sessionpresentation_set.get(document=more_slides[2]).order,3)
            self.assertEqual(list(session2.sessionpresentation_set.order_by('order').values_list('order',flat=True)), list(range(1,7)))

    def test_remove_slides_from_session(self):
        for type_id in ['ietf','interim']:
            chair_role = RoleFactory(name_id='chair')
            session = SessionFactory(group=chair_role.group, meeting__date=datetime.date.today()-datetime.timedelta(days=90), meeting__type_id=type_id)
            slides = DocumentFactory(type_id='slides')
            url = urlreverse('ietf.meeting.views.ajax_remove_slides_from_session', kwargs={'session_id':session.pk, 'num':session.meeting.number})

            # Not a valid user
            r = self.client.post(url, {'oldIndex':1, 'name':slides.name })
            self.assertEqual(r.status_code, 403)
            self.assertIn('have permission', unicontent(r))

            self.client.login(username=chair_role.person.user.username, password=chair_role.person.user.username+"+password")
            
            # Past submission cutoff
            r = self.client.post(url, {'oldIndex':0, 'name':slides.name })
            self.assertEqual(r.status_code, 403)
            self.assertIn('materials cutoff', unicontent(r))

            session.meeting.date = datetime.date.today()
            session.meeting.save()

            # Invalid order
            r = self.client.post(url, {})
            self.assertEqual(r.status_code, 200)
            self.assertEqual(r.json()['success'],False)
            self.assertIn('No data',r.json()['error'])

            r = self.client.post(url, {'garbage':'garbage'})
            self.assertEqual(r.status_code, 200)
            self.assertEqual(r.json()['success'],False)
            self.assertIn('index is not valid',r.json()['error'])

            r = self.client.post(url, {'oldIndex':0, 'name':slides.name })
            self.assertEqual(r.status_code, 200)
            self.assertEqual(r.json()['success'],False)
            self.assertIn('index is not valid',r.json()['error'])

            r = self.client.post(url, {'oldIndex':'garbage', 'name':slides.name })
            self.assertEqual(r.status_code, 200)
            self.assertEqual(r.json()['success'],False)
            self.assertIn('index is not valid',r.json()['error'])
           
            # No matching thing to delete
            r = self.client.post(url, {'oldIndex':1, 'name':slides.name })
            self.assertEqual(r.status_code, 200)
            self.assertEqual(r.json()['success'],False)
            self.assertIn('index is not valid',r.json()['error'])

            session.sessionpresentation_set.create(document=slides, rev=slides.rev, order=1)

            # Bad names
            r = self.client.post(url, {'oldIndex':1})
            self.assertEqual(r.status_code, 200)
            self.assertEqual(r.json()['success'],False)
            self.assertIn('name is not valid',r.json()['error'])

            r = self.client.post(url, {'oldIndex':1, 'name':'garbage' })
            self.assertEqual(r.status_code, 200)
            self.assertEqual(r.json()['success'],False)
            self.assertIn('name is not valid',r.json()['error'])

            slides2 = DocumentFactory(type_id='slides')

            # index/name mismatch
            r = self.client.post(url, {'oldIndex':1, 'name':slides2.name })
            self.assertEqual(r.status_code, 200)
            self.assertEqual(r.json()['success'],False)
            self.assertIn('SessionPresentation not found',r.json()['error'])

            session.sessionpresentation_set.create(document=slides2, rev=slides2.rev, order=2)
            r = self.client.post(url, {'oldIndex':1, 'name':slides2.name })
            self.assertEqual(r.status_code, 200)
            self.assertEqual(r.json()['success'],False)
            self.assertIn('Name does not match index',r.json()['error'])

            # valid removal
            r = self.client.post(url, {'oldIndex':1, 'name':slides.name })
            self.assertEqual(r.status_code, 200)
            self.assertEqual(r.json()['success'],True)
            self.assertEqual(session.sessionpresentation_set.count(),1)

            session2 = SessionFactory(group=session.group, meeting=session.meeting)
            sp_list = SessionPresentationFactory.create_batch(5, document__type_id='slides', session=session2)
            for num, sp in enumerate(session2.sessionpresentation_set.filter(document__type_id='slides'),start=1):
                sp.order = num
                sp.save()

            url = urlreverse('ietf.meeting.views.ajax_remove_slides_from_session', kwargs={'session_id':session2.pk, 'num':session2.meeting.number})

            # delete at first of list
            r = self.client.post(url, {'oldIndex':1, 'name':sp_list[0].document.name })
            self.assertEqual(r.status_code, 200)
            self.assertEqual(r.json()['success'],True)
            self.assertFalse(session2.sessionpresentation_set.filter(pk=sp_list[0].pk).exists())
            self.assertEqual(list(session2.sessionpresentation_set.order_by('order').values_list('order',flat=True)), list(range(1,5)))

            # delete in middle of list
            r = self.client.post(url, {'oldIndex':4, 'name':sp_list[4].document.name })
            self.assertEqual(r.status_code, 200)
            self.assertEqual(r.json()['success'],True)
            self.assertFalse(session2.sessionpresentation_set.filter(pk=sp_list[4].pk).exists())
            self.assertEqual(list(session2.sessionpresentation_set.order_by('order').values_list('order',flat=True)), list(range(1,4)))

            # delete at end of list
            r = self.client.post(url, {'oldIndex':2, 'name':sp_list[2].document.name })
            self.assertEqual(r.status_code, 200)
            self.assertEqual(r.json()['success'],True)
            self.assertFalse(session2.sessionpresentation_set.filter(pk=sp_list[2].pk).exists())
            self.assertEqual(list(session2.sessionpresentation_set.order_by('order').values_list('order',flat=True)), list(range(1,3)))


    def test_reorder_slides_in_session(self):
        chair_role = RoleFactory(name_id='chair')
        session = SessionFactory(group=chair_role.group, meeting__date=datetime.date.today()-datetime.timedelta(days=90))
        sp_list = SessionPresentationFactory.create_batch(5, document__type_id='slides', session=session)
        for num, sp in enumerate(sp_list, start=1):
            sp.order = num
            sp.save()
        url = urlreverse('ietf.meeting.views.ajax_reorder_slides_in_session', kwargs={'session_id':session.pk, 'num':session.meeting.number})

        for type_id in ['ietf','interim']:
            
            session.meeting.type_id = type_id
            session.meeting.date = datetime.date.today()-datetime.timedelta(days=90)
            session.meeting.save()

            # Not a valid user
            r = self.client.post(url, {'oldIndex':1, 'newIndex':2 })
            self.assertEqual(r.status_code, 403)
            self.assertIn('have permission', unicontent(r))

            self.client.login(username=chair_role.person.user.username, password=chair_role.person.user.username+"+password")

            # Past submission cutoff
            r = self.client.post(url, {'oldIndex':1, 'newIndex':2 })
            self.assertEqual(r.status_code, 403)
            self.assertIn('materials cutoff', unicontent(r))

            session.meeting.date = datetime.date.today()
            session.meeting.save()

            # Bad index values
            r = self.client.post(url, {'oldIndex':0, 'newIndex':2 })
            self.assertEqual(r.status_code, 200)
            self.assertEqual(r.json()['success'],False)
            self.assertIn('index is not valid',r.json()['error'])

            r = self.client.post(url, {'oldIndex':2, 'newIndex':6 })
            self.assertEqual(r.status_code, 200)
            self.assertEqual(r.json()['success'],False)
            self.assertIn('index is not valid',r.json()['error'])

            r = self.client.post(url, {'oldIndex':2, 'newIndex':2 })
            self.assertEqual(r.status_code, 200)
            self.assertEqual(r.json()['success'],False)
            self.assertIn('index is not valid',r.json()['error'])

            # Move from beginning
            r = self.client.post(url, {'oldIndex':1, 'newIndex':3})
            self.assertEqual(r.status_code, 200)
            self.assertEqual(r.json()['success'],True)
            self.assertEqual(list(session.sessionpresentation_set.order_by('order').values_list('pk',flat=True)),[2,3,1,4,5])

            # Move to beginning
            r = self.client.post(url, {'oldIndex':3, 'newIndex':1})
            self.assertEqual(r.status_code, 200)
            self.assertEqual(r.json()['success'],True)
            self.assertEqual(list(session.sessionpresentation_set.order_by('order').values_list('pk',flat=True)),[1,2,3,4,5])
            
            # Move from end
            r = self.client.post(url, {'oldIndex':5, 'newIndex':3})
            self.assertEqual(r.status_code, 200)
            self.assertEqual(r.json()['success'],True)
            self.assertEqual(list(session.sessionpresentation_set.order_by('order').values_list('pk',flat=True)),[1,2,5,3,4])

            # Move to end
            r = self.client.post(url, {'oldIndex':3, 'newIndex':5})
            self.assertEqual(r.status_code, 200)
            self.assertEqual(r.json()['success'],True)
            self.assertEqual(list(session.sessionpresentation_set.order_by('order').values_list('pk',flat=True)),[1,2,3,4,5])

            # Move beginning to end
            r = self.client.post(url, {'oldIndex':1, 'newIndex':5})
            self.assertEqual(r.status_code, 200)
            self.assertEqual(r.json()['success'],True)
            self.assertEqual(list(session.sessionpresentation_set.order_by('order').values_list('pk',flat=True)),[2,3,4,5,1])

            # Move middle to middle 
            r = self.client.post(url, {'oldIndex':3, 'newIndex':4})
            self.assertEqual(r.status_code, 200)
            self.assertEqual(r.json()['success'],True)
            self.assertEqual(list(session.sessionpresentation_set.order_by('order').values_list('pk',flat=True)),[2,3,5,4,1])

            r = self.client.post(url, {'oldIndex':3, 'newIndex':2})
            self.assertEqual(r.status_code, 200)
            self.assertEqual(r.json()['success'],True)
            self.assertEqual(list(session.sessionpresentation_set.order_by('order').values_list('pk',flat=True)),[2,5,3,4,1])

            # Reset for next iteration in the loop
            session.sessionpresentation_set.update(order=F('pk'))
            self.client.logout()


    def test_slide_order_reconditioning(self):
        chair_role = RoleFactory(name_id='chair')
        session = SessionFactory(group=chair_role.group, meeting__date=datetime.date.today()-datetime.timedelta(days=90))
        sp_list = SessionPresentationFactory.create_batch(5, document__type_id='slides', session=session)
        for num, sp in enumerate(sp_list, start=1):
            sp.order = 2*num
            sp.save()

        try:
            condition_slide_order(session)
        except AssertionError:
            pass

        self.assertEqual(list(session.sessionpresentation_set.order_by('order').values_list('order',flat=True)),list(range(1,6)))


class EditTests(TestCase):
    def setUp(self):
        # make sure we have the colors of the area
        from ietf.group.colors import fg_group_colors, bg_group_colors
        area_upper = "FARFUT"
        fg_group_colors[area_upper] = "#333"
        bg_group_colors[area_upper] = "#aaa"

    def test_edit_schedule(self):
        meeting = make_meeting_test_data()

        self.client.login(username="secretary", password="secretary+password")
        r = self.client.get(urlreverse("ietf.meeting.views.edit_schedule", kwargs=dict(num=meeting.number)))
        self.assertContains(r, "load_assignments")

    def test_save_agenda_as_and_read_permissions(self):
        meeting = make_meeting_test_data()

        # try to get non-existing agenda
        url = urlreverse("ietf.meeting.views.edit_schedule", kwargs=dict(num=meeting.number,
                                                                       owner=meeting.schedule.owner_email(),
                                                                       name="foo"))
        r = self.client.get(url)
        self.assertEqual(r.status_code, 404)

        # save as new name (requires valid existing agenda)
        url = urlreverse("ietf.meeting.views.edit_schedule", kwargs=dict(num=meeting.number,
                                                                       owner=meeting.schedule.owner_email(),
                                                                       name=meeting.schedule.name))
        self.client.login(username="ad", password="ad+password")
        r = self.client.post(url, {
            'savename': "foo",
            'saveas': "saveas",
            })
        self.assertEqual(r.status_code, 302)
        # Verify that we actually got redirected to a new place.
        self.assertNotEqual(urlparse(r.url).path, url)

        # get
        schedule = meeting.get_schedule_by_name("foo")
        url = urlreverse("ietf.meeting.views.edit_schedule", kwargs=dict(num=meeting.number,
                                                                       owner=schedule.owner_email(),
                                                                       name="foo"))
        r = self.client.get(url)
        self.assertEqual(r.status_code, 200)

        schedule.visible = True
        schedule.public = False
        schedule.save()

        # get as anonymous doesn't work
        self.client.logout()
        r = self.client.get(url)
        self.assertEqual(r.status_code, 403)

        # public, now anonymous works
        schedule.public = True
        schedule.save()
        r = self.client.get(url)
        self.assertEqual(r.status_code, 200)

        # Secretariat can always see it
        schedule.visible = False
        schedule.public = False
        schedule.save()
        self.client.login(username="secretary", password="secretary+password")
        r = self.client.get(url)
        self.assertEqual(r.status_code, 200)

    def test_save_agenda_broken_names(self):
        meeting = make_meeting_test_data()

        # save as new name (requires valid existing agenda)
        url = urlreverse("ietf.meeting.views.edit_schedule", kwargs=dict(num=meeting.number,
                                                                       owner=meeting.schedule.owner_email(),
                                                                       name=meeting.schedule.name))
        self.client.login(username="ad", password="ad+password")
        r = self.client.post(url, {
            'savename': "/no/this/should/not/work/it/is/too/long",
            'saveas': "saveas",
            })
        self.assertEqual(r.status_code, 302)
        self.assertEqual(urlparse(r.url).path, url)
        # TODO: Verify that an error message was in fact returned.

        r = self.client.post(url, {
            'savename': "/invalid/chars/",
            'saveas': "saveas",
            })
        # TODO: Verify that an error message was in fact returned.
        self.assertEqual(r.status_code, 302)
        self.assertEqual(urlparse(r.url).path, url)

        # Non-ASCII alphanumeric characters
        r = self.client.post(url, {
            'savename': "f\u00E9ling",
            'saveas': "saveas",
            })
        # TODO: Verify that an error message was in fact returned.
        self.assertEqual(r.status_code, 302)
        self.assertEqual(urlparse(r.url).path, url)
        

    def test_edit_timeslots(self):
        meeting = make_meeting_test_data()

        self.client.login(username="secretary", password="secretary+password")
        r = self.client.get(urlreverse("ietf.meeting.views.edit_timeslots", kwargs=dict(num=meeting.number)))
        self.assertContains(r, meeting.room_set.all().first().name)

    def test_edit_timeslot_type(self):
        timeslot = TimeSlotFactory(meeting__type_id='ietf')
        url = urlreverse('ietf.meeting.views.edit_timeslot_type', kwargs=dict(num=timeslot.meeting.number,slot_id=timeslot.id))
        login_testing_unauthorized(self,"secretary",url)
        r = self.client.get(url)
        self.assertEqual(r.status_code, 200)
        r = self.client.post(url,{'type':'other',})
        self.assertEqual(r.status_code, 302)
        timeslot = TimeSlot.objects.get(id=timeslot.id)
        self.assertEqual(timeslot.type.slug,'other')

    def test_slot_to_the_right(self):
        meeting = make_meeting_test_data()
        session = Session.objects.filter(meeting=meeting, group__acronym="mars").first()
        mars_scheduled = session.timeslotassignments.get(schedule__name='test-schedule')
        mars_slot = TimeSlot.objects.get(sessionassignments__session=session,sessionassignments__schedule__name='test-schedule')
        mars_ends = mars_slot.time + mars_slot.duration

        session = Session.objects.filter(meeting=meeting, group__acronym="ames").first()
        ames_slot_qs = TimeSlot.objects.filter(sessionassignments__session=session,sessionassignments__schedule__name='test-schedule')

        ames_slot_qs.update(time=mars_ends + datetime.timedelta(seconds=11 * 60))
        self.assertTrue(not mars_slot.slot_to_the_right)
        self.assertTrue(not mars_scheduled.slot_to_the_right)

        ames_slot_qs.update(time=mars_ends + datetime.timedelta(seconds=10 * 60))
        self.assertTrue(mars_slot.slot_to_the_right)
        self.assertTrue(mars_scheduled.slot_to_the_right)

class SessionDetailsTests(TestCase):

    def test_session_details(self):

        group = GroupFactory.create(type_id='wg',state_id='active')
        session = SessionFactory.create(meeting__type_id='ietf',group=group, meeting__date=datetime.date.today()+datetime.timedelta(days=90))
        SessionPresentationFactory.create(session=session,document__type_id='draft',rev=None)
        SessionPresentationFactory.create(session=session,document__type_id='minutes')
        SessionPresentationFactory.create(session=session,document__type_id='slides')
        SessionPresentationFactory.create(session=session,document__type_id='agenda')

        url = urlreverse('ietf.meeting.views.session_details', kwargs=dict(num=session.meeting.number, acronym=group.acronym))
        r = self.client.get(url)
        self.assertTrue(all([x in unicontent(r) for x in ('slides','agenda','minutes','draft')]))
        self.assertNotContains(r, 'deleted')

<<<<<<< HEAD
        q = PyQuery(r.content)
        self.assertTrue(q('div.session_buttons#session_%s' % session.id),
                        'Session detail page does not contain session tool buttons')

        self.assertFalse(q('div.session_buttons#session_%s span.fa-arrows-alt' % session.id),
                        'The session detail page is incorrectly showing the "Show meeting materials" button')
=======
    def test_session_details_past_interim(self):
        group = GroupFactory.create(type_id='wg',state_id='active')
        chair = RoleFactory(name_id='chair',group=group)
        session = SessionFactory.create(meeting__type_id='interim',group=group, meeting__date=datetime.date.today()-datetime.timedelta(days=90))
        SessionPresentationFactory.create(session=session,document__type_id='draft',rev=None)
        SessionPresentationFactory.create(session=session,document__type_id='minutes')
        SessionPresentationFactory.create(session=session,document__type_id='slides')
        SessionPresentationFactory.create(session=session,document__type_id='agenda')

        url = urlreverse('ietf.meeting.views.session_details', kwargs=dict(num=session.meeting.number, acronym=group.acronym))
        r = self.client.get(url)
        self.assertEqual(r.status_code,200)
        self.assertNotIn('The materials upload cutoff date for this session has passed', unicontent(r))
        r = self.client.get(url)
        self.assertEqual(r.status_code,200)
        self.client.login(username=chair.person.user.username,password=chair.person.user.username+'+password')
        self.assertTrue(all([x in unicontent(r) for x in ('slides','agenda','minutes','draft')]))
>>>>>>> b143dd40
        
    def test_add_session_drafts(self):
        group = GroupFactory.create(type_id='wg',state_id='active')
        group_chair = PersonFactory.create()
        group.role_set.create(name_id='chair',person = group_chair, email = group_chair.email())
        session = SessionFactory.create(meeting__type_id='ietf',group=group, meeting__date=datetime.date.today()+datetime.timedelta(days=90))
        SessionPresentationFactory.create(session=session,document__type_id='draft',rev=None)
        old_draft = session.sessionpresentation_set.filter(document__type='draft').first().document
        new_draft = DocumentFactory(type_id='draft')

        url = urlreverse('ietf.meeting.views.add_session_drafts', kwargs=dict(num=session.meeting.number, session_id=session.pk))

        r = self.client.get(url)
        self.assertEqual(r.status_code, 404)

        self.client.login(username="plain",password="plain+password")
        r = self.client.get(url)
        self.assertEqual(r.status_code, 404)

        self.client.login(username=group_chair.user.username, password='%s+password'%group_chair.user.username)
        r = self.client.get(url)
        self.assertContains(r, old_draft.name)

        r = self.client.post(url,dict(drafts=[new_draft.pk, old_draft.pk]))
        self.assertTrue(r.status_code, 200)
        q = PyQuery(r.content)
        self.assertIn("Already linked:", q('form .alert-danger').text())

        self.assertEqual(1,session.sessionpresentation_set.count())
        r = self.client.post(url,dict(drafts=[new_draft.pk,]))
        self.assertTrue(r.status_code, 302)
        self.assertEqual(2,session.sessionpresentation_set.count())

        session.meeting.date -= datetime.timedelta(days=180)
        session.meeting.save()
        r = self.client.get(url)
        self.assertEqual(r.status_code,404)
        self.client.login(username='secretary',password='secretary+password')
        r = self.client.get(url)
        self.assertEqual(r.status_code,200)
        q = PyQuery(r.content)
        self.assertEqual(1,len(q(".alert-warning:contains('may affect published proceedings')")))

class EditScheduleListTests(TestCase):
    def setUp(self):
        self.mtg = MeetingFactory(type_id='ietf')
        ScheduleFactory(meeting=self.mtg,name='Empty-Schedule')

    def test_list_schedules(self):
        url = urlreverse('ietf.meeting.views.list_schedules',kwargs={'num':self.mtg.number})
        login_testing_unauthorized(self,"secretary",url)
        r = self.client.get(url)
        self.assertTrue(r.status_code, 200)

    def test_delete_schedule(self):
        url = urlreverse('ietf.meeting.views.delete_schedule',
                         kwargs={'num':self.mtg.number,
                                 'owner':self.mtg.schedule.owner.email_address(),
                                 'name':self.mtg.schedule.name,
                         })
        login_testing_unauthorized(self,"secretary",url)
        r = self.client.get(url)
        self.assertTrue(r.status_code, 403)
        r = self.client.post(url,{'save':1})
        self.assertTrue(r.status_code, 403)
        self.assertEqual(self.mtg.schedule_set.count(),2)
        self.mtg.schedule=None
        self.mtg.save()
        r = self.client.get(url)
        self.assertTrue(r.status_code, 200)
        r = self.client.post(url,{'save':1})
        self.assertTrue(r.status_code, 302)
        self.assertEqual(self.mtg.schedule_set.count(),1)

    def test_make_schedule_official(self):
        schedule = self.mtg.schedule_set.exclude(id=self.mtg.schedule.id).first()
        url = urlreverse('ietf.meeting.views.make_schedule_official',
                         kwargs={'num':self.mtg.number,
                                 'owner':schedule.owner.email_address(),
                                 'name':schedule.name,
                         })
        login_testing_unauthorized(self,"secretary",url)
        r = self.client.get(url)
        self.assertTrue(r.status_code, 200)
        r = self.client.post(url,{'save':1})
        self.assertTrue(r.status_code, 302)
        mtg = Meeting.objects.get(number=self.mtg.number)
        self.assertEqual(mtg.schedule,schedule)

# -------------------------------------------------
# Interim Meeting Tests
# -------------------------------------------------

class InterimTests(TestCase):
    def setUp(self):
        self.materials_dir = self.tempdir('materials')
        self.saved_agenda_path = settings.AGENDA_PATH
        settings.AGENDA_PATH = self.materials_dir

    def tearDown(self):
        settings.AGENDA_PATH = self.saved_agenda_path
        shutil.rmtree(self.materials_dir)

    def check_interim_tabs(self, url):
        '''Helper function to check interim meeting list tabs'''
        # no logged in -  no tabs
        r = self.client.get(url)
        q = PyQuery(r.content)
        self.assertEqual(len(q("ul.nav-tabs")), 0)
        # plain user -  no tabs
        username = "plain"
        self.client.login(username=username, password=username + "+password")
        r = self.client.get(url)
        q = PyQuery(r.content)
        self.assertEqual(len(q("ul.nav-tabs")), 0)
        self.client.logout()
        # privileged user
        username = "ad"
        self.client.login(username=username, password=username + "+password")
        r = self.client.get(url)
        q = PyQuery(r.content)
        self.assertEqual(len(q("a:contains('Pending')")), 1)
        self.assertEqual(len(q("a:contains('Announce')")), 0)
        self.client.logout()
        # secretariat
        username = "secretary"
        self.client.login(username=username, password=username + "+password")
        r = self.client.get(url)
        q = PyQuery(r.content)
        self.assertEqual(len(q("a:contains('Pending')")), 1)
        self.assertEqual(len(q("a:contains('Announce')")), 1)
        self.client.logout()

    def test_interim_announce(self):
        make_meeting_test_data()
        url = urlreverse("ietf.meeting.views.interim_announce")
        meeting = Meeting.objects.filter(type='interim', session__group__acronym='mars').first()
        session = meeting.session_set.first()
        SchedulingEvent.objects.create(
            session=session,
            status=SessionStatusName.objects.get(slug='scheda'),
            by=Person.objects.get(name='(System)')
        )
        login_testing_unauthorized(self, "secretary", url)
        r = self.client.get(url)
        self.assertContains(r, meeting.number)

    def test_interim_skip_announcement(self):
        make_meeting_test_data()
        group = Group.objects.get(acronym='irg')
        date = datetime.date.today() + datetime.timedelta(days=30)
        meeting = make_interim_meeting(group=group, date=date, status='scheda')
        url = urlreverse("ietf.meeting.views.interim_skip_announcement", kwargs={'number': meeting.number})
        login_testing_unauthorized(self, "secretary", url)
        r = self.client.get(url)
        self.assertEqual(r.status_code, 200)
        
        # check post
        len_before = len(outbox)
        r = self.client.post(url)
        self.assertRedirects(r, urlreverse('ietf.meeting.views.interim_announce'))
        self.assertEqual(add_event_info_to_session_qs(meeting.session_set).first().current_status, 'sched')
        self.assertEqual(len(outbox), len_before)
        
    def test_interim_send_announcement(self):
        make_meeting_test_data()
        meeting = add_event_info_to_session_qs(Session.objects.filter(meeting__type='interim', group__acronym='mars')).filter(current_status='apprw').first().meeting
        meeting.time_zone = 'America/Los_Angeles'
        meeting.save()
        url = urlreverse("ietf.meeting.views.interim_send_announcement", kwargs={'number': meeting.number})
        login_testing_unauthorized(self, "secretary", url)
        r = self.client.get(url)
        self.assertEqual(r.status_code, 200)
        initial = r.context['form'].initial
        # send announcement
        len_before = len(outbox)
        r = self.client.post(url, initial)
        self.assertRedirects(r, urlreverse('ietf.meeting.views.interim_announce'))
        self.assertEqual(len(outbox), len_before + 1)
        self.assertIn('WG Virtual Meeting', outbox[-1]['Subject'])
        self.assertIn('09:00 to 09:20 America/Los_Angeles', get_payload(outbox[-1]))
        self.assertIn('(17:00 to 17:20 UTC)', get_payload(outbox[-1]))

    def test_interim_approve_by_ad(self):
        make_meeting_test_data()
        meeting = add_event_info_to_session_qs(Session.objects.filter(meeting__type='interim', group__acronym='mars')).filter(current_status='apprw').first().meeting
        url = urlreverse('ietf.meeting.views.interim_request_details', kwargs={'number': meeting.number})
        length_before = len(outbox)
        login_testing_unauthorized(self, "ad", url)
        r = self.client.post(url, {'approve': 'approve'})
        self.assertRedirects(r, urlreverse('ietf.meeting.views.interim_pending'))
        for session in add_event_info_to_session_qs(meeting.session_set.all()):
            self.assertEqual(session.current_status, 'scheda')
        self.assertEqual(len(outbox), length_before + 1)
        self.assertIn('ready for announcement', outbox[-1]['Subject'])

    def test_interim_approve_by_secretariat(self):
        make_meeting_test_data()
        meeting = add_event_info_to_session_qs(Session.objects.filter(meeting__type='interim', group__acronym='mars')).filter(current_status='apprw').first().meeting
        url = urlreverse('ietf.meeting.views.interim_request_details', kwargs={'number': meeting.number})
        login_testing_unauthorized(self, "secretary", url)
        r = self.client.post(url, {'approve': 'approve'})
        self.assertRedirects(r, urlreverse('ietf.meeting.views.interim_send_announcement', kwargs={'number': meeting.number}))
        for session in add_event_info_to_session_qs(meeting.session_set.all()):
            self.assertEqual(session.current_status, 'scheda')

    def test_past(self):
        today = datetime.date.today()
        last_week = today - datetime.timedelta(days=7)
        ietf = SessionFactory(meeting__type_id='ietf',meeting__date=last_week,group__state_id='active',group__parent=GroupFactory(state_id='active'))
        SessionFactory(meeting__type_id='interim',meeting__date=last_week,status_id='canceled',group__state_id='active',group__parent=GroupFactory(state_id='active'))
        url = urlreverse('ietf.meeting.views.past')
        r = self.client.get(url)
        self.assertContains(r, 'IETF - %02d'%int(ietf.meeting.number))
        q = PyQuery(r.content)
        #id="-%s" % interim.group.acronym
        #self.assertIn('CANCELLED', q('[id*="'+id+'"]').text())
        self.assertIn('CANCELLED', q('tr>td>a>span').text())

    def test_upcoming(self):
        make_meeting_test_data()
        url = urlreverse("ietf.meeting.views.upcoming")
        today = datetime.date.today()
        add_event_info_to_session_qs(Session.objects.filter(meeting__type='interim', group__acronym='mars')).filter(current_status='apprw').first()
        mars_interim = add_event_info_to_session_qs(Session.objects.filter(meeting__type='interim', meeting__date__gt=today, group__acronym='mars')).filter(current_status='sched').first().meeting
        ames_interim = add_event_info_to_session_qs(Session.objects.filter(meeting__type='interim', meeting__date__gt=today, group__acronym='ames')).filter(current_status='canceled').first().meeting
        r = self.client.get(url)
        self.assertContains(r, mars_interim.number)
        self.assertContains(r, ames_interim.number)
        self.assertContains(r, 'IETF 72')
        # cancelled session
        q = PyQuery(r.content)
#        self.assertIn('CANCELLED', q('[id*="-ames"]').text())
        self.assertIn('CANCELLED', q('tr>td>a>span').text())
        self.check_interim_tabs(url)

    def test_upcoming_ical(self):
        make_meeting_test_data()
        url = urlreverse("ietf.meeting.views.upcoming_ical")
        r = self.client.get(url)
        self.assertEqual(r.status_code, 200)
        self.assertEqual(r.get('Content-Type'), "text/calendar")
        self.assertEqual(r.content.count(b'UID'), 7)
        # check filtered output
        url = url + '?filters=mars'
        r = self.client.get(url)
        self.assertEqual(r.status_code, 200)
        self.assertEqual(r.get('Content-Type'), "text/calendar")
        # print r.content
        self.assertEqual(r.content.count(b'UID'), 2)


    def test_interim_request_permissions(self):
        '''Ensure only authorized users see link to request interim meeting'''
        make_meeting_test_data()

        # test unauthorized not logged in
        upcoming_url = urlreverse("ietf.meeting.views.upcoming")
        request_url = urlreverse("ietf.meeting.views.interim_request")
        r = self.client.get(upcoming_url)
        self.assertNotContains(r,'Request new interim meeting')

        # test unauthorized user
        login_testing_unauthorized(self,"plain",request_url)
        r = self.client.get(upcoming_url)
        self.assertNotContains(r,'Request new interim meeting')
        r = self.client.get(request_url)
        self.assertEqual(r.status_code, 403) 
        self.client.logout()

        # test authorized
        for username in ('secretary','ad','marschairman','irtf-chair','irgchairman'):
            self.client.login(username=username, password= username + "+password")
            r = self.client.get(upcoming_url)
            self.assertContains(r,'Request new interim meeting')
            r = self.client.get(request_url)
            self.assertEqual(r.status_code, 200)
            self.client.logout()

    def test_interim_request_options(self):
        make_meeting_test_data()

        # secretariat can request for any group
        self.client.login(username="secretary", password="secretary+password")
        r = self.client.get("/meeting/interim/request/")
        self.assertEqual(r.status_code, 200)
        q = PyQuery(r.content)
        self.assertEqual(Group.objects.filter(type__in=('wg', 'rg', 'ag'), state__in=('active', 'proposed')).count(),
            len(q("#id_group option")) - 1)  # -1 for options placeholder
        self.client.logout()

        # wg chair
        self.client.login(username="marschairman", password="marschairman+password")
        r = self.client.get("/meeting/interim/request/")
        self.assertEqual(r.status_code, 200)
        q = PyQuery(r.content)
        user = User.objects.get(username='marschairman')
        person = user.person
        count = person.role_set.filter(name='chair',group__type__in=('wg', 'rg'), group__state__in=('active', 'proposed')).count()
        self.assertEqual(count, len(q("#id_group option")) - 1)  # -1 for options placeholder
        
        # wg AND rg chair
        group = Group.objects.get(acronym='irg')
        Role.objects.create(name_id='chair',group=group,person=person,email=person.email())
        r = self.client.get("/meeting/interim/request/")
        self.assertEqual(r.status_code, 200)
        q = PyQuery(r.content)
        count = person.role_set.filter(name='chair',group__type__in=('wg', 'rg'), group__state__in=('active', 'proposed')).count()
        self.assertEqual(count, len(q("#id_group option")) - 1)  # -1 for options placeholder

    def do_interim_request_single_virtual(self):
        make_meeting_test_data()
        group = Group.objects.get(acronym='mars')
        date = datetime.date.today() + datetime.timedelta(days=30)
        time = datetime.datetime.now().time().replace(microsecond=0,second=0)
        dt = datetime.datetime.combine(date, time)
        duration = datetime.timedelta(hours=3)
        remote_instructions = 'Use webex'
        agenda = 'Intro. Slides. Discuss.'
        agenda_note = 'On second level'
        length_before = len(outbox)
        meeting_count = Meeting.objects.filter(number__contains='-%s-'%group.acronym, date__year=date.year).count()
        next_num = "%02d" % (meeting_count+1)
        self.client.login(username="marschairman", password="marschairman+password")
        data = {'group':group.pk,
                'meeting_type':'single',
                'city':'',
                'country':'',
                'time_zone':'UTC',
                'session_set-0-date':date.strftime("%Y-%m-%d"),
                'session_set-0-time':time.strftime('%H:%M'),
                'session_set-0-requested_duration':'03:00:00',
                'session_set-0-remote_instructions':remote_instructions,
                'session_set-0-agenda':agenda,
                'session_set-0-agenda_note':agenda_note,
                'session_set-TOTAL_FORMS':1,
                'session_set-INITIAL_FORMS':0,
                'session_set-MIN_NUM_FORMS':0,
                'session_set-MAX_NUM_FORMS':1000}

        r = self.client.post(urlreverse("ietf.meeting.views.interim_request"),data)
        self.assertRedirects(r,urlreverse('ietf.meeting.views.upcoming'))
        meeting = Meeting.objects.order_by('id').last()
        self.assertEqual(meeting.type_id,'interim')
        self.assertEqual(meeting.date,date)
        self.assertEqual(meeting.number,'interim-%s-%s-%s' % (date.year, group.acronym, next_num))
        self.assertEqual(meeting.city,'')
        self.assertEqual(meeting.country,'')
        self.assertEqual(meeting.time_zone,'UTC')
        session = meeting.session_set.first()
        self.assertEqual(session.remote_instructions,remote_instructions)
        self.assertEqual(session.agenda_note,agenda_note)
        timeslot = session.official_timeslotassignment().timeslot
        self.assertEqual(timeslot.time,dt)
        self.assertEqual(timeslot.duration,duration)
        # ensure agenda document was created
        self.assertEqual(session.materials.count(),1)
        doc = session.materials.first()
        path = os.path.join(doc.get_file_path(),doc.filename_with_rev())
        self.assertTrue(os.path.exists(path))
        # check notice to secretariat
        self.assertEqual(len(outbox), length_before + 1)
        return meeting

    @override_settings(VIRTUAL_INTERIMS_REQUIRE_APPROVAL = True)
    def test_interim_request_single_virtual_settings_approval_required(self):
        meeting = self.do_interim_request_single_virtual()
        self.assertEqual(meeting.session_set.last().schedulingevent_set.last().status_id,'apprw')
        self.assertIn('New Interim Meeting Request', outbox[-1]['Subject'])
        self.assertIn('session-request@ietf.org', outbox[-1]['To'])
        self.assertIn('aread@example.org', outbox[-1]['Cc'])

    @override_settings(VIRTUAL_INTERIMS_REQUIRE_APPROVAL = False)
    def test_interim_request_single_virtual_settings_approval_not_required(self):
        meeting = self.do_interim_request_single_virtual()
        self.assertEqual(meeting.session_set.last().schedulingevent_set.last().status_id,'scheda')
        self.assertIn('iesg-secretary@ietf.org', outbox[-1]['To'])
        self.assertIn('interim meeting ready for announcement', outbox[-1]['Subject'])

    def test_interim_request_single_in_person(self):
        make_meeting_test_data()
        group = Group.objects.get(acronym='mars')
        date = datetime.date.today() + datetime.timedelta(days=30)
        time = datetime.datetime.now().time().replace(microsecond=0,second=0)
        dt = datetime.datetime.combine(date, time)
        duration = datetime.timedelta(hours=3)
        city = 'San Francisco'
        country = 'US'
        time_zone = 'America/Los_Angeles'
        remote_instructions = 'Use webex'
        agenda = 'Intro. Slides. Discuss.'
        agenda_note = 'On second level'
        meeting_count = Meeting.objects.filter(number__contains='-%s-'%group.acronym, date__year=date.year).count()
        next_num = "%02d" % (meeting_count+1)
        self.client.login(username="secretary", password="secretary+password")
        data = {'group':group.pk,
                'meeting_type':'single',
                'city':city,
                'country':country,
                'time_zone':time_zone,
                'session_set-0-date':date.strftime("%Y-%m-%d"),
                'session_set-0-time':time.strftime('%H:%M'),
                'session_set-0-requested_duration':'03:00:00',
                'session_set-0-remote_instructions':remote_instructions,
                'session_set-0-agenda':agenda,
                'session_set-0-agenda_note':agenda_note,
                'session_set-TOTAL_FORMS':1,
                'session_set-INITIAL_FORMS':0}

        r = self.client.post(urlreverse("ietf.meeting.views.interim_request"),data)
        self.assertRedirects(r,urlreverse('ietf.meeting.views.upcoming'))
        meeting = Meeting.objects.order_by('id').last()
        self.assertEqual(meeting.type_id,'interim')
        self.assertEqual(meeting.date,date)
        self.assertEqual(meeting.number,'interim-%s-%s-%s' % (date.year, group.acronym, next_num))
        self.assertEqual(meeting.city,city)
        self.assertEqual(meeting.country,country)
        self.assertEqual(meeting.time_zone,time_zone)
        session = meeting.session_set.first()
        self.assertEqual(session.remote_instructions,remote_instructions)
        self.assertEqual(session.agenda_note,agenda_note)
        timeslot = session.official_timeslotassignment().timeslot
        self.assertEqual(timeslot.time,dt)
        self.assertEqual(timeslot.duration,duration)

    def test_interim_request_multi_day(self):
        make_meeting_test_data()
        date = datetime.date.today() + datetime.timedelta(days=30)
        date2 = date + datetime.timedelta(days=1)
        time = datetime.datetime.now().time().replace(microsecond=0,second=0)
        dt = datetime.datetime.combine(date, time)
        dt2 = datetime.datetime.combine(date2, time)
        duration = datetime.timedelta(hours=3)
        group = Group.objects.get(acronym='mars')
        city = 'San Francisco'
        country = 'US'
        time_zone = 'America/Los_Angeles'
        remote_instructions = 'Use webex'
        agenda = 'Intro. Slides. Discuss.'
        agenda_note = 'On second level'
        meeting_count = Meeting.objects.filter(number__contains='-%s-'%group.acronym, date__year=date.year).count()
        next_num = "%02d" % (meeting_count+1)
        self.client.login(username="secretary", password="secretary+password")
        data = {'group':group.pk,
                'meeting_type':'multi-day',
                'city':city,
                'country':country,
                'time_zone':time_zone,
                'session_set-0-date':date.strftime("%Y-%m-%d"),
                'session_set-0-time':time.strftime('%H:%M'),
                'session_set-0-requested_duration':'03:00:00',
                'session_set-0-remote_instructions':remote_instructions,
                'session_set-0-agenda':agenda,
                'session_set-0-agenda_note':agenda_note,
                'session_set-1-date':date2.strftime("%Y-%m-%d"),
                'session_set-1-time':time.strftime('%H:%M'),
                'session_set-1-requested_duration':'03:00:00',
                'session_set-1-remote_instructions':remote_instructions,
                'session_set-1-agenda':agenda,
                'session_set-1-agenda_note':agenda_note,
                'session_set-TOTAL_FORMS':2,
                'session_set-INITIAL_FORMS':0}

        r = self.client.post(urlreverse("ietf.meeting.views.interim_request"),data)

        self.assertRedirects(r,urlreverse('ietf.meeting.views.upcoming'))
        meeting = Meeting.objects.order_by('id').last()
        self.assertEqual(meeting.type_id,'interim')
        self.assertEqual(meeting.date,date)
        self.assertEqual(meeting.number,'interim-%s-%s-%s' % (date.year, group.acronym, next_num))
        self.assertEqual(meeting.city,city)
        self.assertEqual(meeting.country,country)
        self.assertEqual(meeting.time_zone,time_zone)
        self.assertEqual(meeting.session_set.count(),2)
        # first sesstion
        session = meeting.session_set.all()[0]
        self.assertEqual(session.remote_instructions,remote_instructions)
        timeslot = session.official_timeslotassignment().timeslot
        self.assertEqual(timeslot.time,dt)
        self.assertEqual(timeslot.duration,duration)
        self.assertEqual(session.agenda_note,agenda_note)
        # second sesstion
        session = meeting.session_set.all()[1]
        self.assertEqual(session.remote_instructions,remote_instructions)
        timeslot = session.official_timeslotassignment().timeslot
        self.assertEqual(timeslot.time,dt2)
        self.assertEqual(timeslot.duration,duration)
        self.assertEqual(session.agenda_note,agenda_note)

    def test_interim_request_multi_day_non_consecutive(self):
        make_meeting_test_data()
        date = datetime.date.today() + datetime.timedelta(days=30)
        date2 = date + datetime.timedelta(days=2)
        time = datetime.datetime.now().time().replace(microsecond=0,second=0)
        group = Group.objects.get(acronym='mars')
        city = 'San Francisco'
        country = 'US'
        time_zone = 'America/Los_Angeles'
        remote_instructions = 'Use webex'
        agenda = 'Intro. Slides. Discuss.'
        agenda_note = 'On second level'
        self.client.login(username="secretary", password="secretary+password")
        data = {'group':group.pk,
                'meeting_type':'multi-day',
                'city':city,
                'country':country,
                'time_zone':time_zone,
                'session_set-0-date':date.strftime("%Y-%m-%d"),
                'session_set-0-time':time.strftime('%H:%M'),
                'session_set-0-requested_duration':'03:00:00',
                'session_set-0-remote_instructions':remote_instructions,
                'session_set-0-agenda':agenda,
                'session_set-0-agenda_note':agenda_note,
                'session_set-1-date':date2.strftime("%Y-%m-%d"),
                'session_set-1-time':time.strftime('%H:%M'),
                'session_set-1-requested_duration':'03:00:00',
                'session_set-1-remote_instructions':remote_instructions,
                'session_set-1-agenda':agenda,
                'session_set-1-agenda_note':agenda_note,
                'session_set-TOTAL_FORMS':2,
                'session_set-INITIAL_FORMS':0}

        r = self.client.post(urlreverse("ietf.meeting.views.interim_request"),data)
        self.assertContains(r, 'days must be consecutive')

    def test_interim_request_series(self):
        make_meeting_test_data()
        meeting_count_before = Meeting.objects.filter(type='interim').count()
        date = datetime.date.today() + datetime.timedelta(days=30)
        date2 = date + datetime.timedelta(days=1)
        time = datetime.datetime.now().time().replace(microsecond=0,second=0)
        dt = datetime.datetime.combine(date, time)
        dt2 = datetime.datetime.combine(date2, time)
        duration = datetime.timedelta(hours=3)
        group = Group.objects.get(acronym='mars')
        city = ''
        country = ''
        time_zone = 'America/Los_Angeles'
        remote_instructions = 'Use webex'
        agenda = 'Intro. Slides. Discuss.'
        agenda_note = 'On second level'
        meeting_count = Meeting.objects.filter(number__contains='-%s-'%group.acronym, date__year=date.year).count()
        next_num = "%02d" % (meeting_count+1)
        next_num2 = "%02d" % (meeting_count+2)
        self.client.login(username="secretary", password="secretary+password")
        r = self.client.get(urlreverse("ietf.meeting.views.interim_request"))
        self.assertEqual(r.status_code, 200)

        data = {'group':group.pk,
                'meeting_type':'series',
                'city':city,
                'country':country,
                'time_zone':time_zone,
                'session_set-0-date':date.strftime("%Y-%m-%d"),
                'session_set-0-time':time.strftime('%H:%M'),
                'session_set-0-requested_duration':'03:00:00',
                'session_set-0-remote_instructions':remote_instructions,
                'session_set-0-agenda':agenda,
                'session_set-0-agenda_note':agenda_note,
                'session_set-1-date':date2.strftime("%Y-%m-%d"),
                'session_set-1-time':time.strftime('%H:%M'),
                'session_set-1-requested_duration':'03:00:00',
                'session_set-1-remote_instructions':remote_instructions,
                'session_set-1-agenda':agenda,
                'session_set-1-agenda_note':agenda_note,
                'session_set-TOTAL_FORMS':2,
                'session_set-INITIAL_FORMS':0}

        r = self.client.post(urlreverse("ietf.meeting.views.interim_request"),data)
        
        self.assertRedirects(r,urlreverse('ietf.meeting.views.upcoming'))
        meeting_count_after = Meeting.objects.filter(type='interim').count()
        self.assertEqual(meeting_count_after,meeting_count_before + 2)
        meetings = Meeting.objects.order_by('-id')[:2]
        # first meeting
        meeting = meetings[1]
        self.assertEqual(meeting.type_id,'interim')
        self.assertEqual(meeting.date,date)
        self.assertEqual(meeting.number,'interim-%s-%s-%s' % (date.year, group.acronym, next_num))
        self.assertEqual(meeting.city,city)
        self.assertEqual(meeting.country,country)
        self.assertEqual(meeting.time_zone,time_zone)
        self.assertEqual(meeting.session_set.count(),1)
        session = meeting.session_set.first()
        self.assertEqual(session.remote_instructions,remote_instructions)
        timeslot = session.official_timeslotassignment().timeslot
        self.assertEqual(timeslot.time,dt)
        self.assertEqual(timeslot.duration,duration)
        self.assertEqual(session.agenda_note,agenda_note)
        # second meeting
        meeting = meetings[0]
        self.assertEqual(meeting.type_id,'interim')
        self.assertEqual(meeting.date,date2)
        self.assertEqual(meeting.number,'interim-%s-%s-%s' % (date2.year, group.acronym, next_num2))
        self.assertEqual(meeting.city,city)
        self.assertEqual(meeting.country,country)
        self.assertEqual(meeting.time_zone,time_zone)
        self.assertEqual(meeting.session_set.count(),1)
        session = meeting.session_set.first()
        self.assertEqual(session.remote_instructions,remote_instructions)
        timeslot = session.official_timeslotassignment().timeslot
        self.assertEqual(timeslot.time,dt2)
        self.assertEqual(timeslot.duration,duration)
        self.assertEqual(session.agenda_note,agenda_note)


    def test_interim_pending(self):
        make_meeting_test_data()
        url = urlreverse('ietf.meeting.views.interim_pending')
        count = len(set(s.meeting_id for s in add_event_info_to_session_qs(Session.objects.filter(meeting__type='interim')).filter(current_status='apprw')))

        # unpriviledged user
        login_testing_unauthorized(self,"plain",url)
        r = self.client.get(url)
        self.assertEqual(r.status_code, 403) 
        
        # secretariat
        login_testing_unauthorized(self,"secretary",url)
        r = self.client.get(url)
        self.assertEqual(r.status_code, 200)
        q = PyQuery(r.content)
        self.assertEqual(len(q("#pending-interim-meetings-table tr"))-1, count)
        self.client.logout()


    def test_can_approve_interim_request(self):
        make_meeting_test_data()
        # unprivileged user
        user = User.objects.get(username='plain')
        group = Group.objects.get(acronym='mars')
        meeting = add_event_info_to_session_qs(Session.objects.filter(meeting__type='interim', group=group)).filter(current_status='apprw').first().meeting
        self.assertFalse(can_approve_interim_request(meeting=meeting,user=user))
        # Secretariat
        user = User.objects.get(username='secretary')
        self.assertTrue(can_approve_interim_request(meeting=meeting,user=user))
        # related AD
        user = User.objects.get(username='ad')
        self.assertTrue(can_approve_interim_request(meeting=meeting,user=user))
        # AD from other area
        user = User.objects.get(username='ops-ad')
        self.assertFalse(can_approve_interim_request(meeting=meeting,user=user))
        # AD from other area assigned as the WG AD anyhow (cross-area AD)
        user = RoleFactory(name_id='ad',group=group).person.user
        self.assertTrue(can_approve_interim_request(meeting=meeting,user=user))
        # WG Chair
        user = User.objects.get(username='marschairman')
        self.assertFalse(can_approve_interim_request(meeting=meeting,user=user))

    def test_can_view_interim_request(self):
        make_meeting_test_data()
        # unprivileged user
        user = User.objects.get(username='plain')
        group = Group.objects.get(acronym='mars')
        meeting = add_event_info_to_session_qs(Session.objects.filter(meeting__type='interim', group=group)).filter(current_status='apprw').first().meeting
        self.assertFalse(can_view_interim_request(meeting=meeting,user=user))
        # Secretariat
        user = User.objects.get(username='secretary')
        self.assertTrue(can_view_interim_request(meeting=meeting,user=user))
        # related AD
        user = User.objects.get(username='ad')
        self.assertTrue(can_view_interim_request(meeting=meeting,user=user))
        # other AD
        user = User.objects.get(username='ops-ad')
        self.assertTrue(can_view_interim_request(meeting=meeting,user=user))
        # WG Chair
        user = User.objects.get(username='marschairman')
        self.assertTrue(can_view_interim_request(meeting=meeting,user=user))
        # Other WG Chair
        user = User.objects.get(username='ameschairman')
        self.assertFalse(can_view_interim_request(meeting=meeting,user=user))

    def test_interim_request_details(self):
        make_meeting_test_data()
        meeting = add_event_info_to_session_qs(Session.objects.filter(meeting__type='interim', group__acronym='mars')).filter(current_status='apprw').first().meeting
        url = urlreverse('ietf.meeting.views.interim_request_details',kwargs={'number':meeting.number})
        login_testing_unauthorized(self,"secretary",url)
        r = self.client.get(url)
        self.assertEqual(r.status_code, 200)

    def test_interim_request_details_announcement(self):
        '''Test access to Announce / Skip Announce features'''
        make_meeting_test_data()
        date = datetime.date.today() + datetime.timedelta(days=30)
        group = Group.objects.get(acronym='mars')
        meeting = make_interim_meeting(group=group, date=date, status='scheda')
        url = urlreverse('ietf.meeting.views.interim_request_details',kwargs={'number':meeting.number})

        # Chair, no access
        self.client.login(username="marschairman", password="marschairman+password")
        r = self.client.get(url)
        self.assertEqual(r.status_code, 200)
        q = PyQuery(r.content)
        self.assertEqual(len(q("a.btn:contains('Announce')")),0)

        # Secretariat has access
        self.client.login(username="secretary", password="secretary+password")
        r = self.client.get(url)
        self.assertEqual(r.status_code, 200)
        q = PyQuery(r.content)
        self.assertEqual(len(q("a.btn:contains('Announce')")),2)

    def test_interim_request_disapprove(self):
        make_meeting_test_data()
        meeting = add_event_info_to_session_qs(Session.objects.filter(meeting__type='interim', group__acronym='mars')).filter(current_status='apprw').first().meeting
        url = urlreverse('ietf.meeting.views.interim_request_details',kwargs={'number':meeting.number})
        login_testing_unauthorized(self,"secretary",url)
        r = self.client.post(url,{'disapprove':'Disapprove'})
        self.assertRedirects(r, urlreverse('ietf.meeting.views.interim_pending'))
        for session in add_event_info_to_session_qs(meeting.session_set.all()):
            self.assertEqual(session.current_status,'disappr')

    def test_interim_request_cancel(self):
        make_meeting_test_data()
        meeting = add_event_info_to_session_qs(Session.objects.filter(meeting__type='interim', group__acronym='mars')).filter(current_status='apprw').first().meeting
        url = urlreverse('ietf.meeting.views.interim_request_details', kwargs={'number': meeting.number})
        # ensure no cancel button for unauthorized user
        self.client.login(username="ameschairman", password="ameschairman+password")
        r = self.client.get(url)
        self.assertEqual(r.status_code, 200)
        q = PyQuery(r.content)
        self.assertEqual(len(q("a.btn:contains('Cancel')")), 0)
        # ensure cancel button for authorized user
        self.client.login(username="marschairman", password="marschairman+password")
        r = self.client.get(url)
        self.assertEqual(r.status_code, 200)
        q = PyQuery(r.content)
        self.assertEqual(len(q("a.btn:contains('Cancel')")), 1)
        # ensure fail unauthorized
        url = urlreverse('ietf.meeting.views.interim_request_cancel', kwargs={'number': meeting.number})
        comments = 'Bob cannot make it'
        self.client.login(username="ameschairman", password="ameschairman+password")
        r = self.client.post(url, {'comments': comments})
        self.assertEqual(r.status_code, 403)
        # test cancelling before announcement
        self.client.login(username="marschairman", password="marschairman+password")
        length_before = len(outbox)
        r = self.client.post(url, {'comments': comments})
        self.assertRedirects(r, urlreverse('ietf.meeting.views.upcoming'))
        for session in add_event_info_to_session_qs(meeting.session_set.all()):
            self.assertEqual(session.current_status,'canceledpa')
            self.assertEqual(session.agenda_note, comments)
        self.assertEqual(len(outbox), length_before)     # no email notice
        # test cancelling after announcement
        meeting = add_event_info_to_session_qs(Session.objects.filter(meeting__type='interim', group__acronym='mars')).filter(current_status='sched').first().meeting
        url = urlreverse('ietf.meeting.views.interim_request_cancel', kwargs={'number': meeting.number})
        r = self.client.post(url, {'comments': comments})
        self.assertRedirects(r, urlreverse('ietf.meeting.views.upcoming'))
        for session in add_event_info_to_session_qs(meeting.session_set.all()):
            self.assertEqual(session.current_status,'canceled')
            self.assertEqual(session.agenda_note, comments)
        self.assertEqual(len(outbox), length_before + 1)
        self.assertIn('Interim Meeting Cancelled', outbox[-1]['Subject'])

    def test_interim_request_edit_no_notice(self):
        '''Edit a request.  No notice should go out if it hasn't been announced yet'''
        make_meeting_test_data()
        meeting = add_event_info_to_session_qs(Session.objects.filter(meeting__type='interim', group__acronym='mars')).filter(current_status='apprw').first().meeting
        group = meeting.session_set.first().group
        url = urlreverse('ietf.meeting.views.interim_request_edit', kwargs={'number': meeting.number})
        # test unauthorized access
        self.client.login(username="ameschairman", password="ameschairman+password")
        r = self.client.get(url)
        self.assertEqual(r.status_code, 403)
        # test authorized use
        login_testing_unauthorized(self, "secretary", url)
        r = self.client.get(url)
        self.assertEqual(r.status_code, 200)
        # post changes
        length_before = len(outbox)
        form_initial = r.context['form'].initial
        formset_initial =  r.context['formset'].forms[0].initial
        new_time = formset_initial['time'] + datetime.timedelta(hours=1)
        data = {'group':group.pk,
                'meeting_type':'single',
                'session_set-0-id':meeting.session_set.first().id,
                'session_set-0-date':formset_initial['date'].strftime('%Y-%m-%d'),
                'session_set-0-time':new_time.strftime('%H:%M'),
                'session_set-0-requested_duration': '00:30',
                'session_set-0-remote_instructions':formset_initial['remote_instructions'],
                #'session_set-0-agenda':formset_initial['agenda'],
                'session_set-0-agenda_note':formset_initial['agenda_note'],
                'session_set-TOTAL_FORMS':1,
                'session_set-INITIAL_FORMS':1}
        data.update(form_initial)
        r = self.client.post(url, data)
        self.assertRedirects(r, urlreverse('ietf.meeting.views.interim_request_details', kwargs={'number': meeting.number}))
        self.assertEqual(len(outbox),length_before)
        session = meeting.session_set.first()
        timeslot = session.official_timeslotassignment().timeslot
        self.assertEqual(timeslot.time,new_time)
        
    def test_interim_request_edit(self):
        '''Edit request.  Send notice of change'''
        make_meeting_test_data()
        meeting = add_event_info_to_session_qs(Session.objects.filter(meeting__type='interim', group__acronym='mars')).filter(current_status='sched').first().meeting
        group = meeting.session_set.first().group
        url = urlreverse('ietf.meeting.views.interim_request_edit', kwargs={'number': meeting.number})
        # test unauthorized access
        self.client.login(username="ameschairman", password="ameschairman+password")
        r = self.client.get(url)
        self.assertEqual(r.status_code, 403)
        # test authorized use
        login_testing_unauthorized(self, "secretary", url)
        r = self.client.get(url)
        self.assertEqual(r.status_code, 200)
        # post changes
        length_before = len(outbox)
        form_initial = r.context['form'].initial
        formset_initial =  r.context['formset'].forms[0].initial
        new_time = formset_initial['time'] + datetime.timedelta(hours=1)
        new_duration = formset_initial['requested_duration'] + datetime.timedelta(hours=1)
        data = {'group':group.pk,
                'meeting_type':'single',
                'session_set-0-id':meeting.session_set.first().id,
                'session_set-0-date':formset_initial['date'].strftime('%Y-%m-%d'),
                'session_set-0-time':new_time.strftime('%H:%M'),
                'session_set-0-requested_duration':self.strfdelta(new_duration, '{hours}:{minutes}'),
                'session_set-0-remote_instructions':formset_initial['remote_instructions'],
                #'session_set-0-agenda':formset_initial['agenda'],
                'session_set-0-agenda_note':formset_initial['agenda_note'],
                'session_set-TOTAL_FORMS':1,
                'session_set-INITIAL_FORMS':1}
        data.update(form_initial)
        r = self.client.post(url, data)
        self.assertRedirects(r, urlreverse('ietf.meeting.views.interim_request_details', kwargs={'number': meeting.number}))
        self.assertEqual(len(outbox),length_before+1)
        self.assertIn('CHANGED', outbox[-1]['Subject'])
        session = meeting.session_set.first()
        timeslot = session.official_timeslotassignment().timeslot
        self.assertEqual(timeslot.time,new_time)
        self.assertEqual(timeslot.duration,new_duration)
    
    def strfdelta(self, tdelta, fmt):
        d = {"days": tdelta.days}
        d["hours"], rem = divmod(tdelta.seconds, 3600)
        d["minutes"], d["seconds"] = divmod(rem, 60)
        return fmt.format(**d)

    def test_interim_request_details_permissions(self):
        make_meeting_test_data()
        meeting = add_event_info_to_session_qs(Session.objects.filter(meeting__type='interim', group__acronym='mars')).filter(current_status='apprw').first().meeting
        url = urlreverse('ietf.meeting.views.interim_request_details',kwargs={'number':meeting.number})

        # unprivileged user
        login_testing_unauthorized(self,"plain",url)
        r = self.client.get(url)
        self.assertEqual(r.status_code, 403)

    def test_send_interim_approval_request(self):
        make_meeting_test_data()
        meeting = add_event_info_to_session_qs(Session.objects.filter(meeting__type='interim', group__acronym='mars')).filter(current_status='apprw').first().meeting
        length_before = len(outbox)
        send_interim_approval_request(meetings=[meeting])
        self.assertEqual(len(outbox),length_before+1)
        self.assertIn('New Interim Meeting Request', outbox[-1]['Subject'])

    def test_send_interim_cancellation_notice(self):
        make_meeting_test_data()
        meeting = add_event_info_to_session_qs(Session.objects.filter(meeting__type='interim', group__acronym='mars')).filter(current_status='sched').first().meeting
        length_before = len(outbox)
        send_interim_cancellation_notice(meeting=meeting)
        self.assertEqual(len(outbox),length_before+1)
        self.assertIn('Interim Meeting Cancelled', outbox[-1]['Subject'])

    def test_send_interim_minutes_reminder(self):
        make_meeting_test_data()
        group = Group.objects.get(acronym='mars')
        date = datetime.datetime.today() - datetime.timedelta(days=10)
        meeting = make_interim_meeting(group=group, date=date, status='sched')
        length_before = len(outbox)
        send_interim_minutes_reminder(meeting=meeting)
        self.assertEqual(len(outbox),length_before+1)
        self.assertIn('Action Required: Minutes', outbox[-1]['Subject'])


    def test_group_ical(self):
        make_meeting_test_data()
        meeting = Meeting.objects.filter(type='interim', session__group__acronym='mars').first()
        s1 = Session.objects.filter(meeting=meeting, group__acronym="mars").first()
        a1 = s1.official_timeslotassignment()
        t1 = a1.timeslot
        # Create an extra session
        t2 = TimeSlotFactory.create(meeting=meeting, time=datetime.datetime.combine(meeting.date, datetime.time(11, 30)))
        s2 = SessionFactory.create(meeting=meeting, group=s1.group, add_to_schedule=False)
        SchedTimeSessAssignment.objects.create(timeslot=t2, session=s2, schedule=meeting.schedule)
        #
        url = urlreverse('ietf.meeting.views.ical_agenda', kwargs={'num':meeting.number, 'acronym':s1.group.acronym, })
        r = self.client.get(url)
        self.assertEqual(r.get('Content-Type'), "text/calendar")
        self.assertContains(r, 'BEGIN:VEVENT')
        self.assertEqual(r.content.count(b'UID'), 2)
        self.assertContains(r, 'SUMMARY:mars - Martian Special Interest Group')
        self.assertContains(r, t1.time.strftime('%Y%m%dT%H%M%S'))
        self.assertContains(r, t2.time.strftime('%Y%m%dT%H%M%S'))
        self.assertContains(r, 'END:VEVENT')
        #
        url = urlreverse('ietf.meeting.views.ical_agenda', kwargs={'num':meeting.number, 'session_id':s1.id, })
        r = self.client.get(url)
        self.assertEqual(r.get('Content-Type'), "text/calendar")
        self.assertContains(r, 'BEGIN:VEVENT')
        self.assertEqual(r.content.count(b'UID'), 1)
        self.assertContains(r, 'SUMMARY:mars - Martian Special Interest Group')
        self.assertContains(r, t1.time.strftime('%Y%m%dT%H%M%S'))
        self.assertNotContains(r, t2.time.strftime('%Y%m%dT%H%M%S'))
        self.assertContains(r, 'END:VEVENT')


class AjaxTests(TestCase):
    def test_ajax_get_utc(self):
        # test bad queries
        url = urlreverse('ietf.meeting.views.ajax_get_utc') + "?date=2016-1-1&time=badtime&timezone=UTC"
        r = self.client.get(url)
        self.assertEqual(r.status_code, 200)
        data = r.json()
        self.assertEqual(data["error"], True)
        url = urlreverse('ietf.meeting.views.ajax_get_utc') + "?date=2016-1-1&time=25:99&timezone=UTC"
        r = self.client.get(url)
        self.assertEqual(r.status_code, 200)
        data = r.json()
        self.assertEqual(data["error"], True)
        url = urlreverse('ietf.meeting.views.ajax_get_utc') + "?date=2016-1-1&time=10:00am&timezone=UTC"
        r = self.client.get(url)
        self.assertEqual(r.status_code, 200)
        data = r.json()
        self.assertEqual(data["error"], True)
        # test good query
        url = urlreverse('ietf.meeting.views.ajax_get_utc') + "?date=2016-1-1&time=12:00&timezone=America/Los_Angeles"
        r = self.client.get(url)
        self.assertEqual(r.status_code, 200)
        data = r.json()
        self.assertIn('timezone', data)
        self.assertIn('time', data)
        self.assertIn('utc', data)
        self.assertNotIn('error', data)
        self.assertEqual(data['utc'], '20:00')

class FloorPlanTests(TestCase):
    def setUp(self):
        pass

    def tearDown(self):
        pass

    def test_floor_plan_page(self):
        make_meeting_test_data()
        meeting = Meeting.objects.filter(type_id='ietf').order_by('id').last()
        floorplan = FloorPlanFactory.create(meeting=meeting)

        url = urlreverse('ietf.meeting.views.floor_plan')
        r = self.client.get(url)
        self.assertEqual(r.status_code, 200)

        url = urlreverse('ietf.meeting.views.floor_plan', kwargs={'floor': xslugify(floorplan.name)} )
        r = self.client.get(url)
        self.assertEqual(r.status_code, 200)

class IphoneAppJsonTests(TestCase):
    def setUp(self):
        pass

    def tearDown(self):
        pass

    def test_iphone_app_json_interim(self):
        make_meeting_test_data()
        meeting = Meeting.objects.filter(type_id='interim').order_by('id').last()
        url = urlreverse('ietf.meeting.views.json_agenda',kwargs={'num':meeting.number})
        r = self.client.get(url)
        self.assertEqual(r.status_code,200)
        data = r.json()
        self.assertIn(meeting.number, data.keys())
        jsessions = [ s for s in data[meeting.number] if s['objtype'] == 'session' ]
        msessions = meeting.session_set.exclude(type__in=['lead','offagenda','break','reg'])
        self.assertEqual(len(jsessions), msessions.count())
        for s in jsessions:
            self.assertTrue(msessions.filter(group__acronym=s['group']['acronym']).exists())

    def test_iphone_app_json(self):
        make_meeting_test_data()
        meeting = Meeting.objects.filter(type_id='ietf').order_by('id').last()
        floorplan = FloorPlanFactory.create(meeting=meeting)
        for room in meeting.room_set.all():
            room.floorplan = floorplan
            room.x1 = random.randint(0,100)
            room.y1 = random.randint(0,100)
            room.x2 = random.randint(0,100)
            room.y2 = random.randint(0,100)
            room.save()
        url = urlreverse('ietf.meeting.views.json_agenda',kwargs={'num':meeting.number})
        r = self.client.get(url)
        self.assertEqual(r.status_code,200)
        data = r.json()
        self.assertIn(meeting.number, data.keys())
        jsessions = [ s for s in data[meeting.number] if s['objtype'] == 'session' ]
        msessions = meeting.session_set.exclude(type__in=['lead','offagenda','break','reg'])
        self.assertEqual(len(jsessions), msessions.count())
        for s in jsessions:
            self.assertTrue(msessions.filter(group__acronym=s['group']['acronym']).exists())

class FinalizeProceedingsTests(TestCase):
    @patch('six.moves.urllib.request.urlopen')
    def test_finalize_proceedings(self, mock_urlopen):
        mock_urlopen.return_value = BytesIO(b'[{"LastName":"Smith","FirstName":"John","Company":"ABC","Country":"US"}]')
        make_meeting_test_data()
        meeting = Meeting.objects.filter(type_id='ietf').order_by('id').last()
        meeting.session_set.filter(group__acronym='mars').first().sessionpresentation_set.create(document=Document.objects.filter(type='draft').first(),rev=None)

        url = urlreverse('ietf.meeting.views.finalize_proceedings',kwargs={'num':meeting.number})
        login_testing_unauthorized(self,"secretary",url)
        r = self.client.get(url)
        self.assertEqual(r.status_code, 200)

        self.assertEqual(meeting.proceedings_final,False)
        self.assertEqual(meeting.session_set.filter(group__acronym="mars").first().sessionpresentation_set.filter(document__type="draft").first().rev,None)
        r = self.client.post(url,{'finalize':1})
        self.assertEqual(r.status_code, 302)
        meeting = Meeting.objects.get(pk=meeting.pk)
        self.assertEqual(meeting.proceedings_final,True)
        self.assertEqual(meeting.session_set.filter(group__acronym="mars").first().sessionpresentation_set.filter(document__type="draft").first().rev,'00')
 
class MaterialsTests(TestCase):

    def setUp(self):
        self.materials_dir = self.tempdir('materials')
        self.staging_dir = self.tempdir('staging')
        if not os.path.exists(self.materials_dir):
            os.mkdir(self.materials_dir)
        self.saved_agenda_path = settings.AGENDA_PATH
        settings.AGENDA_PATH = self.materials_dir
        self.saved_staging_path = settings.SLIDE_STAGING_PATH
        settings.SLIDE_STAGING_PATH = self.staging_dir

    def tearDown(self):
        settings.AGENDA_PATH = self.saved_agenda_path
        settings.SLIDE_STAGING_PATH = self.saved_staging_path
        shutil.rmtree(self.materials_dir)
        shutil.rmtree(self.staging_dir)

    def crawl_materials(self, url, top):
        seen = set()
        def follow(url):
            seen.add(url)
            r = self.client.get(url)
            self.assertEqual(r.status_code, 200)
            if not ('.' in url and url.rsplit('.', 1)[1] in ['tgz', 'pdf', ]):
                if r.content:
                    page = unicontent(r)
                    soup = BeautifulSoup(page, 'html.parser')
                    for a in soup('a'):
                        href = a.get('href')
                        path = urlparse(href).path
                        if (path and path not in seen and path.startswith(top)):
                            follow(path)
        follow(url)
    
    def test_upload_bluesheets(self):
        session = SessionFactory(meeting__type_id='ietf')
        url = urlreverse('ietf.meeting.views.upload_session_bluesheets',kwargs={'num':session.meeting.number,'session_id':session.id})
        login_testing_unauthorized(self,"secretary",url)
        r = self.client.get(url)
        self.assertEqual(r.status_code, 200)
        q = PyQuery(r.content)
        self.assertIn('Upload', six.text_type(q("title")))
        self.assertFalse(session.sessionpresentation_set.exists())
        test_file = StringIO('%PDF-1.4\n%âãÏÓ\nthis is some text for a test')
        test_file.name = "not_really.pdf"
        r = self.client.post(url,dict(file=test_file))
        self.assertEqual(r.status_code, 302)
        bs_doc = session.sessionpresentation_set.filter(document__type_id='bluesheets').first().document
        self.assertEqual(bs_doc.rev,'00')
        r = self.client.get(url)
        self.assertEqual(r.status_code, 200)
        q = PyQuery(r.content)
        self.assertIn('Revise', six.text_type(q("title")))
        test_file = StringIO('%PDF-1.4\n%âãÏÓ\nthis is some different text for a test')
        test_file.name = "also_not_really.pdf"
        r = self.client.post(url,dict(file=test_file))
        self.assertEqual(r.status_code, 302)
        bs_doc = Document.objects.get(pk=bs_doc.pk)
        self.assertEqual(bs_doc.rev,'01')
    
    def test_upload_bluesheets_chair_access(self):
        make_meeting_test_data()
        mars = Group.objects.get(acronym='mars')
        session=SessionFactory(meeting__type_id='ietf',group=mars)
        url = urlreverse('ietf.meeting.views.upload_session_bluesheets',kwargs={'num':session.meeting.number,'session_id':session.id})
        self.client.login(username="marschairman", password="marschairman+password")
        r = self.client.get(url)
        self.assertEqual(r.status_code, 403)

    def test_upload_bluesheets_interim(self):
        session=SessionFactory(meeting__type_id='interim')
        url = urlreverse('ietf.meeting.views.upload_session_bluesheets',kwargs={'num':session.meeting.number,'session_id':session.id})
        login_testing_unauthorized(self,"secretary",url)
        r = self.client.get(url)
        self.assertEqual(r.status_code, 200)
        q = PyQuery(r.content)
        self.assertIn('Upload', six.text_type(q("title")))
        self.assertFalse(session.sessionpresentation_set.exists())
        test_file = StringIO('%PDF-1.4\n%âãÏÓ\nthis is some text for a test')
        test_file.name = "not_really.pdf"
        r = self.client.post(url,dict(file=test_file))
        self.assertEqual(r.status_code, 302)
        bs_doc = session.sessionpresentation_set.filter(document__type_id='bluesheets').first().document
        self.assertEqual(bs_doc.rev,'00')

    def test_upload_bluesheets_interim_chair_access(self):
        make_meeting_test_data()
        mars = Group.objects.get(acronym='mars')
        session=SessionFactory(meeting__type_id='interim',group=mars)
        url = urlreverse('ietf.meeting.views.upload_session_bluesheets',kwargs={'num':session.meeting.number,'session_id':session.id})
        self.client.login(username="marschairman", password="marschairman+password")
        r = self.client.get(url)
        self.assertEqual(r.status_code, 200)
        q = PyQuery(r.content)
        self.assertIn('Upload', six.text_type(q("title")))
        

    def test_upload_minutes_agenda(self):
        for doctype in ('minutes','agenda'):
            session = SessionFactory(meeting__type_id='ietf')
            if doctype == 'minutes':
                url = urlreverse('ietf.meeting.views.upload_session_minutes',kwargs={'num':session.meeting.number,'session_id':session.id})
            else:
                url = urlreverse('ietf.meeting.views.upload_session_agenda',kwargs={'num':session.meeting.number,'session_id':session.id})
            self.client.logout()
            login_testing_unauthorized(self,"secretary",url)
            r = self.client.get(url)
            self.assertEqual(r.status_code, 200)
            q = PyQuery(r.content)
            self.assertIn('Upload', six.text_type(q("Title")))
            self.assertFalse(session.sessionpresentation_set.exists())
            self.assertFalse(q('form input[type="checkbox"]'))
    
            session2 = SessionFactory(meeting=session.meeting,group=session.group)
            r = self.client.get(url)
            self.assertEqual(r.status_code, 200)
            q = PyQuery(r.content)
            self.assertTrue(q('form input[type="checkbox"]'))
    
            test_file = BytesIO(b'this is some text for a test')
            test_file.name = "not_really.json"
            r = self.client.post(url,dict(file=test_file))
            self.assertEqual(r.status_code, 200)
            q = PyQuery(r.content)
            self.assertTrue(q('form .has-error'))
    
            test_file = BytesIO(b'this is some text for a test'*1510000)
            test_file.name = "not_really.pdf"
            r = self.client.post(url,dict(file=test_file))
            self.assertEqual(r.status_code, 200)
            q = PyQuery(r.content)
            self.assertTrue(q('form .has-error'))
    
            test_file = BytesIO(b'<html><frameset><frame src="foo.html"></frame><frame src="bar.html"></frame></frameset></html>')
            test_file.name = "not_really.html"
            r = self.client.post(url,dict(file=test_file))
            self.assertEqual(r.status_code, 200)
            q = PyQuery(r.content)
            self.assertTrue(q('form .has-error'))

            # Test html sanitization
            test_file = BytesIO(b'<html><head><title>Title</title></head><body><h1>Title</h1><section>Some text</section></body></html>')
            test_file.name = "some.html"
            r = self.client.post(url,dict(file=test_file))
            self.assertEqual(r.status_code, 302)
            doc = session.sessionpresentation_set.filter(document__type_id=doctype).first().document
            self.assertEqual(doc.rev,'00')
            text = doc.text()
            self.assertIn('Some text', text)
            self.assertNotIn('<section>', text)
            self.assertIn('charset="utf-8"', text)

            # txt upload
            test_file = BytesIO(b'This is some text for a test, with the word\nvirtual at the beginning of a line.')
            test_file.name = "some.txt"
            r = self.client.post(url,dict(file=test_file,apply_to_all=False))
            self.assertEqual(r.status_code, 302)
            doc = session.sessionpresentation_set.filter(document__type_id=doctype).first().document
            self.assertEqual(doc.rev,'01')
            self.assertFalse(session2.sessionpresentation_set.filter(document__type_id=doctype))
    
            r = self.client.get(url)
            self.assertEqual(r.status_code, 200)
            q = PyQuery(r.content)
            self.assertIn('Revise', six.text_type(q("Title")))
            test_file = BytesIO(b'this is some different text for a test')
            test_file.name = "also_some.txt"
            r = self.client.post(url,dict(file=test_file,apply_to_all=True))
            self.assertEqual(r.status_code, 302)
            doc = Document.objects.get(pk=doc.pk)
            self.assertEqual(doc.rev,'02')
            self.assertTrue(session2.sessionpresentation_set.filter(document__type_id=doctype))

            # Test bad encoding
            test_file = BytesIO('<html><h1>Title</h1><section>Some\x93text</section></html>'.encode('latin1'))
            test_file.name = "some.html"
            r = self.client.post(url,dict(file=test_file))
            self.assertContains(r, 'Could not identify the file encoding')
            doc = Document.objects.get(pk=doc.pk)
            self.assertEqual(doc.rev,'02')

            # Verify that we don't have dead links
            url = url=urlreverse('ietf.meeting.views.session_details', kwargs={'num':session.meeting.number, 'acronym': session.group.acronym})
            top = '/meeting/%s/' % session.meeting.number
            self.crawl_materials(url=url, top=top)

    def test_upload_minutes_agenda_unscheduled(self):
        for doctype in ('minutes','agenda'):
            session = SessionFactory(meeting__type_id='ietf', add_to_schedule=False)
            if doctype == 'minutes':
                url = urlreverse('ietf.meeting.views.upload_session_minutes',kwargs={'num':session.meeting.number,'session_id':session.id})
            else:
                url = urlreverse('ietf.meeting.views.upload_session_agenda',kwargs={'num':session.meeting.number,'session_id':session.id})
            self.client.logout()
            login_testing_unauthorized(self,"secretary",url)
            r = self.client.get(url)
            self.assertEqual(r.status_code, 200)
            q = PyQuery(r.content)
            self.assertIn('Upload', six.text_type(q("Title")))
            self.assertFalse(session.sessionpresentation_set.exists())
            self.assertFalse(q('form input[type="checkbox"]'))

            test_file = BytesIO(b'this is some text for a test')
            test_file.name = "not_really.txt"
            r = self.client.post(url,dict(file=test_file,apply_to_all=False))
            self.assertEqual(r.status_code, 410)

    def test_upload_minutes_agenda_interim(self):
        session=SessionFactory(meeting__type_id='interim')
        for doctype in ('minutes','agenda'):
            if doctype=='minutes':
                url = urlreverse('ietf.meeting.views.upload_session_minutes',kwargs={'num':session.meeting.number,'session_id':session.id})
            else:
                url = urlreverse('ietf.meeting.views.upload_session_agenda',kwargs={'num':session.meeting.number,'session_id':session.id})
            self.client.logout()
            login_testing_unauthorized(self,"secretary",url)
            r = self.client.get(url)
            self.assertEqual(r.status_code, 200)
            q = PyQuery(r.content)
            self.assertIn('Upload', six.text_type(q("title")))
            self.assertFalse(session.sessionpresentation_set.filter(document__type_id=doctype))
            test_file = BytesIO(b'this is some text for a test')
            test_file.name = "not_really.txt"
            r = self.client.post(url,dict(file=test_file))
            self.assertEqual(r.status_code, 302)
            doc = session.sessionpresentation_set.filter(document__type_id=doctype).first().document
            self.assertEqual(doc.rev,'00')

            # Verify that we don't have dead links
            url = url=urlreverse('ietf.meeting.views.session_details', kwargs={'num':session.meeting.number, 'acronym': session.group.acronym})
            top = '/meeting/%s/' % session.meeting.number
            self.crawl_materials(url=url, top=top)

    def test_upload_slides(self):

        session1 = SessionFactory(meeting__type_id='ietf')
        session2 = SessionFactory(meeting=session1.meeting,group=session1.group)
        url = urlreverse('ietf.meeting.views.upload_session_slides',kwargs={'num':session1.meeting.number,'session_id':session1.id})
        login_testing_unauthorized(self,"secretary",url)
        r = self.client.get(url)
        self.assertEqual(r.status_code, 200)
        q = PyQuery(r.content)
        self.assertIn('Upload', six.text_type(q("title")))
        self.assertFalse(session1.sessionpresentation_set.filter(document__type_id='slides'))
        test_file = BytesIO(b'this is not really a slide')
        test_file.name = 'not_really.txt'
        r = self.client.post(url,dict(file=test_file,title='a test slide file',apply_to_all=True))
        self.assertEqual(r.status_code, 302)
        self.assertEqual(session1.sessionpresentation_set.count(),1) 
        self.assertEqual(session2.sessionpresentation_set.count(),1) 
        sp = session2.sessionpresentation_set.first()
        self.assertEqual(sp.document.name, 'slides-%s-%s-a-test-slide-file' % (session1.meeting.number,session1.group.acronym ) )
        self.assertEqual(sp.order,1)

        url = urlreverse('ietf.meeting.views.upload_session_slides',kwargs={'num':session2.meeting.number,'session_id':session2.id})
        test_file = BytesIO(b'some other thing still not slidelike')
        test_file.name = 'also_not_really.txt'
        r = self.client.post(url,dict(file=test_file,title='a different slide file',apply_to_all=False))
        self.assertEqual(r.status_code, 302)
        self.assertEqual(session1.sessionpresentation_set.count(),1)
        self.assertEqual(session2.sessionpresentation_set.count(),2)
        sp = session2.sessionpresentation_set.get(document__name__endswith='-a-different-slide-file')
        self.assertEqual(sp.order,2)
        self.assertEqual(sp.rev,'00')
        self.assertEqual(sp.document.rev,'00')

        url = urlreverse('ietf.meeting.views.upload_session_slides',kwargs={'num':session2.meeting.number,'session_id':session2.id,'name':session2.sessionpresentation_set.get(order=2).document.name})
        r = self.client.get(url)
        self.assertTrue(r.status_code, 200)
        q = PyQuery(r.content)
        self.assertIn('Revise', six.text_type(q("title")))
        test_file = BytesIO(b'new content for the second slide deck')
        test_file.name = 'doesnotmatter.txt'
        r = self.client.post(url,dict(file=test_file,title='rename the presentation',apply_to_all=False))
        self.assertEqual(r.status_code, 302)
        self.assertEqual(session1.sessionpresentation_set.count(),1)
        self.assertEqual(session2.sessionpresentation_set.count(),2)
        sp = session2.sessionpresentation_set.get(order=2)
        self.assertEqual(sp.rev,'01')
        self.assertEqual(sp.document.rev,'01')
 
    def test_remove_sessionpresentation(self):
        session = SessionFactory(meeting__type_id='ietf')
        doc = DocumentFactory(type_id='slides')
        session.sessionpresentation_set.create(document=doc)

        url = urlreverse('ietf.meeting.views.remove_sessionpresentation',kwargs={'num':session.meeting.number,'session_id':session.id,'name':'no-such-doc'})
        response = self.client.get(url)
        self.assertEqual(response.status_code, 404)

        url = urlreverse('ietf.meeting.views.remove_sessionpresentation',kwargs={'num':session.meeting.number,'session_id':0,'name':doc.name})
        response = self.client.get(url)
        self.assertEqual(response.status_code, 404)

        url = urlreverse('ietf.meeting.views.remove_sessionpresentation',kwargs={'num':session.meeting.number,'session_id':session.id,'name':doc.name})
        login_testing_unauthorized(self,"secretary",url)
        response = self.client.get(url)
        self.assertEqual(response.status_code, 200)

        self.assertEqual(1,session.sessionpresentation_set.count())
        response = self.client.post(url,{'remove_session':''})
        self.assertEqual(response.status_code, 302)
        self.assertEqual(0,session.sessionpresentation_set.count())
        self.assertEqual(2,doc.docevent_set.count())

    def test_propose_session_slides(self):
        for type_id in ['ietf','interim']:
            session = SessionFactory(meeting__type_id=type_id)
            chair = RoleFactory(group=session.group,name_id='chair').person
            session.meeting.importantdate_set.create(name_id='revsub',date=datetime.date.today()+datetime.timedelta(days=20))
            newperson = PersonFactory()
            
            session_overview_url = urlreverse('ietf.meeting.views.session_details',kwargs={'num':session.meeting.number,'acronym':session.group.acronym})
            propose_url = urlreverse('ietf.meeting.views.propose_session_slides', kwargs={'session_id':session.pk, 'num': session.meeting.number})    

            r = self.client.get(session_overview_url)
            self.assertEqual(r.status_code,200)
            q = PyQuery(r.content)
            self.assertFalse(q('#uploadslides'))
            self.assertFalse(q('#proposeslides'))

            self.client.login(username=newperson.user.username,password=newperson.user.username+"+password")
            r = self.client.get(session_overview_url)
            self.assertEqual(r.status_code,200)
            q = PyQuery(r.content)
            self.assertTrue(q('#proposeslides'))
            self.client.logout()

            login_testing_unauthorized(self,newperson.user.username,propose_url)
            r = self.client.get(propose_url)
            self.assertEqual(r.status_code,200)
            test_file = BytesIO(b'this is not really a slide')
            test_file.name = 'not_really.txt'
            empty_outbox()
            r = self.client.post(propose_url,dict(file=test_file,title='a test slide file',apply_to_all=True))
            self.assertEqual(r.status_code, 302)
            session = Session.objects.get(pk=session.pk)
            self.assertEqual(session.slidesubmission_set.count(),1)
            self.assertEqual(len(outbox),1)

            r = self.client.get(session_overview_url)
            self.assertEqual(r.status_code, 200)
            q = PyQuery(r.content)
            self.assertEqual(len(q('#proposedslidelist p')), 1)

            SlideSubmissionFactory(session = session)

            self.client.logout()
            self.client.login(username=chair.user.username, password=chair.user.username+"+password")
            r = self.client.get(session_overview_url)
            self.assertEqual(r.status_code, 200)
            q = PyQuery(r.content)
            self.assertEqual(len(q('#proposedslidelist p')), 2)
            self.client.logout()

    def test_disapprove_proposed_slides(self):
        submission = SlideSubmissionFactory()
        submission.session.meeting.importantdate_set.create(name_id='revsub',date=datetime.date.today()+datetime.timedelta(days=20))
        chair = RoleFactory(group=submission.session.group,name_id='chair').person
        url = urlreverse('ietf.meeting.views.approve_proposed_slides', kwargs={'slidesubmission_id':submission.pk,'num':submission.session.meeting.number})
        login_testing_unauthorized(self, chair.user.username, url)
        r = self.client.get(url)
        self.assertEqual(r.status_code,200)
        r = self.client.post(url,dict(title='some title',disapprove="disapprove"))
        self.assertEqual(r.status_code,302)
        self.assertEqual(SlideSubmission.objects.count(), 0)

    def test_approve_proposed_slides(self):
        submission = SlideSubmissionFactory()
        session = submission.session
        session.meeting.importantdate_set.create(name_id='revsub',date=datetime.date.today()+datetime.timedelta(days=20))
        chair = RoleFactory(group=submission.session.group,name_id='chair').person
        url = urlreverse('ietf.meeting.views.approve_proposed_slides', kwargs={'slidesubmission_id':submission.pk,'num':submission.session.meeting.number})
        login_testing_unauthorized(self, chair.user.username, url)
        r = self.client.get(url)
        self.assertEqual(r.status_code,200)
        r = self.client.post(url,dict(title='different title',approve='approve'))
        self.assertEqual(r.status_code,302)
        self.assertEqual(SlideSubmission.objects.count(), 0)
        self.assertEqual(session.sessionpresentation_set.count(),1)
        self.assertEqual(session.sessionpresentation_set.first().document.title,'different title')

    def test_approve_proposed_slides_multisession_apply_one(self):
        submission = SlideSubmissionFactory(session__meeting__type_id='ietf')
        session1 = submission.session
        session2 = SessionFactory(group=submission.session.group, meeting=submission.session.meeting)
        submission.session.meeting.importantdate_set.create(name_id='revsub',date=datetime.date.today()+datetime.timedelta(days=20))
        chair = RoleFactory(group=submission.session.group,name_id='chair').person
        url = urlreverse('ietf.meeting.views.approve_proposed_slides', kwargs={'slidesubmission_id':submission.pk,'num':submission.session.meeting.number})
        login_testing_unauthorized(self, chair.user.username, url)
        r = self.client.get(url)
        self.assertEqual(r.status_code,200)
        q = PyQuery(r.content)
        self.assertTrue(q('#id_apply_to_all'))
        r = self.client.post(url,dict(title='yet another title',approve='approve'))
        self.assertEqual(r.status_code,302)
        self.assertEqual(session1.sessionpresentation_set.count(),1)
        self.assertEqual(session2.sessionpresentation_set.count(),0)

    def test_approve_proposed_slides_multisession_apply_all(self):
        submission = SlideSubmissionFactory(session__meeting__type_id='ietf')
        session1 = submission.session
        session2 = SessionFactory(group=submission.session.group, meeting=submission.session.meeting)
        submission.session.meeting.importantdate_set.create(name_id='revsub',date=datetime.date.today()+datetime.timedelta(days=20))
        chair = RoleFactory(group=submission.session.group,name_id='chair').person
        url = urlreverse('ietf.meeting.views.approve_proposed_slides', kwargs={'slidesubmission_id':submission.pk,'num':submission.session.meeting.number})
        login_testing_unauthorized(self, chair.user.username, url)
        r = self.client.get(url)
        self.assertEqual(r.status_code,200)
        r = self.client.post(url,dict(title='yet another title',apply_to_all=1,approve='approve'))
        self.assertEqual(r.status_code,302)
        self.assertEqual(session1.sessionpresentation_set.count(),1)
        self.assertEqual(session2.sessionpresentation_set.count(),1)

    def test_submit_and_approve_multiple_versions(self):
        session = SessionFactory(meeting__type_id='ietf')
        chair = RoleFactory(group=session.group,name_id='chair').person
        session.meeting.importantdate_set.create(name_id='revsub',date=datetime.date.today()+datetime.timedelta(days=20))
        newperson = PersonFactory()
        
        propose_url = urlreverse('ietf.meeting.views.propose_session_slides', kwargs={'session_id':session.pk, 'num': session.meeting.number})          
        
        login_testing_unauthorized(self,newperson.user.username,propose_url)
        test_file = BytesIO(b'this is not really a slide')
        test_file.name = 'not_really.txt'
        r = self.client.post(propose_url,dict(file=test_file,title='a test slide file',apply_to_all=True))
        self.assertEqual(r.status_code, 302)
        self.client.logout()

        submission = SlideSubmission.objects.get(session = session)

        approve_url = urlreverse('ietf.meeting.views.approve_proposed_slides', kwargs={'slidesubmission_id':submission.pk,'num':submission.session.meeting.number})
        login_testing_unauthorized(self, chair.user.username, approve_url)
        r = self.client.post(approve_url,dict(title=submission.title,approve='approve'))
        self.assertEqual(r.status_code,302)
        self.client.logout()

        self.assertEqual(session.sessionpresentation_set.first().document.rev,'00')

        login_testing_unauthorized(self,newperson.user.username,propose_url)
        test_file = BytesIO(b'this is not really a slide, but it is another version of it')
        test_file.name = 'not_really.txt'
        r = self.client.post(propose_url,dict(file=test_file,title='a test slide file',apply_to_all=True))
        self.assertEqual(r.status_code, 302)

        test_file = BytesIO(b'this is not really a slide, but it is third version of it')
        test_file.name = 'not_really.txt'
        r = self.client.post(propose_url,dict(file=test_file,title='a test slide file',apply_to_all=True))
        self.assertEqual(r.status_code, 302)
        self.client.logout()       

        (first_submission, second_submission) = SlideSubmission.objects.filter(session=session).order_by('id')

        approve_url = urlreverse('ietf.meeting.views.approve_proposed_slides', kwargs={'slidesubmission_id':second_submission.pk,'num':second_submission.session.meeting.number})
        login_testing_unauthorized(self, chair.user.username, approve_url)
        r = self.client.post(approve_url,dict(title=submission.title,approve='approve'))
        self.assertEqual(r.status_code,302)

        disapprove_url = urlreverse('ietf.meeting.views.approve_proposed_slides', kwargs={'slidesubmission_id':first_submission.pk,'num':first_submission.session.meeting.number})
        r = self.client.post(disapprove_url,dict(title='some title',disapprove="disapprove"))
        self.assertEqual(r.status_code,302)
        self.client.logout()

        self.assertEqual(SlideSubmission.objects.count(),0)
        self.assertEqual(session.sessionpresentation_set.first().document.rev,'01')
        path = os.path.join(submission.session.meeting.get_materials_path(),'slides')
        filename = os.path.join(path,session.sessionpresentation_set.first().document.name+'-01.txt')
        self.assertTrue(os.path.exists(filename))
        contents = io.open(filename,'r').read()
        self.assertIn('third version', contents)


class SessionTests(TestCase):

    def test_meeting_requests(self):
        meeting = MeetingFactory(type_id='ietf')
        area = GroupFactory(type_id='area')
        requested_session = SessionFactory(meeting=meeting,group__parent=area,status_id='schedw',add_to_schedule=False)
        not_meeting = SessionFactory(meeting=meeting,group__parent=area,status_id='notmeet',add_to_schedule=False)
        url = urlreverse('ietf.meeting.views.meeting_requests',kwargs={'num':meeting.number})
        r = self.client.get(url)
        self.assertContains(r, requested_session.group.acronym)
        self.assertContains(r, not_meeting.group.acronym)

    def test_request_minutes(self):
        meeting = MeetingFactory(type_id='ietf')
        area = GroupFactory(type_id='area')
        has_minutes = SessionFactory(meeting=meeting,group__parent=area)
        has_no_minutes = SessionFactory(meeting=meeting,group__parent=area)
        SessionPresentation.objects.create(session=has_minutes,document=DocumentFactory(type_id='minutes'))

        empty_outbox()
        url = urlreverse('ietf.meeting.views.request_minutes',kwargs={'num':meeting.number})
        login_testing_unauthorized(self,"secretary",url)
        r = self.client.get(url)
        self.assertNotContains(r, has_minutes.group.acronym.upper())
        self.assertContains(r, has_no_minutes.group.acronym.upper())
        r = self.client.post(url,{'to':'wgchairs@ietf.org',
                                  'cc': 'irsg@irtf.org',
                                  'subject': 'I changed the subject',
                                  'body': 'corpus',
                                 })
        self.assertEqual(r.status_code,302)
        self.assertEqual(len(outbox),1)<|MERGE_RESOLUTION|>--- conflicted
+++ resolved
@@ -1094,14 +1094,13 @@
         self.assertTrue(all([x in unicontent(r) for x in ('slides','agenda','minutes','draft')]))
         self.assertNotContains(r, 'deleted')
 
-<<<<<<< HEAD
         q = PyQuery(r.content)
         self.assertTrue(q('div.session_buttons#session_%s' % session.id),
                         'Session detail page does not contain session tool buttons')
 
         self.assertFalse(q('div.session_buttons#session_%s span.fa-arrows-alt' % session.id),
                         'The session detail page is incorrectly showing the "Show meeting materials" button')
-=======
+
     def test_session_details_past_interim(self):
         group = GroupFactory.create(type_id='wg',state_id='active')
         chair = RoleFactory(name_id='chair',group=group)
@@ -1119,7 +1118,6 @@
         self.assertEqual(r.status_code,200)
         self.client.login(username=chair.person.user.username,password=chair.person.user.username+'+password')
         self.assertTrue(all([x in unicontent(r) for x in ('slides','agenda','minutes','draft')]))
->>>>>>> b143dd40
         
     def test_add_session_drafts(self):
         group = GroupFactory.create(type_id='wg',state_id='active')
