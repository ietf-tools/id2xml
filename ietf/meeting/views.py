--- conflicted
+++ resolved
@@ -25,12 +25,9 @@
 
 from django import forms
 from django.shortcuts import render, redirect, get_object_or_404
-<<<<<<< HEAD
-from django.http import ( HttpResponse, HttpResponseRedirect, HttpResponseForbidden, HttpResponseNotFound,
-    Http404, JsonResponse)
-=======
-from django.http import HttpResponse, HttpResponseRedirect, Http404, HttpResponseBadRequest
->>>>>>> 7bee3020
+from django.http import (HttpResponse, HttpResponseRedirect, HttpResponseForbidden,
+                                                  HttpResponseNotFound, Http404, HttpResponseBadRequest,
+                         JsonResponse)
 from django.conf import settings
 from django.contrib import messages
 from django.contrib.auth.decorators import login_required
@@ -1856,37 +1853,10 @@
     if schedule is None and acronym is None and session_id is None:
         raise Http404
 
-<<<<<<< HEAD
-    q = request.META.get('QUERY_STRING','') or ""
-    filter = set(unquote(q).lower().split(','))
-    include = [ i for i in filter if not (i.startswith('-') or i.startswith('~')) ]
-    include_types = set(["plenary","other"])
-    exclude = []
-
-    # Process the special flags.
-    #   "-wgname" will remove a working group from the output.
-    #   "~Type" will add that type to the output.
-    #   "-~Type" will remove that type from the output
-    # Current types are:
-    #   Session, Other (default on), Break, Plenary (default on)
-    # Non-Working Group "wg names" include:
-    #   edu, ietf, tools, iesg, iab
-
-    for item in filter:
-        if len(item) > 2 and item[0] == '-' and item[1] == '~':
-            include_types -= set([item[2:]])
-        elif len(item) > 1 and item[0] == '-':
-            exclude.append(item[1:])
-        elif len(item) > 1 and item[0] == '~':
-            include_types |= set([item[1:]])
-
     assignments = SchedTimeSessAssignment.objects.filter(
         schedule__in=[schedule, schedule.base],
         timeslot__type__private=False,
     )
-=======
-    assignments = schedule.assignments.exclude(timeslot__type__in=['lead','offagenda'])
->>>>>>> 7bee3020
     assignments = preprocess_assignments_for_agenda(assignments, meeting)
 
     try:
