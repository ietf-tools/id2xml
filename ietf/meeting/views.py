# Copyright The IETF Trust 2007, All Rights Reserved

import datetime
import os
import re
import tarfile
import urllib
from tempfile import mkstemp
from collections import OrderedDict, Counter
import csv
import json
import pytz

import debug                            # pyflakes:ignore

from django import forms
from django.shortcuts import render, redirect, get_object_or_404
from django.http import HttpResponse, HttpResponseRedirect, HttpResponseForbidden, Http404
from django.contrib import messages
from django.core.urlresolvers import reverse
from django.db.models import Min, Max
from django.conf import settings
from django.forms.models import modelform_factory, inlineformset_factory
from django.forms import ModelForm
from django.template.loader import render_to_string
from django.utils.functional import curry
from django.views.decorators.csrf import ensure_csrf_cookie

from ietf.doc.models import Document, State, DocEvent
from ietf.group.models import Group
from ietf.group.utils import can_manage_materials
from ietf.ietfauth.utils import role_required, has_role
from ietf.meeting.models import Meeting, Session, Schedule, Room
from ietf.meeting.helpers import get_areas, get_person_by_email, get_schedule_by_name
from ietf.meeting.helpers import build_all_agenda_slices, get_wg_name_list
from ietf.meeting.helpers import get_all_assignments_from_schedule
from ietf.meeting.helpers import get_modified_from_assignments
from ietf.meeting.helpers import get_wg_list, find_ads_for_meeting
from ietf.meeting.helpers import get_meeting, get_schedule, agenda_permissions, get_meetings
from ietf.meeting.helpers import preprocess_assignments_for_agenda, read_agenda_file
from ietf.meeting.helpers import convert_draft_to_pdf, get_earliest_session_date
from ietf.meeting.helpers import can_view_interim_request, can_approve_interim_request
from ietf.meeting.helpers import can_edit_interim_request
from ietf.meeting.helpers import can_request_interim_meeting, get_announcement_initial
from ietf.meeting.helpers import sessions_post_save, is_meeting_approved
from ietf.meeting.helpers import send_interim_cancellation_notice
from ietf.meeting.helpers import send_interim_approval_request
from ietf.utils.mail import send_mail_message
from ietf.utils.pipe import pipe
from ietf.utils.pdf import pdf_pages

<<<<<<< HEAD
from ietf.doc.fields import SearchableDocumentsField
=======
from .forms import (InterimMeetingModelForm, InterimAnnounceForm, InterimSessionModelForm,
    InterimCancelForm)


def get_menu_entries(request):
    '''Setup menu entries for interim meeting view tabs'''
    entries = []
    if has_role(request.user, ('Area Director','Secretariat','IRTF Chair','WG Chair', 'RG Chair')):
        entries.append(("Upcoming", reverse("ietf.meeting.views.upcoming")))
        entries.append(("Pending", reverse("ietf.meeting.views.interim_pending")))
        if has_role(request.user, "Secretariat"):
            entries.append(("Announce", reverse("ietf.meeting.views.interim_announce")))
    return entries

# -------------------------------------------------
# View Functions
# -------------------------------------------------

def materials(request, meeting_num=None):
    meeting = get_meeting(meeting_num)
>>>>>>> ead00565

def materials(request, num=None):
    meeting = get_meeting(num)
    begin_date = meeting.get_submission_start_date()
    cut_off_date = meeting.get_submission_cut_off_date()
    cor_cut_off_date = meeting.get_submission_correction_date()
    now = datetime.date.today()
    if settings.SERVER_MODE != 'production' and '_testoverride' in request.REQUEST:
        pass
    elif now > cor_cut_off_date:
        return render(request, "meeting/materials_upload_closed.html", {
            'meeting_num': meeting.number,
            'begin_date': begin_date,
            'cut_off_date': cut_off_date,
            'cor_cut_off_date': cor_cut_off_date
        })

    #sessions  = Session.objects.filter(meeting__number=meeting.number, timeslot__isnull=False)
    schedule = get_schedule(meeting, None)
    sessions  = Session.objects.filter(meeting__number=meeting.number, timeslotassignments__schedule=schedule).select_related()
    plenaries = sessions.filter(name__icontains='plenary')
    ietf      = sessions.filter(group__parent__type__slug = 'area').exclude(group__acronym='edu')
    irtf      = sessions.filter(group__parent__acronym = 'irtf')
    training  = sessions.filter(group__acronym__in=['edu','iaoc'])
    iab       = sessions.filter(group__parent__acronym = 'iab')

    cache_version = Document.objects.filter(session__meeting__number=meeting.number).aggregate(Max('time'))["time__max"]
    return render(request, "meeting/materials.html", {
        'meeting_num': meeting.number,
        'plenaries': plenaries, 'ietf': ietf, 'training': training, 'irtf': irtf, 'iab': iab,
        'cut_off_date': cut_off_date,
        'cor_cut_off_date': cor_cut_off_date,
        'submission_started': now > begin_date,
        'cache_version': cache_version,
    })

def current_materials(request):
    meetings = Meeting.objects.exclude(number__startswith='interim-').order_by('-number')
    if meetings:
        return redirect(materials, meetings[0].number)
    else:
        raise Http404

def ascii_alphanumeric(string):
    return re.match(r'^[a-zA-Z0-9]*$', string)

class SaveAsForm(forms.Form):
    savename = forms.CharField(max_length=16)

@role_required('Area Director','Secretariat')
def agenda_create(request, num=None, owner=None, name=None):
    meeting  = get_meeting(num)
    person   = get_person_by_email(owner)
    schedule = get_schedule_by_name(meeting, person, name)

    if schedule is None:
        # here we have to return some ajax to display an error.
        messages.error("Error: No meeting information for meeting %s owner %s schedule %s available" % (num, owner, name))
        return redirect(edit_agenda, num=num, owner=owner, name=name)

    # authorization was enforced by the @group_require decorator above.

    saveasform = SaveAsForm(request.POST)
    if not saveasform.is_valid():
        messages.info(request, "This name is not valid. Please choose another one.")
        return redirect(edit_agenda, num=num, owner=owner, name=name)

    savedname = saveasform.cleaned_data['savename']

    if not ascii_alphanumeric(savedname):
        messages.info(request, "This name contains illegal characters. Please choose another one.")
        return redirect(edit_agenda, num=num, owner=owner, name=name)

    # create the new schedule, and copy the assignments
    try:
        sched = meeting.schedule_set.get(name=savedname, owner=request.user.person)
        if sched:
            return redirect(edit_agenda, meeting.number, sched.name)
        else:
            messages.info(request, "Agenda creation failed. Please try again.")
            return redirect(edit_agenda, num=num, owner=owner, name=name)

    except Schedule.DoesNotExist:
        pass

    # must be done
    newschedule = Schedule(name=savedname,
                           owner=request.user.person,
                           meeting=meeting,
                           visible=False,
                           public=False)

    newschedule.save()
    if newschedule is None:
        return HttpResponse(status=500)

    # keep a mapping so that extendedfrom references can be chased.
    mapping = {};
    for ss in schedule.assignments.all():
        # hack to copy the object, creating a new one
        # just reset the key, and save it again.
        oldid = ss.pk
        ss.pk = None
        ss.schedule=newschedule
        ss.save()
        mapping[oldid] = ss.pk
        #print "Copying %u to %u" % (oldid, ss.pk)

    # now fix up any extendedfrom references to new set.
    for ss in newschedule.assignments.all():
        if ss.extendedfrom is not None:
            oldid = ss.extendedfrom.id
            newid = mapping[oldid]
            #print "Fixing %u to %u" % (oldid, newid)
            ss.extendedfrom = newschedule.assignments.get(pk = newid)
            ss.save()


    # now redirect to this new schedule.
    return redirect(edit_agenda, meeting.number, newschedule.owner_email(), newschedule.name)


@role_required('Secretariat')
@ensure_csrf_cookie
def edit_timeslots(request, num=None):

    meeting = get_meeting(num)
    timeslots = meeting.timeslot_set.exclude(location=None).select_related("location", "type")

    time_slices,date_slices,slots = meeting.build_timeslices()

    meeting_base_url = request.build_absolute_uri(meeting.base_url())
    site_base_url = request.build_absolute_uri('/')[:-1] # skip the trailing slash

    rooms = meeting.room_set.order_by("capacity")

    # this import locate here to break cyclic loop.
    from ietf.meeting.ajax import timeslot_roomsurl, AddRoomForm, timeslot_slotsurl, AddSlotForm
    roomsurl  = reverse(timeslot_roomsurl, args=[meeting.number])
    adddayurl = reverse(timeslot_slotsurl, args=[meeting.number])

    return render(request, "meeting/timeslot_edit.html",
                                         {"timeslots": timeslots,
                                          "meeting_base_url": meeting_base_url,
                                          "site_base_url": site_base_url,
                                          "rooms":rooms,
                                          "addroom":  AddRoomForm(),
                                          "roomsurl": roomsurl,
                                          "addday":   AddSlotForm(),
                                          "adddayurl":adddayurl,
                                          "time_slices":time_slices,
                                          "slot_slices": slots,
                                          "date_slices":date_slices,
                                          "meeting":meeting,
                                          "hide_menu": True,
                                      })

class RoomForm(ModelForm):
    class Meta:
        model = Room
        exclude = ('meeting',)

@role_required('Secretariat')
def edit_roomurl(request, num, roomid):
    meeting = get_meeting(num)

    try:
        room = meeting.room_set.get(pk=roomid)
    except Room.DoesNotExist:
        raise Http404("No room %u for meeting %s" % (roomid, meeting.name))

    if request.POST:
        roomform = RoomForm(request.POST, instance=room)
        new_room = roomform.save(commit=False)
        new_room.meeting = meeting
        new_room.save()
        roomform.save_m2m()
        return HttpResponseRedirect( reverse(edit_timeslots, args=[meeting.number]) )

    roomform = RoomForm(instance=room)
    meeting_base_url = request.build_absolute_uri(meeting.base_url())
    site_base_url = request.build_absolute_uri('/')[:-1] # skip the trailing slash
    return render(request, "meeting/room_edit.html",
                                         {"meeting_base_url": meeting_base_url,
                                          "site_base_url": site_base_url,
                                          "editroom":  roomform,
                                          "meeting":meeting,
                                          "hide_menu": True,
                                      })

##############################################################################
#@role_required('Area Director','Secretariat')
# disable the above security for now, check it below.
@ensure_csrf_cookie
def edit_agenda(request, num=None, owner=None, name=None):

    if request.method == 'POST':
        return agenda_create(request, num, owner, name)

    user     = request.user
    meeting  = get_meeting(num)
    person   = get_person_by_email(owner)
    if name is None:
        schedule = meeting.agenda
    else:
        schedule = get_schedule_by_name(meeting, person, name)
    if schedule is None:
        raise Http404("No meeting information for meeting %s owner %s schedule %s available" % (num, owner, name))

    meeting_base_url = request.build_absolute_uri(meeting.base_url())
    site_base_url = request.build_absolute_uri('/')[:-1] # skip the trailing slash

    rooms = meeting.room_set.filter(session_types__slug='session').distinct().order_by("capacity")
    saveas = SaveAsForm()
    saveasurl=reverse(edit_agenda,
                      args=[meeting.number, schedule.owner_email(), schedule.name])

    can_see, can_edit,secretariat = agenda_permissions(meeting, schedule, user)

    if not can_see:
        return render(request, "meeting/private_agenda.html",
                                             {"schedule":schedule,
                                              "meeting": meeting,
                                              "meeting_base_url":meeting_base_url,
                                              "hide_menu": True
                                          }, status=403, content_type="text/html")

    assignments = get_all_assignments_from_schedule(schedule)

    # get_modified_from needs the query set, not the list
    modified = get_modified_from_assignments(assignments)

    area_list = get_areas()
    wg_name_list = get_wg_name_list(assignments)
    wg_list = get_wg_list(wg_name_list)
    ads = find_ads_for_meeting(meeting)
    for ad in ads:
        # set the default to avoid needing extra arguments in templates
        # django 1.3+
        ad.default_hostscheme = site_base_url

    time_slices,date_slices = build_all_agenda_slices(meeting)

    return render(request, "meeting/landscape_edit.html",
                                         {"schedule":schedule,
                                          "saveas": saveas,
                                          "saveasurl": saveasurl,
                                          "meeting_base_url": meeting_base_url,
                                          "site_base_url": site_base_url,
                                          "rooms":rooms,
                                          "time_slices":time_slices,
                                          "date_slices":date_slices,
                                          "modified": modified,
                                          "meeting":meeting,
                                          "area_list": area_list,
                                          "area_directors" : ads,
                                          "wg_list": wg_list ,
                                          "assignments": assignments,
                                          "show_inline": set(["txt","htm","html"]),
                                          "hide_menu": True,
                                      })

##############################################################################
#  show the properties associated with an agenda (visible, public)
#
AgendaPropertiesForm = modelform_factory(Schedule, fields=('name','visible', 'public'))

@role_required('Area Director','Secretariat')
def edit_agenda_properties(request, num=None, owner=None, name=None):
    meeting  = get_meeting(num)
    person   = get_person_by_email(owner)
    schedule = get_schedule_by_name(meeting, person, name)
    if schedule is None:
        raise Http404("No meeting information for meeting %s owner %s schedule %s available" % (num, owner, name))

    cansee, canedit, secretariat = agenda_permissions(meeting, schedule, request.user)

    if not (canedit or has_role(request.user,'Secretariat')):
        return HttpResponseForbidden("You may not edit this agenda")
    else:
        if request.method == 'POST':
            form = AgendaPropertiesForm(instance=schedule,data=request.POST)
            if form.is_valid():
               form.save()
               return HttpResponseRedirect(reverse('ietf.meeting.views.list_agendas',kwargs={'num': num}))
        else: 
            form = AgendaPropertiesForm(instance=schedule)
        return render(request, "meeting/properties_edit.html",
                                             {"schedule":schedule,
                                              "form":form,
                                              "meeting":meeting,
                                          })

##############################################################################
# show list of agendas.
#

@role_required('Area Director','Secretariat')
def list_agendas(request, num=None ):

    meeting = get_meeting(num)
    user = request.user

    schedules = meeting.schedule_set
    if not has_role(user, 'Secretariat'):
        schedules = schedules.filter(visible = True) | schedules.filter(owner = user.person)

    schedules = schedules.order_by('owner', 'name')

    schedules = sorted(list(schedules),key=lambda x:not x.is_official)

    return render(request, "meeting/agenda_list.html",
                                         {"meeting":   meeting,
                                          "schedules": schedules,
                                          })

@ensure_csrf_cookie
def agenda(request, num=None, name=None, base=None, ext=None):
    base = base if base else 'agenda'
    ext = ext if ext else '.html'
    mimetype = {
        ".html":"text/html; charset=%s"%settings.DEFAULT_CHARSET,
        ".txt": "text/plain; charset=%s"%settings.DEFAULT_CHARSET,
        ".csv": "text/csv; charset=%s"%settings.DEFAULT_CHARSET,
    }

    meetings = get_meetings(num)

    # We do not have the appropriate data in the datatracker for IETF 64 and earlier.
    # So that we're not producing misleading pages...
    
    meeting = meetings.first()
    if not meetings.exists() or (meeting.number.isdigit() and meeting.number <= 64 and not meeting.agenda.assignments.exists()):
        if ext == '.html':
            return HttpResponseRedirect( 'https://www.ietf.org/proceedings/%s' % num )
        else:
            raise Http404

    schedule = get_schedule(meeting, name)
    if schedule == None:
        base = base.replace("-utc", "")
        return render(request, "meeting/no-"+base+ext, {'meeting':meeting }, content_type=mimetype[ext])

    updated = meeting.updated()
    filtered_assignments = schedule.assignments.exclude(timeslot__type__in=['lead','offagenda'])
    filtered_assignments = preprocess_assignments_for_agenda(filtered_assignments, meeting)

    if ext == ".csv":
        return agenda_csv(schedule, filtered_assignments)

    # extract groups hierarchy, it's a little bit complicated because
    # we can be dealing with historic groups
    seen = set()
    groups = [a.session.historic_group for a in filtered_assignments
              if a.session
              and a.session.historic_group
              and a.session.historic_group.type_id in ('wg', 'rg', 'ag', 'iab')
              and a.session.historic_group.historic_parent]
    group_parents = []
    for g in groups:
        if g.historic_parent.acronym not in seen:
            group_parents.append(g.historic_parent)
            seen.add(g.historic_parent.acronym)

    seen = set()
    for p in group_parents:
        p.group_list = []
        for g in groups:
            if g.acronym not in seen and g.historic_parent.acronym == p.acronym:
                p.group_list.append(g)
                seen.add(g.acronym)

        p.group_list.sort(key=lambda g: g.acronym)

    return render(request, "meeting/"+base+ext, {
        "schedule": schedule,
        "filtered_assignments": filtered_assignments,
        "updated": updated,
        "group_parents": group_parents,
    }, content_type=mimetype[ext])

def agenda_csv(schedule, filtered_assignments):
    response = HttpResponse(content_type="text/csv; charset=%s"%settings.DEFAULT_CHARSET)
    writer = csv.writer(response, delimiter=',', quoting=csv.QUOTE_ALL)

    headings = ["Date", "Start", "End", "Session", "Room", "Area", "Acronym", "Type", "Description", "Session ID", "Agenda", "Slides"]

    def write_row(row):
        encoded_row = [v.encode('utf-8') if isinstance(v, unicode) else v for v in row]

        while len(encoded_row) < len(headings):
            encoded_row.append(None) # produce empty entries at the end as necessary

        writer.writerow(encoded_row)

    def agenda_field(item):
        agenda_doc = item.session.agenda()
        if agenda_doc:
            return "http://www.ietf.org/proceedings/{schedule.meeting.number}/agenda/{agenda.external_url}".format(schedule=schedule, agenda=agenda_doc)
        else:
            return ""

    def slides_field(item):
        return "|".join("http://www.ietf.org/proceedings/{schedule.meeting.number}/slides/{slide.external_url}".format(schedule=schedule, slide=slide) for slide in item.session.slides())

    write_row(headings)

    for item in filtered_assignments:
        row = []
        row.append(item.timeslot.time.strftime("%Y-%m-%d"))
        row.append(item.timeslot.time.strftime("%H%M"))
        row.append(item.timeslot.end_time().strftime("%H%M"))

        if item.timeslot.type_id == "break":
            row.append(item.timeslot.type.name)
            row.append(schedule.meeting.break_area)
            row.append("")
            row.append("")
            row.append("")
            row.append(item.timeslot.name)
            row.append("b{}".format(item.timeslot.pk))
        elif item.timeslot.type_id == "reg":
            row.append(item.timeslot.type.name)
            row.append(schedule.meeting.reg_area)
            row.append("")
            row.append("")
            row.append("")
            row.append(item.timeslot.name)
            row.append("r{}".format(item.timeslot.pk))
        elif item.timeslot.type_id == "other":
            row.append("None")
            row.append(item.timeslot.location.name if item.timeslot.location else "")
            row.append("")
            row.append(item.session.historic_group.acronym)
            row.append(item.session.historic_group.historic_parent.acronym.upper() if item.session.historic_group.historic_parent else "")
            row.append(item.session.name)
            row.append(item.session.pk)
        elif item.timeslot.type_id == "plenary":
            row.append(item.session.name)
            row.append(item.timeslot.location.name if item.timeslot.location else "")
            row.append("")
            row.append(item.session.historic_group.acronym if item.session.historic_group else "")
            row.append("")
            row.append(item.session.name)
            row.append(item.session.pk)
            row.append(agenda_field(item))
            row.append(slides_field(item))
        elif item.timeslot.type_id == "session":
            row.append(item.timeslot.name)
            row.append(item.timeslot.location.name if item.timeslot.location else "")
            row.append(item.session.historic_group.historic_parent.acronym.upper() if item.session.historic_group.historic_parent else "")
            row.append(item.session.historic_group.acronym if item.session.historic_group else "")
            row.append("BOF" if item.session.historic_group.state_id in ("bof", "bof-conc") else item.session.historic_group.type.name)
            row.append(item.session.historic_group.name if item.session.historic_group else "")
            row.append(item.session.pk)
            row.append(agenda_field(item))
            row.append(slides_field(item))

        if len(row) > 3:
            write_row(row)

    return response

@role_required('Area Director','Secretariat','IAB')
def agenda_by_room(request,num=None):
    meeting = get_meeting(num) 
    schedule = get_schedule(meeting)
    ss_by_day = OrderedDict()
    for day in schedule.assignments.dates('timeslot__time','day'):
        ss_by_day[day]=[]
    for ss in schedule.assignments.order_by('timeslot__location__functional_name','timeslot__location__name','timeslot__time'):
        day = ss.timeslot.time.date()
        ss_by_day[day].append(ss)
    return render(request,"meeting/agenda_by_room.html",{"meeting":meeting,"ss_by_day":ss_by_day})

@role_required('Area Director','Secretariat','IAB')
def agenda_by_type(request,num=None,type=None):
    meeting = get_meeting(num) 
    schedule = get_schedule(meeting)
    assignments = schedule.assignments.order_by('session__type__slug','timeslot__time')
    if type:
        assignments = assignments.filter(session__type__slug=type)
    return render(request,"meeting/agenda_by_type.html",{"meeting":meeting,"assignments":assignments})

@role_required('Area Director','Secretariat','IAB')
def agenda_by_type_ics(request,num=None,type=None):
    meeting = get_meeting(num) 
    schedule = get_schedule(meeting)
    assignments = schedule.assignments.order_by('session__type__slug','timeslot__time')
    if type:
        assignments = assignments.filter(session__type__slug=type)
    updated = meeting.updated()
    return render(request,"meeting/agenda.ics",{"schedule":schedule,"updated":updated,"assignments":assignments},content_type="text/calendar")

def session_agenda(request, num, session):
    d = Document.objects.filter(type="agenda", session__meeting__number=num)
    if session == "plenaryt":
        d = d.filter(session__name__icontains="technical", session__slots__type="plenary")
    elif session == "plenaryw":
        d = d.filter(session__name__icontains="admin", session__slots__type="plenary")
    else:
        d = d.filter(session__group__acronym=session)

    if d:
        agenda = d[0]
        html5_preamble = "<!doctype html><html lang=en><head><meta charset=utf-8><title>%s</title></head><body>"
        html5_postamble = "</body></html>"
        content = read_agenda_file(num, agenda)
        _, ext = os.path.splitext(agenda.external_url)
        ext = ext.lstrip(".").lower()

        if ext == "txt":
            if not content:
                content = "Could not read agenda file '%s'" % agenda.external_url
            return HttpResponse(content, content_type="text/plain; charset=%s"%settings.DEFAULT_CHARSET)
        elif ext == "pdf":
            return HttpResponse(content, content_type="application/pdf")
        else:
            if not content:
                content = "<p>Could not read agenda file '%s'</p>" % agenda.external_url
                agenda = "Error"
            return HttpResponse((html5_preamble % agenda) + content + html5_postamble)

    raise Http404("No agenda for the %s session of IETF %s is available" % (session, num))

def session_draft_list(num, session):
    try:
        agendas = Document.objects.filter(type="agenda",
                                         session__meeting__number=num,
                                         session__group__acronym=session,
                                         states=State.objects.get(type="agenda", slug="active")).distinct()
    except Document.DoesNotExist:
        raise Http404

    drafts = set()
    for agenda in agendas:
        content = read_agenda_file(num, agenda)
        if content:
            drafts.update(re.findall('(draft-[-a-z0-9]*)', content))

    result = []
    for draft in drafts:
        try:
            if re.search('-[0-9]{2}$', draft):
                doc_name = draft
            else:
                doc = Document.objects.get(name=draft)
                doc_name = draft + "-" + doc.rev

            if doc_name not in result:
                result.append(doc_name)
        except Document.DoesNotExist:
            pass

    return sorted(result)

def session_draft_tarfile(request, num, session):
    drafts = session_draft_list(num, session);

    response = HttpResponse(content_type='application/octet-stream')
    response['Content-Disposition'] = 'attachment; filename=%s-drafts.tgz'%(session)
    tarstream = tarfile.open('','w:gz',response)
    mfh, mfn = mkstemp()
    os.close(mfh)
    manifest = open(mfn, "w")

    for doc_name in drafts:
        pdf_path = os.path.join(settings.INTERNET_DRAFT_PDF_PATH, doc_name + ".pdf")

        if not os.path.exists(pdf_path):
            convert_draft_to_pdf(doc_name)

        if os.path.exists(pdf_path):
            try:
                tarstream.add(pdf_path, str(doc_name + ".pdf"))
                manifest.write("Included:  "+pdf_path+"\n")
            except Exception, e:
                manifest.write(("Failed (%s): "%e)+pdf_path+"\n")
        else:
            manifest.write("Not found: "+pdf_path+"\n")

    manifest.close()
    tarstream.add(mfn, "manifest.txt")
    tarstream.close()
    os.unlink(mfn)
    return response

def session_draft_pdf(request, num, session):
    drafts = session_draft_list(num, session);
    curr_page = 1
    pmh, pmn = mkstemp()
    os.close(pmh)
    pdfmarks = open(pmn, "w")
    pdf_list = ""

    for draft in drafts:
        pdf_path = os.path.join(settings.INTERNET_DRAFT_PDF_PATH, draft + ".pdf")
        if not os.path.exists(pdf_path):
            convert_draft_to_pdf(draft)

        if os.path.exists(pdf_path):
            pages = pdf_pages(pdf_path)
            pdfmarks.write("[/Page "+str(curr_page)+" /View [/XYZ 0 792 1.0] /Title (" + draft + ") /OUT pdfmark\n")
            pdf_list = pdf_list + " " + pdf_path
            curr_page = curr_page + pages

    pdfmarks.close()
    pdfh, pdfn = mkstemp()
    os.close(pdfh)
    pipe("gs -dBATCH -dNOPAUSE -q -sDEVICE=pdfwrite -sOutputFile=" + pdfn + " " + pdf_list + " " + pmn)

    pdf = open(pdfn,"r")
    pdf_contents = pdf.read()
    pdf.close()

    os.unlink(pmn)
    os.unlink(pdfn)
    return HttpResponse(pdf_contents, content_type="application/pdf")

def week_view(request, num=None):
    meeting = get_meeting(num)
    schedule = get_schedule(meeting)

    if not schedule:
        raise Http404

    filtered_assignments = schedule.assignments.exclude(timeslot__type__in=['lead','offagenda'])
    filtered_assignments = preprocess_assignments_for_agenda(filtered_assignments, meeting)
    
    items = []
    for a in filtered_assignments:
        # we don't HTML escape any of these as the week-view code is using createTextNode
        item = {
            "key": str(a.timeslot.pk),
            "day": a.timeslot.time.strftime("%w"),
            "time": a.timeslot.time.strftime("%H%M") + "-" + a.timeslot.end_time().strftime("%H%M"),
            "duration": a.timeslot.duration.seconds,
            "time_id": a.timeslot.time.strftime("%m%d%H%M"),
            "dayname": "{weekday}, {month} {day_of_month}, {year}".format(
                weekday=a.timeslot.time.strftime("%A").upper(),
                month=a.timeslot.time.strftime("%B"),
                day_of_month=a.timeslot.time.strftime("%d").lstrip("0"),
                year=a.timeslot.time.strftime("%Y"),
            ),
            "type": a.timeslot.type.name
        }

        if a.session:
            if a.session.historic_group:
                item["group"] = a.session.historic_group.acronym

            if a.session.name:
                item["name"] = a.session.name
            elif a.timeslot.type_id == "break":
                item["name"] = a.timeslot.name
                item["area"] = a.timeslot.type_id
                item["group"] = a.timeslot.type_id
            elif a.session.historic_group:
                item["name"] = a.session.historic_group.name
                if a.session.historic_group.state_id == "bof":
                    item["name"] += " BOF"

                item["state"] = a.session.historic_group.state.name
                if a.session.historic_group.historic_parent:
                    item["area"] = a.session.historic_group.historic_parent.acronym

            if a.timeslot.show_location:
                item["room"] = a.timeslot.get_location()

            if a.session and a.session.agenda():
                item["agenda"] = a.session.agenda().get_absolute_url()

        items.append(item)

    return render(request, "meeting/week-view.html", {
        "items": json.dumps(items),
    })

@role_required('Area Director','Secretariat','IAB')
def room_view(request, num=None):
    meeting = get_meeting(num)

    rooms = meeting.room_set.order_by('functional_name','name')
    if rooms.count() == 0:
        raise Http404

    assignments = meeting.agenda.assignments.all()
    unavailable = meeting.timeslot_set.filter(type__slug='unavail')
    if (unavailable.count() + assignments.count()) == 0 :
        raise Http404

    earliest = None
    latest = None

    if assignments:
        earliest = assignments.aggregate(Min('timeslot__time'))['timeslot__time__min']
        latest =  assignments.aggregate(Max('timeslot__time'))['timeslot__time__max']
        
    if unavailable:
        earliest_unavailable = unavailable.aggregate(Min('time'))['time__min']
        if not earliest or ( earliest_unavailable and earliest_unavailable < earliest ):
            earliest = earliest_unavailable
        latest_unavailable = unavailable.aggregate(Max('time'))['time__max']
        if not latest or ( latest_unavailable and latest_unavailable > latest ):
            latest = latest_unavailable

    if not (earliest and latest):
        raise Http404

    base_time = earliest
    base_day = datetime.datetime(base_time.year,base_time.month,base_time.day)

    day = base_day
    days = []
    while day <= latest :
        days.append(day)
        day += datetime.timedelta(days=1)

    unavailable = list(unavailable)
    for t in unavailable:
        t.delta_from_beginning = (t.time - base_time).total_seconds()
        t.day = (t.time-base_day).days

    assignments = list(assignments)
    for ss in assignments:
        ss.delta_from_beginning = (ss.timeslot.time - base_time).total_seconds()
        ss.day = (ss.timeslot.time-base_day).days

    template = "meeting/room-view.html"
    return render(request, template,{"meeting":meeting,"unavailable":unavailable,"assignments":assignments,"rooms":rooms,"days":days})

def ical_agenda(request, num=None, name=None, ext=None):
    meeting = get_meeting(num)
    schedule = get_schedule(meeting, name)
    updated = meeting.updated()

    if schedule is None:
        raise Http404

    q = request.META.get('QUERY_STRING','') or ""
    filter = set(urllib.unquote(q).lower().split(','))
    include = [ i for i in filter if not (i.startswith('-') or i.startswith('~')) ]
    include_types = set(["plenary","other"])
    exclude = []

    # Process the special flags.
    #   "-wgname" will remove a working group from the output.
    #   "~Type" will add that type to the output.
    #   "-~Type" will remove that type from the output
    # Current types are:
    #   Session, Other (default on), Break, Plenary (default on)
    # Non-Working Group "wg names" include:
    #   edu, ietf, tools, iesg, iab

    for item in filter:
        if len(item) > 2 and item[0] == '-' and item[1] == '~':
            include_types -= set([item[2:]])
        elif len(item) > 1 and item[0] == '-':
            exclude.append(item[1:])
        elif len(item) > 1 and item[0] == '~':
            include_types |= set([item[1:]])

    assignments = schedule.assignments.exclude(timeslot__type__in=['lead','offagenda'])
    assignments = preprocess_assignments_for_agenda(assignments, meeting)

    assignments = [a for a in assignments if
                   (a.timeslot.type_id in include_types
                    or (a.session.historic_group and a.session.historic_group.acronym in include)
                    or (a.session.historic_group and a.session.historic_group.historic_parent and a.session.historic_group.historic_parent.acronym in include))
                   and (not a.session.historic_group or a.session.historic_group.acronym not in exclude)]

    return render(request, "meeting/agenda.ics", {
        "schedule": schedule,
        "assignments": assignments,
        "updated": updated
    }, content_type="text/calendar")

def meeting_requests(request, num=None):
    meeting = get_meeting(num)
    sessions = Session.objects.filter(meeting__number=meeting.number, type__slug='session', group__parent__isnull = False).exclude(requested_by=0).order_by("group__parent__acronym","status__slug","group__acronym")

    groups_not_meeting = Group.objects.filter(state='Active',type__in=['WG','RG','BOF']).exclude(acronym__in = [session.group.acronym for session in sessions]).order_by("parent__acronym","acronym")

    return render(request, "meeting/requests.html",
        {"meeting": meeting, "sessions":sessions,
         "groups_not_meeting": groups_not_meeting})

def get_sessions(num, acronym):
    meeting = get_meeting(num=num,type_in=None)
    sessions = Session.objects.filter(meeting=meeting,group__acronym=acronym,type__in=['session','plenary','other'])

    if not sessions:
        sessions = Session.objects.filter(meeting=meeting,short=acronym,type__in=['session','plenary','other']) 

    def sort_key(session):
        official_sessions = session.timeslotassignments.filter(schedule=session.meeting.agenda)
        if official_sessions:
            return official_sessions.first().timeslot.time
        else:
            return session.requested

    return sorted(sessions,key=sort_key)

def session_details(request, num, acronym ):
    meeting = get_meeting(num=num,type_in=None)
    sessions = get_sessions(num, acronym)

    if not sessions:
        raise Http404

    type_counter = Counter()

    for session in sessions:

        ss = session.timeslotassignments.filter(schedule=meeting.agenda).order_by('timeslot__time')
        if ss:
            session.time = ', '.join(x.timeslot.time.strftime("%A %b-%d-%Y %H%M") for x in ss) 
            if session.status.slug == 'canceled':
                session.time += " CANCELLED"
        elif session.meeting.type_id=='interim':
            session.time = session.meeting.date.strftime("%A %b-%d-%Y")
            if session.status.slug == 'canceled':
                session.time += " CANCELLED"
        else:
            session.time = session.status.name

        # TODO FIXME Deleted materials shouldn't be in the sessionpresentation_set
        session.filtered_sessionpresentation_set = [p for p in session.sessionpresentation_set.all() if p.document.get_state_slug(p.document.type_id)!='deleted']
        type_counter.update([p.document.type.slug for p in session.filtered_sessionpresentation_set])

    can_manage = can_manage_materials(request.user, Group.objects.get(acronym=acronym))

    return render(request, "meeting/session_details.html",
                  { 'sessions':sessions ,
                    'meeting' :meeting ,
                    'acronym' :acronym,
                    'can_manage_materials' : can_manage,
                    'type_counter': type_counter,
                  })

<<<<<<< HEAD
class SessionDraftsForm(forms.Form):
    drafts = SearchableDocumentsField(required=False)

    def __init__(self, *args, **kwargs):
        self.already_linked = kwargs.pop('already_linked')
        super(self.__class__, self).__init__(*args, **kwargs)

    def clean(self):
        selected = self.cleaned_data['drafts']
        problems = set(selected).intersection(set(self.already_linked)) 
        if problems:
           raise forms.ValidationError("Already linked: %s" % ', '.join([d.name for d in problems]))
        return self.cleaned_data

def add_session_drafts(request, session_id, num):
    # num is redundant, but we're dragging it along an artifact of where we are in the current URL structure
    session = get_object_or_404(Session,pk=session_id)
    if not session.can_manage_materials(request.user):
        raise Http404
    if session.is_material_submission_cutoff() and not has_role(request.user, "Secretariat"):
        raise Http404

    already_linked = [sp.document for sp in session.sessionpresentation_set.filter(document__type_id='draft')]

    session_number = None
    sessions = get_sessions(session.meeting.number,session.group.acronym)
    if len(sessions) > 1:
       session_number = 1 + sessions.index(session)

    if request.method == 'POST':
        form = SessionDraftsForm(request.POST,already_linked=already_linked)
        if form.is_valid():
            for draft in form.cleaned_data['drafts']:
                session.sessionpresentation_set.create(document=draft,rev=None)
                c = DocEvent(type="added_comment", doc=draft, by=request.user.person)
                c.desc = "Added to session: %s" % session
                c.save()
            return redirect('ietf.meeting.views.session_details', num=session.meeting.number, acronym=session.group.acronym)
    else:
        form = SessionDraftsForm(already_linked=already_linked)

    return render(request, "meeting/add_session_drafts.html",
                  { 'session': session,
                    'session_number': session_number,
                    'already_linked': session.sessionpresentation_set.filter(document__type_id='draft'),
                    'form': form,
                  })

@role_required('Secretariat')
def make_schedule_official(request, num, owner, name):

    meeting  = get_meeting(num)
    person   = get_person_by_email(owner)
    schedule = get_schedule_by_name(meeting, person, name)

    if schedule is None:
        raise Http404

    if request.method == 'POST':
        if not (schedule.public and schedule.visible):
            schedule.public = True
            schedule.visible = True
            schedule.save()
        meeting.agenda = schedule
        meeting.save()
        return HttpResponseRedirect(reverse('ietf.meeting.views.list_agendas',kwargs={'num':num}))

    if not schedule.public:
        messages.warning(request,"This schedule will be made public as it is made official.")

    if not schedule.visible:
        messages.warning(request,"This schedule will be made visible as it is made official.")

    return render(request, "meeting/make_schedule_official.html",
                  { 'schedule' : schedule,
                    'meeting' : meeting,
                  }
                 )
    

@role_required('Secretariat','Area Director')
def delete_schedule(request, num, owner, name):

    meeting  = get_meeting(num)
    person   = get_person_by_email(owner)
    schedule = get_schedule_by_name(meeting, person, name)

    if schedule.name=='Empty-Schedule':
        return HttpResponseForbidden('You may not delete the default empty schedule')

    if schedule == meeting.agenda:
        return HttpResponseForbidden('You may not delete the official agenda for %s'%meeting)

    if not ( has_role(request.user, 'Secretariat') or person.user == request.user ):
        return HttpResponseForbidden("You may not delete other user's schedules")

    if request.method == 'POST':
        schedule.delete()
        return HttpResponseRedirect(reverse('ietf.meeting.views.list_agendas',kwargs={'num':num}))

    return render(request, "meeting/delete_schedule.html",
                  { 'schedule' : schedule,
                    'meeting' : meeting,
                  }
                 )
  
=======
# -------------------------------------------------
# Interim Views
# -------------------------------------------------


def ajax_get_utc(request):
    '''Ajax view that takes arguments time and timezone and returns UTC'''
    time = request.GET.get('time')
    timezone = request.GET.get('timezone')
    date = request.GET.get('date')
    time_re = re.compile(r'^\d{2}:\d{2}')
    if not time_re.match(time):
        return HttpResponse(json.dumps({'error': True}),
                            content_type='application/json')
    hour, minute = time.split(':')
    if not (int(hour) <= 23 and int(minute) <= 59):
        return HttpResponse(json.dumps({'error': True}),
                            content_type='application/json')
    year, month, day = date.split('-')
    dt = datetime.datetime(int(year), int(month), int(day), int(hour), int(minute))
    tz = pytz.timezone(timezone)
    aware_dt = tz.localize(dt, is_dst=None)
    utc_dt = aware_dt.astimezone(pytz.utc)
    utc = utc_dt.strftime('%H:%M')
    context_data = {'timezone': timezone, 'time': time, 'utc': utc}
    return HttpResponse(json.dumps(context_data),
                        content_type='application/json')


@role_required('Secretariat',)
def interim_announce(request):
    '''View which shows interim meeting requests awaiting announcement'''
    meetings = Meeting.objects.filter(type='interim', session__status='scheda')
    menu_entries = get_menu_entries(request)
    selected_menu_entry = 'announce'

    return render(request, "meeting/interim_announce.html", {
        'menu_entries': menu_entries,
        'selected_menu_entry': selected_menu_entry,
        'meetings': meetings})


@role_required('Secretariat',)
def interim_send_announcement(request, number):
    '''View for sending the announcement of a new interim meeting'''
    meeting = get_object_or_404(Meeting, number=number)
    group = meeting.session_set.first().group

    if request.method == 'POST':
        form = InterimAnnounceForm(request.POST,
                                   initial=get_announcement_initial(meeting))
        if form.is_valid():
            message = form.save(user=request.user)
            message.related_groups.add(group)
            meeting.session_set.update(status_id='sched')
            send_mail_message(request, message)
            messages.success(request, 'Interim meeting announcement sent')
            return redirect(interim_announce)

    form = InterimAnnounceForm(initial=get_announcement_initial(meeting))

    return render(request, "meeting/interim_send_announcement.html", {
        'meeting': meeting,
        'form': form})


@role_required('Area Director', 'Secretariat', 'IRTF Chair', 'WG Chair',
               'RG Chair')
def interim_pending(request):
    '''View which shows interim meeting requests pending approval'''
    meetings = Meeting.objects.filter(type='interim', session__status='apprw').distinct().order_by('date')
    menu_entries = get_menu_entries(request)
    selected_menu_entry = 'pending'

    meetings = [m for m in meetings if can_view_interim_request(
        m, request.user)]
    for meeting in meetings:
        if can_approve_interim_request(meeting, request.user):
            meeting.can_approve = True

    return render(request, "meeting/interim_pending.html", {
        'menu_entries': menu_entries,
        'selected_menu_entry': selected_menu_entry,
        'meetings': meetings})


@role_required('Area Director', 'Secretariat', 'IRTF Chair', 'WG Chair',
               'RG Chair')
def interim_request(request):
    '''View for requesting an interim meeting'''
    SessionFormset = inlineformset_factory(
        Meeting,
        Session,
        form=InterimSessionModelForm,
        can_delete=False, extra=2)

    if request.method == 'POST':
        form = InterimMeetingModelForm(request, data=request.POST)
        formset = SessionFormset(instance=Meeting(), data=request.POST)
        if form.is_valid() and formset.is_valid():
            group = form.cleaned_data.get('group')
            is_approved = form.cleaned_data.get('approved', False)
            meeting_type = form.cleaned_data.get('meeting_type')

            # pre create meeting
            if meeting_type in ('single', 'multi-day'):
                meeting = form.save(date=get_earliest_session_date(formset))

                # need to use curry here to pass custom variable to form init
                SessionFormset.form = staticmethod(curry(
                    InterimSessionModelForm,
                    user=request.user,
                    group=group,
                    is_approved=is_approved))
                formset = SessionFormset(instance=meeting, data=request.POST)
                formset.is_valid()
                formset.save()
                sessions_post_save(formset)

                if not is_approved:
                    send_interim_approval_request(meetings=[meeting])

            # series require special handling, each session gets it's own
            # meeting object we won't see this on edit because series are
            # subsequently dealt with individually
            elif meeting_type == 'series':
                series = []
                SessionFormset.form = staticmethod(curry(
                    InterimSessionModelForm,
                    user=request.user,
                    group=group,
                    is_approved=is_approved))
                formset = SessionFormset(instance=Meeting(), data=request.POST)
                formset.is_valid()  # re-validate
                for session_form in formset.forms:
                    if not session_form.has_changed():
                        continue
                    # create meeting
                    form = InterimMeetingModelForm(request, data=request.POST)
                    form.is_valid()
                    meeting = form.save(date=session_form.cleaned_data['date'])
                    # create save session
                    session = session_form.save(commit=False)
                    session.meeting = meeting
                    session.save()
                    series.append(meeting)
                    sessions_post_save([session_form])

                if not is_approved:
                    send_interim_approval_request(meetings=series)

            messages.success(request, 'Interim meeting request submitted')
            return redirect(upcoming)

    else:
        form = InterimMeetingModelForm(request=request,
                                       initial={'meeting_type': 'single'})
        formset = SessionFormset()

    return render(request, "meeting/interim_request.html", {
        "form": form,
        "formset": formset})


@role_required('Area Director', 'Secretariat', 'IRTF Chair', 'WG Chair',
               'RG Chair')
def interim_request_cancel(request, number):
    '''View for cancelling an interim meeting request'''
    meeting = get_object_or_404(Meeting, number=number)
    group = meeting.session_set.first().group
    if not can_view_interim_request(meeting, request.user):
        return HttpResponseForbidden("You do not have permissions to cancel this meeting request")

    if request.method == 'POST':
        form = InterimCancelForm(request.POST)
        if form.is_valid():
            if 'comments' in form.changed_data:
                meeting.session_set.update(agenda_note=form.cleaned_data.get('comments'))
            if meeting.session_set.first().status.slug == 'sched':
                meeting.session_set.update(status_id='canceled')
                send_interim_cancellation_notice(meeting)
            else:
                meeting.session_set.update(status_id='canceledpa')
            messages.success(request, 'Interim meeting cancelled')
            return redirect(upcoming)
    else:
        form = InterimCancelForm(initial={'group': group.acronym, 'date': meeting.date})

    return render(request, "meeting/interim_request_cancel.html", {
        "form": form,
        "meeting": meeting})


@role_required('Area Director', 'Secretariat', 'IRTF Chair', 'WG Chair',
               'RG Chair')
def interim_request_details(request, number):
    '''View details of an interim meeting reqeust'''
    meeting = get_object_or_404(Meeting, number=number)
    sessions = meeting.session_set.all()
    can_edit = can_edit_interim_request(meeting, request.user)
    can_approve = can_approve_interim_request(meeting, request.user)

    if request.method == 'POST':
        if request.POST.get('approve') and can_approve_interim_request(meeting, request.user):
            meeting.session_set.update(status_id='scheda')
            messages.success(request, 'Interim meeting approved')
            if has_role(request.user, 'Secretariat'):
                return redirect(interim_send_announcement, number=number)
            else:
                return redirect(interim_pending)
        if request.POST.get('disapprove') and can_approve_interim_request(meeting, request.user):
            meeting.session_set.update(status_id='disappr')
            messages.success(request, 'Interim meeting disapproved')
            return redirect(interim_pending)

    return render(request, "meeting/interim_request_details.html", {
        "meeting": meeting,
        "sessions": sessions,
        "can_edit": can_edit,
        "can_approve": can_approve})


@role_required('Area Director', 'Secretariat', 'IRTF Chair', 'WG Chair',
               'RG Chair')
def interim_request_edit(request, number):
    '''Edit details of an interim meeting reqeust'''
    meeting = get_object_or_404(Meeting, number=number)
    if not can_edit_interim_request(meeting, request.user):
        return HttpResponseForbidden("You do not have permissions to edit this meeting request")

    SessionFormset = inlineformset_factory(
        Meeting,
        Session,
        form=InterimSessionModelForm,
        can_delete=False,
        extra=1)

    if request.method == 'POST':
        form = InterimMeetingModelForm(request=request, instance=meeting,
                                       data=request.POST)
        group = Group.objects.get(pk=form.data['group'])
        is_approved = is_meeting_approved(meeting)
        SessionFormset.form = staticmethod(curry(
            InterimSessionModelForm,
            user=request.user,
            group=group,
            is_approved=is_approved))
        formset = SessionFormset(instance=meeting,
                                 data=request.POST)
        if form.is_valid() and formset.is_valid():
            meeting = form.save(date=get_earliest_session_date(formset))
            formset.save()
            sessions_post_save(formset)

            messages.success(request, 'Interim meeting request saved')
            return redirect(interim_request_details, number=number)

    else:
        form = InterimMeetingModelForm(request=request, instance=meeting)
        formset = SessionFormset(instance=meeting)

    return render(request, "meeting/interim_request_edit.html", {
        "meeting": meeting,
        "form": form,
        "formset": formset})


def upcoming(request):
    '''List of upcoming meetings'''
    today = datetime.datetime.today()
    meetings = Meeting.objects.filter(date__gte=today).exclude(
        session__status__in=('apprw', 'scheda', 'canceledpa')).order_by('date')

    # extract groups hierarchy for display filter
    seen = set()
    groups = [m.session_set.first().group for m
              in meetings.filter(type='interim')]
    group_parents = []
    for g in groups:
        if g.parent.acronym not in seen:
            group_parents.append(g.parent)
            seen.add(g.parent.acronym)

    seen = set()
    for p in group_parents:
        p.group_list = []
        for g in groups:
            if g.acronym not in seen and g.parent == p:
                p.group_list.append(g)
                seen.add(g.acronym)

        p.group_list.sort(key=lambda g: g.acronym)

    # add menu entries
    menu_entries = get_menu_entries(request)
    selected_menu_entry = 'upcoming'

    # add menu actions
    actions = []
    if can_request_interim_meeting(request.user):
        actions.append(('Request new interim meeting',
                        reverse('ietf.meeting.views.interim_request')))
    actions.append(('Download as .ics',
                    reverse('ietf.meeting.views.upcoming_ical')))

    return render(request, 'meeting/upcoming.html', {
                  'meetings': meetings,
                  'menu_actions': actions,
                  'menu_entries': menu_entries,
                  'selected_menu_entry': selected_menu_entry,
                  'group_parents': group_parents})


def upcoming_ical(request):
    '''Return Upcoming meetings in iCalendar file'''
    filters = request.GET.getlist('filters')
    today = datetime.datetime.today()
    meetings = Meeting.objects.filter(date__gte=today).exclude(
        session__status__in=('apprw', 'schedpa')).order_by('date')

    assignments = []
    for meeting in meetings:
        items = meeting.agenda.assignments.order_by(
            'session__type__slug', 'timeslot__time')
        assignments.extend(items)

    # apply filters
    if filters:
        assignments = [a for a in assignments if
                       a.session.group.acronym in filters or
                       a.session.group.parent.acronym in filters]

    # gather vtimezones
    vtimezones = set()
    for meeting in meetings:
        if meeting.vtimezone():
            vtimezones.add(meeting.vtimezone())
    vtimezones = ''.join(vtimezones)

    # icalendar response file should have '\r\n' line endings per RFC5545
    response = render_to_string('meeting/upcoming.ics', {
        'vtimezones': vtimezones,
        'assignments': assignments})
    response = re.sub("\r(?!\n)|(?<!\r)\n", "\r\n", response)

    return HttpResponse(response, content_type='text/calendar')
>>>>>>> ead00565
<|MERGE_RESOLUTION|>--- conflicted
+++ resolved
@@ -26,6 +26,7 @@
 from django.utils.functional import curry
 from django.views.decorators.csrf import ensure_csrf_cookie
 
+from ietf.doc.fields import SearchableDocumentsField
 from ietf.doc.models import Document, State, DocEvent
 from ietf.group.models import Group
 from ietf.group.utils import can_manage_materials
@@ -49,9 +50,6 @@
 from ietf.utils.pipe import pipe
 from ietf.utils.pdf import pdf_pages
 
-<<<<<<< HEAD
-from ietf.doc.fields import SearchableDocumentsField
-=======
 from .forms import (InterimMeetingModelForm, InterimAnnounceForm, InterimSessionModelForm,
     InterimCancelForm)
 
@@ -66,13 +64,17 @@
             entries.append(("Announce", reverse("ietf.meeting.views.interim_announce")))
     return entries
 
+def send_interim_change_notice(request, meeting):
+    """Sends an email notifying changes to a previously scheduled / announced meeting"""
+    group = meeting.session_set.first().group
+    form = InterimAnnounceForm(get_announcement_initial(meeting, is_change=True))
+    message = form.save(user=request.user)
+    message.related_groups.add(group)
+    send_mail_message(request, message)
+
 # -------------------------------------------------
 # View Functions
 # -------------------------------------------------
-
-def materials(request, meeting_num=None):
-    meeting = get_meeting(meeting_num)
->>>>>>> ead00565
 
 def materials(request, num=None):
     meeting = get_meeting(num)
@@ -913,7 +915,6 @@
                     'type_counter': type_counter,
                   })
 
-<<<<<<< HEAD
 class SessionDraftsForm(forms.Form):
     drafts = SearchableDocumentsField(required=False)
 
@@ -1020,19 +1021,19 @@
                   }
                  )
   
-=======
 # -------------------------------------------------
 # Interim Views
 # -------------------------------------------------
 
 
 def ajax_get_utc(request):
-    '''Ajax view that takes arguments time and timezone and returns UTC'''
+    '''Ajax view that takes arguments time, timezone, date and returns UTC data'''
     time = request.GET.get('time')
     timezone = request.GET.get('timezone')
     date = request.GET.get('date')
     time_re = re.compile(r'^\d{2}:\d{2}')
-    if not time_re.match(time):
+    # validate input
+    if not time_re.match(time) or not date:
         return HttpResponse(json.dumps({'error': True}),
                             content_type='application/json')
     hour, minute = time.split(':')
@@ -1045,7 +1046,17 @@
     aware_dt = tz.localize(dt, is_dst=None)
     utc_dt = aware_dt.astimezone(pytz.utc)
     utc = utc_dt.strftime('%H:%M')
-    context_data = {'timezone': timezone, 'time': time, 'utc': utc}
+    # calculate utc day offset
+    naive_utc_dt = utc_dt.replace(tzinfo=None)
+    utc_day_offset = (naive_utc_dt.date() - dt.date()).days
+    html = "<span>{utc} UTC</span>".format(utc=utc)
+    if utc_day_offset != 0:
+        html = html + "<span class='day-offset'> {0:+d} Day</span>".format(utc_day_offset)
+    context_data = {'timezone': timezone, 
+                    'time': time, 
+                    'utc': utc, 
+                    'utc_day_offset': utc_day_offset,
+                    'html': html}
     return HttpResponse(json.dumps(context_data),
                         content_type='application/json')
 
@@ -1053,7 +1064,7 @@
 @role_required('Secretariat',)
 def interim_announce(request):
     '''View which shows interim meeting requests awaiting announcement'''
-    meetings = Meeting.objects.filter(type='interim', session__status='scheda')
+    meetings = Meeting.objects.filter(type='interim', session__status='scheda').distinct()
     menu_entries = get_menu_entries(request)
     selected_menu_entry = 'announce'
 
@@ -1275,8 +1286,14 @@
             formset.save()
             sessions_post_save(formset)
 
-            messages.success(request, 'Interim meeting request saved')
+            message = 'Interim meeting request saved'
+            if form.has_changed() or formset.has_changed():
+                send_interim_change_notice(request, meeting)
+                message = message + ' and change announcement sent'
+            messages.success(request, message)
             return redirect(interim_request_details, number=number)
+        else:
+            assert False, (form.errors, formset.errors)
 
     else:
         form = InterimMeetingModelForm(request=request, instance=meeting)
@@ -1366,5 +1383,7 @@
         'assignments': assignments})
     response = re.sub("\r(?!\n)|(?<!\r)\n", "\r\n", response)
 
-    return HttpResponse(response, content_type='text/calendar')
->>>>>>> ead00565
+    response = HttpResponse(response, content_type='text/calendar')
+    response['Content-Disposition'] = 'attachment; filename="upcoming.ics"'
+    return response
+    