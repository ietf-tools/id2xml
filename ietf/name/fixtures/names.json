[
  {
    "fields": {
      "doc_type": "charter",
      "name": "Ready for external review",
      "order": 1,
      "positions": [
        "yes",
        "noobj",
        "block",
        "abstain",
        "norecord"
      ],
      "question": "Is this charter ready for external review?",
      "slug": "r-extrev",
      "used": true
    },
    "model": "doc.ballottype",
    "pk": 1
  },
  {
    "fields": {
      "doc_type": "charter",
      "name": "Ready w/o external review",
      "order": 2,
      "positions": [
        "yes",
        "noobj",
        "block",
        "abstain",
        "norecord"
      ],
      "question": "Is this charter ready for external review? Is this charter ready for approval without external review?",
      "slug": "r-wo-ext",
      "used": true
    },
    "model": "doc.ballottype",
    "pk": 2
  },
  {
    "fields": {
      "doc_type": "charter",
      "name": "Approve",
      "order": 3,
      "positions": [
        "yes",
        "noobj",
        "block",
        "abstain",
        "norecord"
      ],
      "question": "Do we approve of this charter?",
      "slug": "approve",
      "used": true
    },
    "model": "doc.ballottype",
    "pk": 3
  },
  {
    "fields": {
      "doc_type": "draft",
      "name": "Approve",
      "order": 1,
      "positions": [
        "yes",
        "noobj",
        "discuss",
        "abstain",
        "recuse",
        "norecord"
      ],
      "question": "",
      "slug": "approve",
      "used": true
    },
    "model": "doc.ballottype",
    "pk": 4
  },
  {
    "fields": {
      "doc_type": "conflrev",
      "name": "Approve",
      "order": 0,
      "positions": [
        "yes",
        "noobj",
        "discuss",
        "abstain",
        "recuse",
        "norecord"
      ],
      "question": "Is this the correct conflict review response?",
      "slug": "conflrev",
      "used": true
    },
    "model": "doc.ballottype",
    "pk": 5
  },
  {
    "fields": {
      "doc_type": "statchg",
      "name": "Approve",
      "order": 0,
      "positions": [
        "yes",
        "noobj",
        "discuss",
        "abstain",
        "recuse",
        "norecord"
      ],
      "question": "Do we approve these RFC status changes?",
      "slug": "statchg",
      "used": true
    },
    "model": "doc.ballottype",
    "pk": 6
  },
  {
    "fields": {
      "desc": "",
      "name": "Active",
      "next_states": [],
      "order": 1,
      "slug": "active",
      "type": "draft",
      "used": true
    },
    "model": "doc.state",
    "pk": 1
  },
  {
    "fields": {
      "desc": "",
      "name": "Expired",
      "next_states": [],
      "order": 2,
      "slug": "expired",
      "type": "draft",
      "used": true
    },
    "model": "doc.state",
    "pk": 2
  },
  {
    "fields": {
      "desc": "",
      "name": "RFC",
      "next_states": [],
      "order": 3,
      "slug": "rfc",
      "type": "draft",
      "used": true
    },
    "model": "doc.state",
    "pk": 3
  },
  {
    "fields": {
      "desc": "",
      "name": "Replaced",
      "next_states": [],
      "order": 4,
      "slug": "repl",
      "type": "draft",
      "used": true
    },
    "model": "doc.state",
    "pk": 4
  },
  {
    "fields": {
      "desc": "",
      "name": "Withdrawn by Submitter",
      "next_states": [],
      "order": 5,
      "slug": "auth-rm",
      "type": "draft",
      "used": true
    },
    "model": "doc.state",
    "pk": 5
  },
  {
    "fields": {
      "desc": "",
      "name": "Withdrawn by IETF",
      "next_states": [],
      "order": 6,
      "slug": "ietf-rm",
      "type": "draft",
      "used": true
    },
    "model": "doc.state",
    "pk": 6
  },
  {
    "fields": {
      "desc": "The ID has been published as an RFC.",
      "name": "RFC Published",
      "next_states": [
        8
      ],
      "order": 32,
      "slug": "pub",
      "type": "draft-iesg",
      "used": true
    },
    "model": "doc.state",
    "pk": 7
  },
  {
    "fields": {
      "desc": "Document is \"dead\" and is no longer being tracked. (E.g., it has been replaced by another document with a different name, it has been withdrawn, etc.)",
      "name": "Dead",
      "next_states": [
        16
      ],
      "order": 99,
      "slug": "dead",
      "type": "draft-iesg",
      "used": true
    },
    "model": "doc.state",
    "pk": 8
  },
  {
    "fields": {
      "desc": "The IESG has approved the document for publication, but the Secretariat has not yet sent out on official approval message.",
      "name": "Approved-announcement to be sent",
      "next_states": [
        10
      ],
      "order": 27,
      "slug": "approved",
      "type": "draft-iesg",
      "used": true
    },
    "model": "doc.state",
    "pk": 9
  },
  {
    "fields": {
      "desc": "The IESG has approved the document for publication, and the Secretariat has sent out the official approval message to the RFC editor.",
      "name": "Approved-announcement sent",
      "next_states": [
        17
      ],
      "order": 30,
      "slug": "ann",
      "type": "draft-iesg",
      "used": true
    },
    "model": "doc.state",
    "pk": 10
  },
  {
    "fields": {
      "desc": "An AD is aware of the document and has chosen to place the document in a separate state in order to keep a closer eye on it (for whatever reason). Documents in this state are still not being actively tracked in the sense that no formal request has been made to publish or advance the document. The sole difference between this state and \"I-D Exists\" is that an AD has chosen to put it in a separate state, to make it easier to keep track of (for the AD's own reasons).",
      "name": "AD is watching",
      "next_states": [
        16
      ],
      "order": 42,
      "slug": "watching",
      "type": "draft-iesg",
      "used": true
    },
    "model": "doc.state",
    "pk": 11
  },
  {
    "fields": {
      "desc": "The document is now (finally!) being formally reviewed by the entire IESG. Documents are discussed in email or during a bi-weekly IESG telechat. In this phase, each AD reviews the document and airs any issues they may have. Unresolvable issues are documented as \"discuss\" comments that can be forwarded to the authors/WG. See the description of substates for additional details about the current state of the IESG discussion.",
      "name": "IESG Evaluation",
      "next_states": [
        18,
        9,
        22
      ],
      "order": 20,
      "slug": "iesg-eva",
      "type": "draft-iesg",
      "used": true
    },
    "model": "doc.state",
    "pk": 12
  },
  {
    "fields": {
      "desc": "A specific AD (e.g., the Area Advisor for the WG) has begun reviewing the document to verify that it is ready for advancement. The shepherding AD is responsible for doing any necessary review before starting an IETF Last Call or sending the document directly to the IESG as a whole.",
      "name": "AD Evaluation",
      "next_states": [
        21,
        14,
        12,
        11
      ],
      "order": 11,
      "slug": "ad-eval",
      "type": "draft-iesg",
      "used": true
    },
    "model": "doc.state",
    "pk": 13
  },
  {
    "fields": {
      "desc": "The AD has requested that the Secretariat start an IETF Last Call, but the the actual Last Call message has not been sent yet.",
      "name": "Last Call Requested",
      "next_states": [
        15
      ],
      "order": 15,
      "slug": "lc-req",
      "type": "draft-iesg",
      "used": true
    },
    "model": "doc.state",
    "pk": 14
  },
  {
    "fields": {
      "desc": "The document is currently waiting for IETF Last Call to complete. Last Calls for WG documents typically last 2 weeks, those for individual submissions last 4 weeks.",
      "name": "In Last Call",
      "next_states": [
        19,
        20
      ],
      "order": 16,
      "slug": "lc",
      "type": "draft-iesg",
      "used": true
    },
    "model": "doc.state",
    "pk": 15
  },
  {
    "fields": {
      "desc": "A formal request has been made to advance/publish the document, following the procedures in Section 7.5 of RFC 2418. The request could be from a WG chair, from an individual through the RFC Editor, etc. (The Secretariat (iesg-secretary@ietf.org) is copied on these requests to ensure that the request makes it into the ID tracker.) A document in this state has not (yet) been reviewed by an AD nor has any official action been taken on it yet (other than to note that its publication has been requested.",
      "name": "Publication Requested",
      "next_states": [
        13,
        11,
        8
      ],
      "order": 10,
      "slug": "pub-req",
      "type": "draft-iesg",
      "used": true
    },
    "model": "doc.state",
    "pk": 16
  },
  {
    "fields": {
      "desc": "The document is in the RFC editor Queue (as confirmed by http://www.rfc-editor.org/queue.html).",
      "name": "RFC Ed Queue",
      "next_states": [
        7
      ],
      "order": 31,
      "slug": "rfcqueue",
      "type": "draft-iesg",
      "used": true
    },
    "model": "doc.state",
    "pk": 17
  },
  {
    "fields": {
      "desc": "During a telechat, one or more ADs requested an additional 2 weeks to review the document. A defer is designed to be an exception mechanism, and can only be invoked once, the first time the document comes up for discussion during a telechat.",
      "name": "IESG Evaluation - Defer",
      "next_states": [
        12
      ],
      "order": 21,
      "slug": "defer",
      "type": "draft-iesg",
      "used": true
    },
    "model": "doc.state",
    "pk": 18
  },
  {
    "fields": {
      "desc": "Before a standards-track or BCP document is formally considered by the entire IESG, the AD must write up a protocol action. The protocol action is included in the approval message that the Secretariat sends out when the document is approved for publication as an RFC.",
      "name": "Waiting for Writeup",
      "next_states": [
        20
      ],
      "order": 18,
      "slug": "writeupw",
      "type": "draft-iesg",
      "used": true
    },
    "model": "doc.state",
    "pk": 19
  },
  {
    "fields": {
      "desc": "As a result of the IETF Last Call, comments may need to be responded to and a revision of the ID may be needed as well. The AD is responsible for verifying that all Last Call comments have been adequately addressed and that the (possibly revised) document is in the ID directory and ready for consideration by the IESG as a whole.",
      "name": "Waiting for AD Go-Ahead",
      "next_states": [
        12
      ],
      "order": 19,
      "slug": "goaheadw",
      "type": "draft-iesg",
      "used": true
    },
    "model": "doc.state",
    "pk": 20
  },
  {
    "fields": {
      "desc": "An AD sometimes asks for an external review by an outside party as part of evaluating whether a document is ready for advancement. MIBs, for example, are reviewed by the \"MIB doctors\". Other types of reviews may also be requested (e.g., security, operations impact, etc.). Documents stay in this state until the review is complete and possibly until the issues raised in the review are addressed. See the \"note\" field for specific details on the nature of the review.",
      "name": "Expert Review",
      "next_states": [
        13
      ],
      "order": 12,
      "slug": "review-e",
      "type": "draft-iesg",
      "used": true
    },
    "model": "doc.state",
    "pk": 21
  },
  {
    "fields": {
      "desc": "Do Not Publish: The IESG recommends against publishing the document, but the writeup explaining its reasoning has not yet been produced. DNPs apply primarily to individual submissions received through the RFC editor.  See the \"note\" field for more details on who has the action item.",
      "name": "DNP-waiting for AD note",
      "next_states": [
        23
      ],
      "order": 33,
      "slug": "nopubadw",
      "type": "draft-iesg",
      "used": true
    },
    "model": "doc.state",
    "pk": 22
  },
  {
    "fields": {
      "desc": "The IESG recommends against publishing the document, the writeup explaining its reasoning has been produced, but the Secretariat has not yet sent out the official \"do not publish\" recommendation message.",
      "name": "DNP-announcement to be sent",
      "next_states": [
        8
      ],
      "order": 34,
      "slug": "nopubanw",
      "type": "draft-iesg",
      "used": true
    },
    "model": "doc.state",
    "pk": 23
  },
  {
    "fields": {
      "desc": "Awaiting author action",
      "name": "AUTH",
      "next_states": [],
      "order": 0,
      "slug": "auth",
      "type": "draft-rfceditor",
      "used": true
    },
    "model": "doc.state",
    "pk": 24
  },
  {
    "fields": {
      "desc": "Awaiting final author approval",
      "name": "AUTH48",
      "next_states": [],
      "order": 0,
      "slug": "auth48",
      "type": "draft-rfceditor",
      "used": true
    },
    "model": "doc.state",
    "pk": 25
  },
  {
    "fields": {
      "desc": "Approved by the stream manager (e.g., IESG, IAB, IRSG, ISE), awaiting processing and publishing",
      "name": "EDIT",
      "next_states": [],
      "order": 0,
      "slug": "edit",
      "type": "draft-rfceditor",
      "used": false
    },
    "model": "doc.state",
    "pk": 26
  },
  {
    "fields": {
      "desc": "Document has been edited, but is holding for completion of IANA actions",
      "name": "IANA",
      "next_states": [],
      "order": 0,
      "slug": "iana",
      "type": "draft-rfceditor",
      "used": true
    },
    "model": "doc.state",
    "pk": 27
  },
  {
    "fields": {
      "desc": "Awaiting IESG action",
      "name": "IESG",
      "next_states": [],
      "order": 0,
      "slug": "iesg",
      "type": "draft-rfceditor",
      "used": false
    },
    "model": "doc.state",
    "pk": 28
  },
  {
    "fields": {
      "desc": "Independent Submission Review by the ISE ",
      "name": "ISR",
      "next_states": [],
      "order": 0,
      "slug": "isr",
      "type": "draft-rfceditor",
      "used": true
    },
    "model": "doc.state",
    "pk": 29
  },
  {
    "fields": {
      "desc": "Independent submission awaiting author action, or in discussion between author and ISE",
      "name": "ISR-AUTH",
      "next_states": [],
      "order": 0,
      "slug": "isr-auth",
      "type": "draft-rfceditor",
      "used": false
    },
    "model": "doc.state",
    "pk": 30
  },
  {
    "fields": {
      "desc": "Holding for normative reference",
      "name": "REF",
      "next_states": [],
      "order": 0,
      "slug": "ref",
      "type": "draft-rfceditor",
      "used": true
    },
    "model": "doc.state",
    "pk": 31
  },
  {
    "fields": {
      "desc": "Awaiting final RFC Editor review before AUTH48",
      "name": "RFC-EDITOR",
      "next_states": [],
      "order": 0,
      "slug": "rfc-edit",
      "type": "draft-rfceditor",
      "used": true
    },
    "model": "doc.state",
    "pk": 32
  },
  {
    "fields": {
      "desc": "Time-out period during which the IESG reviews document for conflict/concurrence with other IETF working group work",
      "name": "TO",
      "next_states": [],
      "order": 0,
      "slug": "timeout",
      "type": "draft-rfceditor",
      "used": true
    },
    "model": "doc.state",
    "pk": 33
  },
  {
    "fields": {
      "desc": "Awaiting missing normative reference",
      "name": "MISSREF",
      "next_states": [],
      "order": 0,
      "slug": "missref",
      "type": "draft-rfceditor",
      "used": true
    },
    "model": "doc.state",
    "pk": 34
  },
  {
    "fields": {
      "desc": "<a href=\"http://tools.ietf.org/html/rfc6174#section-4.2.1\" target=\"_blank\">4.2.1. Call for Adoption by WG Issued</a>\n\n The \"Call for Adoption by WG Issued\" state should be used to indicate when an I-D is being considered for adoption by an IETF WG. An I-D that is in this state is actively being considered for adoption and has not yet achieved consensus, preference, or selection in the WG.\n\n This state may be used to describe an I-D that someone has asked a WG to consider for adoption, if the WG Chair has agreed with the request. This state may also be used to identify an I-D that a WG Chair asked an author to write specifically for consideration as a candidate WG item [WGDTSPEC], and/or an I-D that is listed as a 'candidate draft' in the WG's charter.\n\n Under normal conditions, it should not be possible for an I-D to be in the \"Call for Adoption by WG Issued\" state in more than one working group at the same time. This said, it is not uncommon for authors to \"shop\" their I-Ds to more than one WG at a time, with the hope of getting their documents adopted somewhere.\n\n After this state is implemented in the Datatracker, an I-D that is in the \"Call for Adoption by WG Issued\" state will not be able to be \"shopped\" to any other WG without the consent of the WG Chairs and the responsible ADs impacted by the shopping.\n\n Note that Figure 1 includes an arc leading from this state to outside of the WG state machine. This illustrates that some I-Ds that are considered do not get adopted as WG drafts. An I-D that is not adopted as a WG draft will transition out of the WG state machine and revert back to having no stream-specific state; however, the status change history log of the I-D will record that the I-D was previously in the \"Call for Adoption by WG Issued\" state.",
      "name": "Call For Adoption By WG Issued",
      "next_states": [
        36,
        37
      ],
      "order": 1,
      "slug": "c-adopt",
      "type": "draft-stream-ietf",
      "used": true
    },
    "model": "doc.state",
    "pk": 35
  },
  {
    "fields": {
      "desc": "<a href=\"http://tools.ietf.org/html/rfc6174#section-4.2.2\" target=\"_blank\">4.2.2. Adopted by a WG</a>\n\n The \"Adopted by a WG\" state describes an individual submission I-D that an IETF WG has agreed to adopt as one of its WG drafts.\n\n WG Chairs who use this state will be able to clearly indicate when their WGs adopt individual submission I-Ds. This will facilitate the Datatracker's ability to correctly capture \"Replaces\" information for WG drafts and correct \"Replaced by\" information for individual submission I-Ds that have been replaced by WG drafts.\n\n This state is needed because the Datatracker uses the filename of an I-D as a key to search its database for status information about the I-D, and because the filename of a WG I-D is supposed to be different from the filename of an individual submission I-D. The filename of an individual submission I-D will typically be formatted as 'draft-author-wgname-topic-nn'.\n\n The filename of a WG document is supposed to be formatted as 'draft- ietf-wgname-topic-nn'.\n\n An individual I-D that is adopted by a WG may take weeks or months to be resubmitted by the author as a new (version-00) WG draft. If the \"Adopted by a WG\" state is not used, the Datatracker has no way to determine that an I-D has been adopted until a new version of the I-D is submitted to the WG by the author and until the I-D is approved for posting by a WG Chair.",
      "name": "Adopted by a WG",
      "next_states": [
        38
      ],
      "order": 2,
      "slug": "adopt-wg",
      "type": "draft-stream-ietf",
      "used": true
    },
    "model": "doc.state",
    "pk": 36
  },
  {
    "fields": {
      "desc": "<a href=\"http://tools.ietf.org/html/rfc6174#section-4.2.3\" target=\"_blank\">4.2.3. Adopted for WG Info Only</a>\n\n The \"Adopted for WG Info Only\" state describes a document that contains useful information for the WG that adopted it, but the document is not intended to be published as an RFC. The WG will not actively develop the contents of the I-D or progress it for publication as an RFC. The only purpose of the I-D is to provide information for internal use by the WG.",
      "name": "Adopted for WG Info Only",
      "next_states": [],
      "order": 3,
      "slug": "info",
      "type": "draft-stream-ietf",
      "used": true
    },
    "model": "doc.state",
    "pk": 37
  },
  {
    "fields": {
      "desc": "<a href=\"http://tools.ietf.org/html/rfc6174#section-4.2.4\" target=\"_blank\">4.2.4. WG Document</a>\n\n The \"WG Document\" state describes an I-D that has been adopted by an IETF WG and is being actively developed.\n\n A WG Chair may transition an I-D into the \"WG Document\" state at any time as long as the I-D is not being considered or developed in any other WG.\n\n Alternatively, WG Chairs may rely upon new functionality to be added to the Datatracker to automatically move version-00 drafts into the \"WG Document\" state as described in Section 4.1.\n\n Under normal conditions, it should not be possible for an I-D to be in the \"WG Document\" state in more than one WG at a time. This said, I-Ds may be transferred from one WG to another with the consent of the WG Chairs and the responsible ADs.",
      "name": "WG Document",
      "next_states": [
        39,
        40,
        41,
        43
      ],
      "order": 4,
      "slug": "wg-doc",
      "type": "draft-stream-ietf",
      "used": true
    },
    "model": "doc.state",
    "pk": 38
  },
  {
    "fields": {
      "desc": "<a href=\"http://tools.ietf.org/html/rfc6174#section-4.2.5\" target=\"_blank\">4.2.5. Parked WG Document</a>\n\n A \"Parked WG Document\" is an I-D that has lost its author or editor, is waiting for another document to be written or for a review to be completed, or cannot be progressed by the working group for some other reason.\n\n Some of the annotation tags described in Section 4.3 may be used in conjunction with this state to indicate why an I-D has been parked, and/or what may need to happen for the I-D to be un-parked.\n\n Parking a WG draft will not prevent it from expiring; however, this state can be used to indicate why the I-D has stopped progressing in the WG.\n\n A \"Parked WG Document\" that is not expired may be transferred from one WG to another with the consent of the WG Chairs and the responsible ADs.",
      "name": "Parked WG Document",
      "next_states": [
        38
      ],
      "order": 5,
      "slug": "parked",
      "type": "draft-stream-ietf",
      "used": true
    },
    "model": "doc.state",
    "pk": 39
  },
  {
    "fields": {
      "desc": "<a href=\"http://tools.ietf.org/html/rfc6174#section-4.2.6\" target=\"_blank\">4.2.6. Dead WG Document</a>\n\n A \"Dead WG Document\" is an I-D that has been abandoned. Note that 'Dead' is not always a final state for a WG I-D. If consensus is subsequently achieved, a \"Dead WG Document\" may be resurrected. A \"Dead WG Document\" that is not resurrected will eventually expire.\n\n Note that an I-D that is declared to be \"Dead\" in one WG and that is not expired may be transferred to a non-dead state in another WG with the consent of the WG Chairs and the responsible ADs.",
      "name": "Dead WG Document",
      "next_states": [
        38
      ],
      "order": 6,
      "slug": "dead",
      "type": "draft-stream-ietf",
      "used": true
    },
    "model": "doc.state",
    "pk": 40
  },
  {
    "fields": {
      "desc": "<a href=\"http://tools.ietf.org/html/rfc6174#section-4.2.7\" target=\"_blank\">4.2.7. In WG Last Call</a>\n\n A document \"In WG Last Call\" is an I-D for which a WG Last Call (WGLC) has been issued and is in progress.\n\n Note that conducting a WGLC is an optional part of the IETF WG process, per Section 7.4 of RFC 2418 [RFC2418].\n\n If a WG Chair decides to conduct a WGLC on an I-D, the \"In WG Last Call\" state can be used to track the progress of the WGLC. The Chair may configure the Datatracker to send a WGLC message to one or more mailing lists when the Chair moves the I-D into this state. The WG Chair may also be able to select a different set of mailing lists for a different document undergoing a WGLC; some documents may deserve coordination with other WGs.\n\n A WG I-D in this state should remain \"In WG Last Call\" until the WG Chair moves it to another state. The WG Chair may configure the Datatracker to send an e-mail after a specified period of time to remind or 'nudge' the Chair to conclude the WGLC and to determine the next state for the document.\n\n It is possible for one WGLC to lead into another WGLC for the same document. For example, an I-D that completed a WGLC as an \"Informational\" document may need another WGLC if a decision is taken to convert the I-D into a Standards Track document.",
      "name": "In WG Last Call",
      "next_states": [
        38,
        42,
        43
      ],
      "order": 7,
      "slug": "wg-lc",
      "type": "draft-stream-ietf",
      "used": true
    },
    "model": "doc.state",
    "pk": 41
  },
  {
    "fields": {
      "desc": "<a href=\"http://tools.ietf.org/html/rfc6174#section-4.2.8\" target=\"_blank\">4.2.8. Waiting for WG Chair Go-Ahead</a>\n\n A WG Chair may wish to place an I-D that receives a lot of comments during a WGLC into the \"Waiting for WG Chair Go-Ahead\" state. This state describes an I-D that has undergone a WGLC; however, the Chair is not yet ready to call consensus on the document.\n\n If comments from the WGLC need to be responded to, or a revision to the I-D is needed, the Chair may place an I-D into this state until all of the WGLC comments are adequately addressed and the (possibly revised) document is in the I-D repository.",
      "name": "Waiting for WG Chair Go-Ahead",
      "next_states": [
        41,
        43
      ],
      "order": 10,
      "slug": "chair-w",
      "type": "draft-stream-ietf",
      "used": true
    },
    "model": "doc.state",
    "pk": 42
  },
  {
    "fields": {
      "desc": "<a href=\"http://tools.ietf.org/html/rfc6174#section-4.2.9\" target=\"_blank\">4.2.9. WG Consensus: Waiting for Writeup</a>\n\n A document in the \"WG Consensus: Waiting for Writeup\" state has essentially completed its development within the working group, and is nearly ready to be sent to the IESG for publication. The last thing to be done is the preparation of a protocol writeup by a Document Shepherd. The IESG requires that a document shepherd writeup be completed before publication of the I-D is requested. The IETF document shepherding process and the role of a WG Document Shepherd is described in RFC 4858 [RFC4858]\n\n A WG Chair may call consensus on an I-D without a formal WGLC and transition an I-D that was in the \"WG Document\" state directly into this state.\n\n The name of this state includes the words \"Waiting for Writeup\" because a good document shepherd writeup takes time to prepare.",
      "name": "WG Consensus: Waiting for Write-Up",
      "next_states": [
        44
      ],
      "order": 11,
      "slug": "writeupw",
      "type": "draft-stream-ietf",
      "used": true
    },
    "model": "doc.state",
    "pk": 43
  },
  {
    "fields": {
      "desc": "<a href=\"http://tools.ietf.org/html/rfc6174#section-4.2.10\" target=\"_blank\">4.2.10. Submitted to IESG for Publication</a>\n\n This state describes a WG document that has been submitted to the IESG for publication and that has not been sent back to the working group for revision.\n\n An I-D in this state may be under review by the IESG, it may have been approved and be in the RFC Editor's queue, or it may have been published as an RFC. Other possibilities exist too. The document may be \"Dead\" (in the IESG state machine) or in a \"Do Not Publish\" state.",
      "name": "Submitted to IESG for Publication",
      "next_states": [
        38
      ],
      "order": 12,
      "slug": "sub-pub",
      "type": "draft-stream-ietf",
      "used": true
    },
    "model": "doc.state",
    "pk": 44
  },
  {
    "fields": {
      "desc": "A document being considered for the IAB stream.",
      "name": "Candidate IAB Document",
      "next_states": [],
      "order": 1,
      "slug": "candidat",
      "type": "draft-stream-iab",
      "used": true
    },
    "model": "doc.state",
    "pk": 45
  },
  {
    "fields": {
      "desc": "This document has been adopted by the IAB and is being actively developed.",
      "name": "Active IAB Document",
      "next_states": [],
      "order": 2,
      "slug": "active",
      "type": "draft-stream-iab",
      "used": true
    },
    "model": "doc.state",
    "pk": 46
  },
  {
    "fields": {
      "desc": "This document has lost its author or editor, is waiting for another document to be written, or cannot currently be worked on by the IAB for some other reason. Annotations probably explain why this document is parked.",
      "name": "Parked IAB Document",
      "next_states": [],
      "order": 3,
      "slug": "parked",
      "type": "draft-stream-iab",
      "used": true
    },
    "model": "doc.state",
    "pk": 47
  },
  {
    "fields": {
      "desc": "This document is awaiting the IAB itself to come to internal consensus.",
      "name": "IAB Review",
      "next_states": [],
      "order": 4,
      "slug": "review-i",
      "type": "draft-stream-iab",
      "used": true
    },
    "model": "doc.state",
    "pk": 48
  },
  {
    "fields": {
      "desc": "This document has completed internal consensus within the IAB and is now under community review.",
      "name": "Community Review",
      "next_states": [],
      "order": 5,
      "slug": "review-c",
      "type": "draft-stream-iab",
      "used": true
    },
    "model": "doc.state",
    "pk": 49
  },
  {
    "fields": {
      "desc": "The consideration of this document is complete, but it has not yet been sent to the RFC Editor for publication (although that is going to happen soon).",
      "name": "Approved by IAB, To Be Sent to RFC Editor",
      "next_states": [],
      "order": 6,
      "slug": "approved",
      "type": "draft-stream-iab",
      "used": true
    },
    "model": "doc.state",
    "pk": 50
  },
  {
    "fields": {
      "desc": "The IAB does not expect to publish the document itself, but has passed it on to a different organization that might continue work on the document. The expectation is that the other organization will eventually publish the document.",
      "name": "Sent to a Different Organization for Publication",
      "next_states": [],
      "order": 7,
      "slug": "diff-org",
      "type": "draft-stream-iab",
      "used": true
    },
    "model": "doc.state",
    "pk": 51
  },
  {
    "fields": {
      "desc": "The IAB processing of this document is complete and it has been sent to the RFC Editor for publication. The document may be in the RFC Editor's queue, or it may have been published as an RFC; this state doesn't distinguish between different states occurring after the document has left the IAB.",
      "name": "Sent to the RFC Editor",
      "next_states": [],
      "order": 8,
      "slug": "rfc-edit",
      "type": "draft-stream-iab",
      "used": true
    },
    "model": "doc.state",
    "pk": 52
  },
  {
    "fields": {
      "desc": "The document has been published as an RFC.",
      "name": "Published RFC",
      "next_states": [],
      "order": 9,
      "slug": "pub",
      "type": "draft-stream-iab",
      "used": true
    },
    "model": "doc.state",
    "pk": 53
  },
  {
    "fields": {
      "desc": "This document was an active IAB document, but for some reason it is no longer being pursued for the IAB stream. It is possible that the document might be revived later, possibly in another stream.",
      "name": "Dead IAB Document",
      "next_states": [],
      "order": 10,
      "slug": "dead",
      "type": "draft-stream-iab",
      "used": true
    },
    "model": "doc.state",
    "pk": 54
  },
  {
    "fields": {
      "desc": "This document is under consideration in an RG for becoming an IRTF document. A document in this state does not imply any RG consensus and does not imply any precedence or selection.  It's simply a way to indicate that somebody has asked for a document to be considered for adoption by an RG.",
      "name": "Candidate RG Document",
      "next_states": [],
      "order": 1,
      "slug": "candidat",
      "type": "draft-stream-irtf",
      "used": true
    },
    "model": "doc.state",
    "pk": 55
  },
  {
    "fields": {
      "desc": "This document has been adopted by the RG and is being actively developed.",
      "name": "Active RG Document",
      "next_states": [],
      "order": 2,
      "slug": "active",
      "type": "draft-stream-irtf",
      "used": true
    },
    "model": "doc.state",
    "pk": 56
  },
  {
    "fields": {
      "desc": "This document has lost its author or editor, is waiting for another document to be written, or cannot currently be worked on by the RG for some other reason.",
      "name": "Parked RG Document",
      "next_states": [],
      "order": 3,
      "slug": "parked",
      "type": "draft-stream-irtf",
      "used": true
    },
    "model": "doc.state",
    "pk": 57
  },
  {
    "fields": {
      "desc": "The document is in its final review in the RG.",
      "name": "In RG Last Call",
      "next_states": [],
      "order": 4,
      "slug": "rg-lc",
      "type": "draft-stream-irtf",
      "used": true
    },
    "model": "doc.state",
    "pk": 58
  },
  {
    "fields": {
      "desc": "IRTF documents have document shepherds who help RG documents through the process after the RG has finished with the document.",
      "name": "Waiting for Document Shepherd",
      "next_states": [],
      "order": 5,
      "slug": "sheph-w",
      "type": "draft-stream-irtf",
      "used": true
    },
    "model": "doc.state",
    "pk": 59
  },
  {
    "fields": {
      "desc": "The IRTF Chair is meant to be performing some task such as sending a request for IESG Review.",
      "name": "Waiting for IRTF Chair",
      "next_states": [],
      "order": 6,
      "slug": "chair-w",
      "type": "draft-stream-irtf",
      "used": true
    },
    "model": "doc.state",
    "pk": 60
  },
  {
    "fields": {
      "desc": "The document shepherd has taken the document to the IRSG and solicited reviews from one or more IRSG members.",
      "name": "Awaiting IRSG Reviews",
      "next_states": [],
      "order": 7,
      "slug": "irsg-w",
      "type": "draft-stream-irtf",
      "used": true
    },
    "model": "doc.state",
    "pk": 61
  },
  {
    "fields": {
      "desc": "The IRSG is taking a poll on whether or not the document is ready to be published.",
      "name": "In IRSG Poll",
      "next_states": [],
      "order": 8,
      "slug": "irsgpoll",
      "type": "draft-stream-irtf",
      "used": true
    },
    "model": "doc.state",
    "pk": 62
  },
  {
    "fields": {
      "desc": "The IRSG has asked the IESG to do a review of the document, as described in RFC5742.",
      "name": "In IESG Review",
      "next_states": [],
      "order": 9,
      "slug": "iesg-rev",
      "type": "draft-stream-irtf",
      "used": true
    },
    "model": "doc.state",
    "pk": 63
  },
  {
    "fields": {
      "desc": "The RG processing of this document is complete and it has been sent to the RFC Editor for publication. The document may be in the RFC Editor's queue, or it may have been published as an RFC; this state doesn't distinguish between different states occurring after the document has left the RG.",
      "name": "Sent to the RFC Editor",
      "next_states": [],
      "order": 10,
      "slug": "rfc-edit",
      "type": "draft-stream-irtf",
      "used": true
    },
    "model": "doc.state",
    "pk": 64
  },
  {
    "fields": {
      "desc": "The document has been published as an RFC.",
      "name": "Published RFC",
      "next_states": [],
      "order": 11,
      "slug": "pub",
      "type": "draft-stream-irtf",
      "used": true
    },
    "model": "doc.state",
    "pk": 65
  },
  {
    "fields": {
      "desc": "The IESG has requested that the document be held pending further review, as specified in RFC 5742, and the IRTF has agreed to such a hold.",
      "name": "Document on Hold Based On IESG Request",
      "next_states": [],
      "order": 12,
      "slug": "iesghold",
      "type": "draft-stream-irtf",
      "used": true
    },
    "model": "doc.state",
    "pk": 66
  },
  {
    "fields": {
      "desc": "This document was an active IRTF document, but for some reason it is no longer being pursued for the IRTF stream. It is possible that the document might be revived later, possibly in another stream.",
      "name": "Dead IRTF Document",
      "next_states": [],
      "order": 13,
      "slug": "dead",
      "type": "draft-stream-irtf",
      "used": true
    },
    "model": "doc.state",
    "pk": 67
  },
  {
    "fields": {
      "desc": "The draft has been sent to the ISE with a request for publication.",
      "name": "Submission Received",
      "next_states": [],
      "order": 1,
      "slug": "receive",
      "type": "draft-stream-ise",
      "used": true
    },
    "model": "doc.state",
    "pk": 68
  },
  {
    "fields": {
      "desc": " The ISE is finding initial reviewers for the document.",
      "name": "Finding Reviewers",
      "next_states": [],
      "order": 2,
      "slug": "find-rev",
      "type": "draft-stream-ise",
      "used": true
    },
    "model": "doc.state",
    "pk": 69
  },
  {
    "fields": {
      "desc": "The ISE is actively working on the document.",
      "name": "In ISE Review",
      "next_states": [],
      "order": 3,
      "slug": "ise-rev",
      "type": "draft-stream-ise",
      "used": true
    },
    "model": "doc.state",
    "pk": 70
  },
  {
    "fields": {
      "desc": " One or more reviews have been sent to the author, and the ISE is awaiting response.",
      "name": "Response to Review Needed",
      "next_states": [],
      "order": 4,
      "slug": "need-res",
      "type": "draft-stream-ise",
      "used": true
    },
    "model": "doc.state",
    "pk": 71
  },
  {
    "fields": {
      "desc": "The ISE has asked the IESG to do a review of the document, as described in RFC5742.",
      "name": "In IESG Review",
      "next_states": [],
      "order": 5,
      "slug": "iesg-rev",
      "type": "draft-stream-ise",
      "used": true
    },
    "model": "doc.state",
    "pk": 72
  },
  {
    "fields": {
      "desc": "The ISE processing of this document is complete and it has been sent to the RFC Editor for publication. The document may be in the RFC Editor's queue, or it may have been published as an RFC; this state doesn't distinguish between different states occurring after the document has left the ISE.",
      "name": "Sent to the RFC Editor",
      "next_states": [],
      "order": 6,
      "slug": "rfc-edit",
      "type": "draft-stream-ise",
      "used": true
    },
    "model": "doc.state",
    "pk": 73
  },
  {
    "fields": {
      "desc": "The document has been published as an RFC.",
      "name": "Published RFC",
      "next_states": [],
      "order": 7,
      "slug": "pub",
      "type": "draft-stream-ise",
      "used": true
    },
    "model": "doc.state",
    "pk": 74
  },
  {
    "fields": {
      "desc": "This document was actively considered in the Independent Submission stream, but the ISE chose not to publish it.  It is possible that the document might be revived later. A document in this state may have a comment explaining the reasoning of the ISE (such as if the document was going to move to a different stream).",
      "name": "No Longer In Independent Submission Stream",
      "next_states": [],
      "order": 8,
      "slug": "dead",
      "type": "draft-stream-ise",
      "used": true
    },
    "model": "doc.state",
    "pk": 75
  },
  {
    "fields": {
      "desc": "The IESG has requested that the document be held pending further review, as specified in RFC 5742, and the ISE has agreed to such a hold.",
      "name": "Document on Hold Based On IESG Request",
      "next_states": [],
      "order": 9,
      "slug": "iesghold",
      "type": "draft-stream-ise",
      "used": true
    },
    "model": "doc.state",
    "pk": 76
  },
  {
    "fields": {
      "desc": "",
      "name": "Active",
      "next_states": [],
      "order": 1,
      "slug": "active",
      "type": "slides",
      "used": true
    },
    "model": "doc.state",
    "pk": 77
  },
  {
    "fields": {
      "desc": "",
      "name": "Deleted",
      "next_states": [],
      "order": 4,
      "slug": "deleted",
      "type": "slides",
      "used": true
    },
    "model": "doc.state",
    "pk": 78
  },
  {
    "fields": {
      "desc": "",
      "name": "Active",
      "next_states": [],
      "order": 1,
      "slug": "active",
      "type": "minutes",
      "used": true
    },
    "model": "doc.state",
    "pk": 79
  },
  {
    "fields": {
      "desc": "",
      "name": "Deleted",
      "next_states": [],
      "order": 2,
      "slug": "deleted",
      "type": "minutes",
      "used": true
    },
    "model": "doc.state",
    "pk": 80
  },
  {
    "fields": {
      "desc": "",
      "name": "Active",
      "next_states": [],
      "order": 1,
      "slug": "active",
      "type": "agenda",
      "used": true
    },
    "model": "doc.state",
    "pk": 81
  },
  {
    "fields": {
      "desc": "",
      "name": "Deleted",
      "next_states": [],
      "order": 2,
      "slug": "deleted",
      "type": "agenda",
      "used": true
    },
    "model": "doc.state",
    "pk": 82
  },
  {
    "fields": {
      "desc": "The proposed charter is not being considered at this time. A proposed charter will remain in this state until an AD moves it to Informal IESG review.",
      "name": "Not currently under review",
      "next_states": [],
      "order": 0,
      "slug": "notrev",
      "type": "charter",
      "used": true
    },
    "model": "doc.state",
    "pk": 83
  },
  {
    "fields": {
      "desc": "The proposed charter is not being considered at this time. A proposed charter will remain in this state until an AD moves it to Start Chartering/Rechartering (Internal IESG/IAB Review). This state is useful for drafting the charter, discussing with chairs, etc.",
      "name": "Draft Charter",
      "next_states": [],
      "order": 0,
      "slug": "infrev",
      "type": "charter",
      "used": true
    },
    "model": "doc.state",
    "pk": 84
  },
  {
    "fields": {
      "desc": "This is the state when you'd like to propose the charter / new charter. This state also allows you to ask whether external review can be skipped in ballot. After you select this state, the Secretariat takes over and drives the rest of the process.",
      "name": "Start Chartering/Rechartering (Internal IESG/IAB Review)",
      "next_states": [],
      "order": 0,
      "slug": "intrev",
      "type": "charter",
      "used": true
    },
    "model": "doc.state",
    "pk": 85
  },
  {
    "fields": {
      "desc": "This state is selected by the Secretariat (AD's, keep yer grubby mits off this!) when it has been decided that the charter needs external review.",
      "name": "External Review (Message to Community, Selected by Secretariat)",
      "next_states": [],
      "order": 0,
      "slug": "extrev",
      "type": "charter",
      "used": true
    },
    "model": "doc.state",
    "pk": 86
  },
  {
    "fields": {
      "desc": "This state is selected by the Secretariat (AD's, keep yer grubby mits off this!) when the IESG is reviewing the discussion from the external review of the proposed charter (this is similar to the IESG Evaluation state for a draft).",
      "name": "IESG Review (Charter for Approval, Selected by Secretariat)",
      "next_states": [],
      "order": 0,
      "slug": "iesgrev",
      "type": "charter",
      "used": true
    },
    "model": "doc.state",
    "pk": 87
  },
  {
    "fields": {
      "desc": "The charter is approved by the IESG.",
      "name": "Approved",
      "next_states": [],
      "order": 0,
      "slug": "approved",
      "type": "charter",
      "used": true
    },
    "model": "doc.state",
    "pk": 88
  },
  {
    "fields": {
      "desc": "Final approvals are complete",
      "name": "AUTH48-DONE",
      "next_states": [
        74
      ],
      "order": 0,
      "slug": "auth48done",
      "type": "draft-rfceditor",
      "used": false
    },
    "model": "doc.state",
    "pk": 89
  },
  {
    "fields": {
      "desc": "A conflict review has been requested, but a shepherding AD has not yet been assigned",
      "name": "Needs Shepherd",
      "next_states": [
        91,
        98,
        99
      ],
      "order": 1,
      "slug": "needshep",
      "type": "conflrev",
      "used": true
    },
    "model": "doc.state",
    "pk": 90
  },
  {
    "fields": {
      "desc": "The sponsoring AD is reviewing the document and preparing a proposed response",
      "name": "AD Review",
      "next_states": [
        92,
        98,
        99
      ],
      "order": 2,
      "slug": "adrev",
      "type": "conflrev",
      "used": true
    },
    "model": "doc.state",
    "pk": 91
  },
  {
    "fields": {
      "desc": "The IESG is considering the proposed conflict review response",
      "name": "IESG Evaluation",
      "next_states": [
        93,
        94,
        95,
        98,
        99
      ],
      "order": 3,
      "slug": "iesgeval",
      "type": "conflrev",
      "used": true
    },
    "model": "doc.state",
    "pk": 92
  },
  {
    "fields": {
      "desc": "The evaluation of the proposed conflict review response has been deferred to the next telechat",
      "name": "IESG Evaluation - Defer",
      "next_states": [
        92,
        94,
        95,
        98,
        99
      ],
      "order": 4,
      "slug": "defer",
      "type": "conflrev",
      "used": true
    },
    "model": "doc.state",
    "pk": 93
  },
  {
    "fields": {
      "desc": "The IESG has approved the conflict review response (a request to not publish), but the secretariat has not yet sent the response",
      "name": "Approved Request to Not Publish - announcement to be sent",
      "next_states": [
        96,
        98
      ],
      "order": 7,
      "slug": "appr-reqnopub-pend",
      "type": "conflrev",
      "used": true
    },
    "model": "doc.state",
    "pk": 94
  },
  {
    "fields": {
      "desc": "The IESG has approved the conflict review response, but the secretariat has not yet sent the response",
      "name": "Approved No Problem - announcement to be sent",
      "next_states": [
        97,
        98
      ],
      "order": 8,
      "slug": "appr-noprob-pend",
      "type": "conflrev",
      "used": true
    },
    "model": "doc.state",
    "pk": 95
  },
  {
    "fields": {
      "desc": "The secretariat has delivered the IESG's approved conflict review response (a request to not publish) to the requester",
      "name": "Approved Request to Not Publish - announcement sent",
      "next_states": [
        96
      ],
      "order": 9,
      "slug": "appr-reqnopub-sent",
      "type": "conflrev",
      "used": true
    },
    "model": "doc.state",
    "pk": 96
  },
  {
    "fields": {
      "desc": "The secretariat has delivered the IESG's approved conflict review response to the requester",
      "name": "Approved No Problem - announcement sent",
      "next_states": [
        97
      ],
      "order": 10,
      "slug": "appr-noprob-sent",
      "type": "conflrev",
      "used": true
    },
    "model": "doc.state",
    "pk": 97
  },
  {
    "fields": {
      "desc": "The request for conflict review was withdrawn",
      "name": "Withdrawn",
      "next_states": [
        90
      ],
      "order": 11,
      "slug": "withdraw",
      "type": "conflrev",
      "used": true
    },
    "model": "doc.state",
    "pk": 98
  },
  {
    "fields": {
      "desc": "The conflict review has been abandoned",
      "name": "Dead",
      "next_states": [
        90
      ],
      "order": 12,
      "slug": "dead",
      "type": "conflrev",
      "used": true
    },
    "model": "doc.state",
    "pk": 99
  },
  {
    "fields": {
      "desc": "The IESG has approved the conflict review response (a request to not publish), but a point has been raised that should be cleared before moving to announcement to be sent",
      "name": "Approved Request to Not Publish - point raised",
      "next_states": [
        94
      ],
      "order": 5,
      "slug": "appr-reqnopub-pr",
      "type": "conflrev",
      "used": true
    },
    "model": "doc.state",
    "pk": 100
  },
  {
    "fields": {
      "desc": "The IESG has approved the conflict review response, but a point has been raised that should be cleared before proceeding to announcement to be sent",
      "name": "Approved No Problem - point raised",
      "next_states": [
        95
      ],
      "order": 6,
      "slug": "appr-noprob-pr",
      "type": "conflrev",
      "used": true
    },
    "model": "doc.state",
    "pk": 101
  },
  {
    "fields": {
      "desc": "A new document has been received by IANA, but no actions have been taken",
      "name": "New Document",
      "next_states": [],
      "order": 1,
      "slug": "newdoc",
      "type": "draft-iana-action",
      "used": true
    },
    "model": "doc.state",
    "pk": 102
  },
  {
    "fields": {
      "desc": "IANA is currently processing the actions for this document",
      "name": "In Progress",
      "next_states": [],
      "order": 2,
      "slug": "inprog",
      "type": "draft-iana-action",
      "used": true
    },
    "model": "doc.state",
    "pk": 103
  },
  {
    "fields": {
      "desc": "IANA is waiting on the document's authors to respond",
      "name": "Waiting on Authors",
      "next_states": [],
      "order": 3,
      "slug": "waitauth",
      "type": "draft-iana-action",
      "used": true
    },
    "model": "doc.state",
    "pk": 104
  },
  {
    "fields": {
      "desc": "IANA is waiting on the IETF Area Directors to respond",
      "name": "Waiting on ADs",
      "next_states": [],
      "order": 4,
      "slug": "waitad",
      "type": "draft-iana-action",
      "used": true
    },
    "model": "doc.state",
    "pk": 105
  },
  {
    "fields": {
      "desc": "IANA is waiting on the IETF Working Group Chairs to respond",
      "name": "Waiting on WGC",
      "next_states": [],
      "order": 5,
      "slug": "waitwgc",
      "type": "draft-iana-action",
      "used": true
    },
    "model": "doc.state",
    "pk": 106
  },
  {
    "fields": {
      "desc": "IANA has notified the RFC Editor that the actions have been completed",
      "name": "Waiting on RFC Editor",
      "next_states": [],
      "order": 6,
      "slug": "waitrfc",
      "type": "draft-iana-action",
      "used": true
    },
    "model": "doc.state",
    "pk": 107
  },
  {
    "fields": {
      "desc": "Request completed. The RFC Editor has acknowledged receipt of IANA's message that the actions have been completed",
      "name": "RFC-Ed-Ack",
      "next_states": [],
      "order": 7,
      "slug": "rfcedack",
      "type": "draft-iana-action",
      "used": true
    },
    "model": "doc.state",
    "pk": 108
  },
  {
    "fields": {
      "desc": "IANA has suspended work on the document",
      "name": "On Hold",
      "next_states": [],
      "order": 8,
      "slug": "onhold",
      "type": "draft-iana-action",
      "used": true
    },
    "model": "doc.state",
    "pk": 109
  },
  {
    "fields": {
      "desc": "Request completed. There were no IANA actions for this document",
      "name": "No IANA Actions",
      "next_states": [],
      "order": 9,
      "slug": "noic",
      "type": "draft-iana-action",
      "used": true
    },
    "model": "doc.state",
    "pk": 110
  },
  {
    "fields": {
      "desc": "Document has not yet been reviewed by IANA.",
      "name": "IANA - Review Needed",
      "next_states": [],
      "order": 1,
      "slug": "need-rev",
      "type": "draft-iana-review",
      "used": true
    },
    "model": "doc.state",
    "pk": 111
  },
  {
    "fields": {
      "desc": "Document requires IANA actions, and the IANA Considerations section indicates the details of the actions correctly.",
      "name": "IANA OK - Actions Needed",
      "next_states": [],
      "order": 2,
      "slug": "ok-act",
      "type": "draft-iana-review",
      "used": true
    },
    "model": "doc.state",
    "pk": 112
  },
  {
    "fields": {
      "desc": "Document requires no IANA action, and the IANA Considerations section indicates this correctly.",
      "name": "IANA OK - No Actions Needed",
      "next_states": [],
      "order": 3,
      "slug": "ok-noact",
      "type": "draft-iana-review",
      "used": true
    },
    "model": "doc.state",
    "pk": 113
  },
  {
    "fields": {
      "desc": "IANA has issues with the text of the IANA Considerations section of the document.",
      "name": "IANA - Not OK",
      "next_states": [],
      "order": 4,
      "slug": "not-ok",
      "type": "draft-iana-review",
      "used": true
    },
    "model": "doc.state",
    "pk": 114
  },
  {
    "fields": {
      "desc": "Document revision has changed after review by IANA.",
      "name": "Version Changed - Review Needed",
      "next_states": [],
      "order": 5,
      "slug": "changed",
      "type": "draft-iana-review",
      "used": true
    },
    "model": "doc.state",
    "pk": 115
  },
  {
    "fields": {
      "desc": "Final approvals are complete",
      "name": "AUTH48-DONE",
      "next_states": [],
      "order": 0,
      "slug": "auth48-done",
      "type": "draft-rfceditor",
      "used": true
    },
    "model": "doc.state",
    "pk": 116
  },
  {
    "fields": {
      "desc": "Approved by the stream manager (e.g., IESG, IAB, IRSG, ISE), awaiting processing and publishing",
      "name": "EDIT",
      "next_states": [],
      "order": 0,
      "slug": "edit",
      "type": "draft-rfceditor",
      "used": true
    },
    "model": "doc.state",
    "pk": 117
  },
  {
    "fields": {
      "desc": "RFC-Editor/IANA Registration Coordination",
      "name": "IANA",
      "next_states": [],
      "order": 0,
      "slug": "iana-crd",
      "type": "draft-rfceditor",
      "used": true
    },
    "model": "doc.state",
    "pk": 118
  },
  {
    "fields": {
      "desc": "Holding for IESG action",
      "name": "IESG",
      "next_states": [],
      "order": 0,
      "slug": "iesg",
      "type": "draft-rfceditor",
      "used": true
    },
    "model": "doc.state",
    "pk": 119
  },
  {
    "fields": {
      "desc": "Independent Submission awaiting author update, or in discussion between author and ISE",
      "name": "ISR-AUTH",
      "next_states": [],
      "order": 0,
      "slug": "isr-auth",
      "type": "draft-rfceditor",
      "used": true
    },
    "model": "doc.state",
    "pk": 120
  },
  {
    "fields": {
      "desc": "An RFC status change has been requested, but a shepherding AD has not yet been assigned",
      "name": "Needs Shepherd",
      "next_states": [
        122,
        129
      ],
      "order": 1,
      "slug": "needshep",
      "type": "statchg",
      "used": true
    },
    "model": "doc.state",
    "pk": 121
  },
  {
    "fields": {
      "desc": "The sponsoring AD is preparing an RFC status change document",
      "name": "AD Review",
      "next_states": [
        130,
        123,
        129
      ],
      "order": 2,
      "slug": "adrev",
      "type": "statchg",
      "used": true
    },
    "model": "doc.state",
    "pk": 122
  },
  {
    "fields": {
      "desc": "The IESG is considering the proposed RFC status changes",
      "name": "IESG Evaluation",
      "next_states": [
        124,
        125,
        126,
        129
      ],
      "order": 6,
      "slug": "iesgeval",
      "type": "statchg",
      "used": true
    },
    "model": "doc.state",
    "pk": 123
  },
  {
    "fields": {
      "desc": "The evaluation of the proposed RFC status changes have been deferred to the next telechat",
      "name": "IESG Evaluation - Defer",
      "next_states": [
        123,
        125,
        126,
        129
      ],
      "order": 7,
      "slug": "defer",
      "type": "statchg",
      "used": true
    },
    "model": "doc.state",
    "pk": 124
  },
  {
    "fields": {
      "desc": "The IESG has approved the RFC status changes, but a point has been raised that should be cleared before proceeding to announcement to be sent",
      "name": "Approved - point raised",
      "next_states": [
        126,
        127
      ],
      "order": 8,
      "slug": "appr-pr",
      "type": "statchg",
      "used": true
    },
    "model": "doc.state",
    "pk": 125
  },
  {
    "fields": {
      "desc": "The IESG has approved the RFC status changes, but the secretariat has not yet sent the announcement",
      "name": "Approved - announcement to be sent",
      "next_states": [
        127
      ],
      "order": 9,
      "slug": "appr-pend",
      "type": "statchg",
      "used": true
    },
    "model": "doc.state",
    "pk": 126
  },
  {
    "fields": {
      "desc": "The secretariat has announced the IESG's approved RFC status changes",
      "name": "Approved - announcement sent",
      "next_states": [],
      "order": 10,
      "slug": "appr-sent",
      "type": "statchg",
      "used": true
    },
    "model": "doc.state",
    "pk": 127
  },
  {
    "fields": {
      "desc": "The RFC status changes have been abandoned",
      "name": "Dead",
      "next_states": [
        121
      ],
      "order": 11,
      "slug": "dead",
      "type": "statchg",
      "used": true
    },
    "model": "doc.state",
    "pk": 129
  },
  {
    "fields": {
      "desc": "Last Call has been requested for this proposed status change",
      "name": "Last Call Requested",
      "next_states": [
        131
      ],
      "order": 3,
      "slug": "lc-req",
      "type": "statchg",
      "used": true
    },
    "model": "doc.state",
    "pk": 130
  },
  {
    "fields": {
      "desc": "This proposed status change is in IETF Last Call",
      "name": "In Last Call",
      "next_states": [
        132
      ],
      "order": 4,
      "slug": "in-lc",
      "type": "statchg",
      "used": true
    },
    "model": "doc.state",
    "pk": 131
  },
  {
    "fields": {
      "desc": "The AD is following up on IETF LC comments",
      "name": "Waiting for AD Go-Ahead",
      "next_states": [
        123,
        129
      ],
      "order": 5,
      "slug": "goahead",
      "type": "statchg",
      "used": true
    },
    "model": "doc.state",
    "pk": 132
  },
  {
    "fields": {
      "desc": "",
      "name": "Pending",
      "next_states": [],
      "order": 0,
      "slug": "pending",
      "type": "draft-rfceditor",
      "used": true
    },
    "model": "doc.state",
    "pk": 133
  },
  {
    "fields": {
      "desc": "The document has been marked as a candidate for WG adoption by the WG Chair.  This state can be used before a call for adoption is issued (and the document is put in the \"Call For Adoption By WG Issued\" state), to indicate that the document is in the queue for a call for adoption, even if none has been issued yet.",
      "name": "Candidate for WG Adoption",
      "next_states": [
        35
      ],
      "order": 0,
      "slug": "wg-cand",
      "type": "draft-stream-ietf",
      "used": true
    },
    "model": "doc.state",
    "pk": 134
  },
  {
    "fields": {
      "desc": "",
      "name": "Active",
      "next_states": [],
      "order": 0,
      "slug": "active",
      "type": "recording",
      "used": true
    },
    "model": "doc.state",
    "pk": 135
  },
  {
    "fields": {
      "desc": "",
      "name": "Deleted",
      "next_states": [],
      "order": 0,
      "slug": "deleted",
      "type": "recording",
      "used": true
    },
    "model": "doc.state",
    "pk": 136
  },
  {
    "fields": {
      "desc": "This document is not active, but is available in the archives",
      "name": "Archived",
      "next_states": [],
      "order": 3,
      "slug": "archived",
      "type": "slides",
      "used": true
    },
    "model": "doc.state",
    "pk": 138
  },
  {
    "fields": {
      "desc": "",
      "name": "Active",
      "next_states": [],
      "order": 0,
      "slug": "active",
      "type": "bluesheets",
      "used": true
    },
    "model": "doc.state",
    "pk": 139
  },
  {
    "fields": {
      "desc": "",
      "name": "Deleted",
      "next_states": [],
      "order": 0,
      "slug": "deleted",
      "type": "bluesheets",
      "used": true
    },
    "model": "doc.state",
    "pk": 140
  },
  {
    "fields": {
      "desc": "",
      "name": "Single Meeting",
      "next_states": [],
      "order": 0,
      "slug": "single",
      "type": "reuse_policy",
      "used": true
    },
    "model": "doc.state",
    "pk": 141
  },
  {
    "fields": {
      "desc": "",
      "name": "Multiple Meetings",
      "next_states": [],
      "order": 0,
      "slug": "multiple",
      "type": "reuse_policy",
      "used": true
    },
    "model": "doc.state",
    "pk": 142
  },
  {
    "fields": {
      "desc": "",
      "name": "Active",
      "next_states": [],
      "order": 1,
      "slug": "active",
      "type": "review",
      "used": true
    },
    "model": "doc.state",
    "pk": 143
  },
  {
    "fields": {
      "desc": "",
      "name": "Deleted",
      "next_states": [],
      "order": 2,
      "slug": "deleted",
      "type": "review",
      "used": true
    },
    "model": "doc.state",
    "pk": 144
  },
  {
    "fields": {
      "desc": "In some areas, it can be desirable to wait for multiple interoperable implementations before progressing a draft to be an RFC, and in some WGs this is required.  This state should be entered after WG Last Call has completed.",
      "name": "Waiting for Implementation",
      "next_states": [],
      "order": 8,
      "slug": "waiting-for-implementation",
      "type": "draft-stream-ietf",
      "used": true
    },
    "model": "doc.state",
    "pk": 145
  },
  {
    "fields": {
      "desc": "Held by WG, see document history for details.",
      "name": "Held by WG",
      "next_states": [],
      "order": 9,
      "slug": "held-by-wg",
      "type": "draft-stream-ietf",
      "used": true
    },
    "model": "doc.state",
    "pk": 146
  },
  {
    "fields": {
      "desc": "Replaced",
      "name": "Replaced",
      "next_states": [],
      "order": 0,
      "slug": "repl",
      "type": "draft-stream-iab",
      "used": true
    },
    "model": "doc.state",
    "pk": 147
  },
  {
    "fields": {
      "desc": "Replaced",
      "name": "Replaced",
      "next_states": [],
      "order": 0,
      "slug": "repl",
      "type": "draft-stream-ise",
      "used": true
    },
    "model": "doc.state",
    "pk": 148
  },
  {
    "fields": {
      "desc": "Replaced",
      "name": "Replaced",
      "next_states": [],
      "order": 0,
      "slug": "repl",
      "type": "draft-stream-irtf",
      "used": true
    },
    "model": "doc.state",
    "pk": 149
  },
  {
    "fields": {
      "desc": "The IESG has not started processing this draft, or has stopped processing it without publicastion.",
      "name": "I-D Exists",
      "next_states": [
        16,
        11
      ],
      "order": 0,
      "slug": "idexists",
      "type": "draft-iesg",
      "used": true
    },
    "model": "doc.state",
    "pk": 150
  },
  {
    "fields": {
      "desc": "One or more registries need experts assigned",
      "name": "Need IANA Expert(s)",
      "next_states": [],
      "order": 0,
      "slug": "need-experts",
      "type": "draft-iana-experts",
      "used": true
    },
    "model": "doc.state",
    "pk": 151
  },
  {
    "fields": {
      "desc": "One or more expert reviews have been assigned",
      "name": "Reviews assigned",
      "next_states": [],
      "order": 1,
      "slug": "reviews-assigned",
      "type": "draft-iana-experts",
      "used": true
    },
    "model": "doc.state",
    "pk": 152
  },
  {
    "fields": {
      "desc": "Some expert reviewers have identified issues",
      "name": "Issues identified",
      "next_states": [],
      "order": 2,
      "slug": "expert-issues",
      "type": "draft-iana-experts",
      "used": true
    },
    "model": "doc.state",
    "pk": 153
  },
  {
    "fields": {
      "desc": "All expert reviews have been completed with no blocking issues",
      "name": "Expert Reviews OK",
      "next_states": [],
      "order": 2,
      "slug": "reviewers-ok",
      "type": "draft-iana-experts",
      "used": true
    },
    "model": "doc.state",
    "pk": 154
  },
  {
    "fields": {
      "desc": "Tooling Issue; an update is needed to one or more of the tools in the publication pipeline before this document can be published",
      "name": "TI",
      "next_states": [],
      "order": 0,
      "slug": "tooling-issue",
      "type": "draft-rfceditor",
      "used": true
    },
    "model": "doc.state",
    "pk": 155
  },
  {
    "fields": {
      "label": "State"
    },
    "model": "doc.statetype",
    "pk": "agenda"
  },
  {
    "fields": {
      "label": "State"
    },
    "model": "doc.statetype",
    "pk": "bluesheets"
  },
  {
    "fields": {
      "label": "State"
    },
    "model": "doc.statetype",
    "pk": "charter"
  },
  {
    "fields": {
      "label": "Conflict Review State"
    },
    "model": "doc.statetype",
    "pk": "conflrev"
  },
  {
    "fields": {
      "label": "State"
    },
    "model": "doc.statetype",
    "pk": "draft"
  },
  {
    "fields": {
      "label": "IANA state"
    },
    "model": "doc.statetype",
    "pk": "draft-iana"
  },
  {
    "fields": {
      "label": "IANA Action state"
    },
    "model": "doc.statetype",
    "pk": "draft-iana-action"
  },
  {
    "fields": {
      "label": "IANA Experts State"
    },
    "model": "doc.statetype",
    "pk": "draft-iana-experts"
  },
  {
    "fields": {
      "label": "IANA Review state"
    },
    "model": "doc.statetype",
    "pk": "draft-iana-review"
  },
  {
    "fields": {
      "label": "IESG state"
    },
    "model": "doc.statetype",
    "pk": "draft-iesg"
  },
  {
    "fields": {
      "label": "RFC Editor state"
    },
    "model": "doc.statetype",
    "pk": "draft-rfceditor"
  },
  {
    "fields": {
      "label": "IAB state"
    },
    "model": "doc.statetype",
    "pk": "draft-stream-iab"
  },
  {
    "fields": {
      "label": "IETF WG state"
    },
    "model": "doc.statetype",
    "pk": "draft-stream-ietf"
  },
  {
    "fields": {
      "label": "IRTF state"
    },
    "model": "doc.statetype",
    "pk": "draft-stream-irtf"
  },
  {
    "fields": {
      "label": "ISE state"
    },
    "model": "doc.statetype",
    "pk": "draft-stream-ise"
  },
  {
    "fields": {
      "label": "State"
    },
    "model": "doc.statetype",
    "pk": "liai-att"
  },
  {
    "fields": {
      "label": "Liason Statement State"
    },
    "model": "doc.statetype",
    "pk": "liaison"
  },
  {
    "fields": {
      "label": "State"
    },
    "model": "doc.statetype",
    "pk": "minutes"
  },
  {
    "fields": {
      "label": "State"
    },
    "model": "doc.statetype",
    "pk": "recording"
  },
  {
    "fields": {
      "label": "Policy"
    },
    "model": "doc.statetype",
    "pk": "reuse_policy"
  },
  {
    "fields": {
      "label": "Review"
    },
    "model": "doc.statetype",
    "pk": "review"
  },
  {
    "fields": {
      "label": "Shepherd's Writeup State"
    },
    "model": "doc.statetype",
    "pk": "shepwrit"
  },
  {
    "fields": {
      "label": "State"
    },
    "model": "doc.statetype",
    "pk": "slides"
  },
  {
    "fields": {
      "label": "RFC Status Change state"
    },
    "model": "doc.statetype",
    "pk": "statchg"
  },
  {
    "fields": {
      "about_page": "ietf.group.views.group_about",
      "acts_like_wg": false,
      "admin_roles": "[\"chair\"]",
      "agenda_type": "ietf",
      "create_wiki": true,
      "custom_group_roles": false,
      "customize_workflow": false,
      "default_tab": "ietf.group.views.group_about",
      "docman_roles": "[\"chair\"]",
      "groupman_roles": "[\"chair\",\"lead\",\"delegate\"]",
      "has_chartering_process": false,
      "has_default_jabber": true,
      "has_documents": false,
      "has_meetings": true,
      "has_milestones": false,
      "has_nonsession_materials": false,
      "has_reviews": false,
      "has_session_materials": true,
      "is_schedulable": true,
      "material_types": "[\"slides\"]",
      "matman_roles": "[\"chair\",\"lead\",\"delegate\",\"matman\"]",
      "req_subm_approval": true,
      "role_order": "[\"chair\",\"lead\",\"delegate\",\"matman\"]",
      "show_on_agenda": true
    },
    "model": "group.groupfeatures",
    "pk": "adhoc"
  },
  {
    "fields": {
      "about_page": "ietf.group.views.group_about",
      "acts_like_wg": false,
      "admin_roles": "[\"chair\"]",
      "agenda_type": "ietf",
      "create_wiki": false,
      "custom_group_roles": false,
      "customize_workflow": false,
      "default_tab": "ietf.group.views.group_about",
      "docman_roles": "[\"chair\"]",
      "groupman_roles": "[\"chair\"]",
      "has_chartering_process": false,
      "has_default_jabber": false,
      "has_documents": false,
      "has_meetings": false,
      "has_milestones": false,
      "has_nonsession_materials": false,
      "has_reviews": false,
      "has_session_materials": false,
      "is_schedulable": false,
      "material_types": "[\"slides\"]",
      "matman_roles": "[\"chair\"]",
      "req_subm_approval": false,
      "role_order": "[\"chair\"]",
      "show_on_agenda": false
    },
    "model": "group.groupfeatures",
    "pk": "admin"
  },
  {
    "fields": {
      "about_page": "ietf.group.views.group_about",
      "acts_like_wg": true,
      "admin_roles": "[\"chair\"]",
      "agenda_type": "ietf",
      "create_wiki": true,
      "custom_group_roles": true,
      "customize_workflow": false,
      "default_tab": "ietf.group.views.group_about",
      "docman_roles": "[\"chair\",\"delegate\",\"secr\"]",
      "groupman_roles": "[\"ad\",\"chair\",\"delegate\"]",
      "has_chartering_process": false,
      "has_default_jabber": false,
      "has_documents": true,
      "has_meetings": true,
      "has_milestones": false,
      "has_nonsession_materials": false,
      "has_reviews": false,
      "has_session_materials": true,
      "is_schedulable": true,
      "material_types": "[\"slides\"]",
      "matman_roles": "[\"ad\",\"chair\",\"delegate\",\"secr\"]",
      "req_subm_approval": true,
      "role_order": "[\"chair\",\"secr\"]",
      "show_on_agenda": true
    },
    "model": "group.groupfeatures",
    "pk": "ag"
  },
  {
    "fields": {
      "about_page": "ietf.group.views.group_about",
      "acts_like_wg": false,
      "admin_roles": "[\"ad\"]",
      "agenda_type": "ietf",
      "create_wiki": true,
      "custom_group_roles": true,
      "customize_workflow": false,
      "default_tab": "ietf.group.views.group_about",
      "docman_roles": "[\"ad\",\"delegate\",\"secr\"]",
      "groupman_roles": "[\"ad\"]",
      "has_chartering_process": false,
      "has_default_jabber": false,
      "has_documents": false,
      "has_meetings": false,
      "has_milestones": false,
      "has_nonsession_materials": false,
      "has_reviews": false,
      "has_session_materials": false,
      "is_schedulable": false,
      "material_types": "[\"slides\"]",
      "matman_roles": "[\"ad\",\"chair\",\"delegate\",\"secr\"]",
      "req_subm_approval": true,
      "role_order": "[\"chair\",\"secr\"]",
      "show_on_agenda": false
    },
    "model": "group.groupfeatures",
    "pk": "area"
  },
  {
    "fields": {
      "about_page": "ietf.group.views.group_about",
      "acts_like_wg": false,
      "admin_roles": "[\"chair\",\"secr\"]",
      "agenda_type": null,
      "create_wiki": true,
      "custom_group_roles": true,
      "customize_workflow": false,
      "default_tab": "ietf.group.views.group_about",
      "docman_roles": "[]",
      "groupman_roles": "[\"ad\",\"secr\"]",
      "has_chartering_process": false,
      "has_default_jabber": false,
      "has_documents": false,
      "has_meetings": false,
      "has_milestones": false,
      "has_nonsession_materials": false,
      "has_reviews": false,
      "has_session_materials": false,
      "is_schedulable": false,
      "material_types": "[\"slides\"]",
      "matman_roles": "[\"ad\",\"chair\",\"delegate\",\"secr\"]",
      "req_subm_approval": true,
      "role_order": "[\"chair\",\"secr\"]",
      "show_on_agenda": false
    },
    "model": "group.groupfeatures",
    "pk": "dir"
  },
  {
    "fields": {
      "about_page": "ietf.group.views.group_about",
      "acts_like_wg": false,
      "admin_roles": "[\"chair\"]",
      "agenda_type": "ietf",
      "create_wiki": false,
      "custom_group_roles": true,
      "customize_workflow": false,
      "default_tab": "ietf.group.views.group_about",
      "docman_roles": "[\"chair\"]",
      "groupman_roles": "[]",
      "has_chartering_process": false,
      "has_default_jabber": false,
      "has_documents": false,
      "has_meetings": true,
      "has_milestones": false,
      "has_nonsession_materials": false,
      "has_reviews": false,
      "has_session_materials": false,
      "is_schedulable": false,
      "material_types": "[\"slides\"]",
      "matman_roles": "[\"chair\",\"delegate\"]",
      "req_subm_approval": true,
      "role_order": "[\"chair\",\"secr\"]",
      "show_on_agenda": true
    },
    "model": "group.groupfeatures",
    "pk": "iab"
  },
  {
    "fields": {
      "about_page": "ietf.group.views.group_about",
      "acts_like_wg": false,
      "admin_roles": "[\"chair\"]",
      "agenda_type": "ietf",
      "create_wiki": false,
      "custom_group_roles": false,
      "customize_workflow": false,
      "default_tab": "ietf.group.views.group_about",
      "docman_roles": "[\"chair\"]",
      "groupman_roles": "[\"chair\"]",
      "has_chartering_process": false,
      "has_default_jabber": false,
      "has_documents": false,
      "has_meetings": false,
      "has_milestones": false,
      "has_nonsession_materials": false,
      "has_reviews": false,
      "has_session_materials": false,
      "is_schedulable": false,
      "material_types": "[\"slides\"]",
      "matman_roles": "[\"chair\"]",
      "req_subm_approval": false,
      "role_order": "[\"chair\"]",
      "show_on_agenda": false
    },
    "model": "group.groupfeatures",
    "pk": "iana"
  },
  {
    "fields": {
      "about_page": "ietf.group.views.group_about",
      "acts_like_wg": false,
      "admin_roles": "[\"chair\"]",
      "agenda_type": "ad",
      "create_wiki": false,
      "custom_group_roles": true,
      "customize_workflow": false,
      "default_tab": "ietf.group.views.group_about",
      "docman_roles": "[\"chair\"]",
      "groupman_roles": "[\"chair\",\"delegate\"]",
      "has_chartering_process": false,
      "has_default_jabber": false,
      "has_documents": false,
      "has_meetings": false,
      "has_milestones": false,
      "has_nonsession_materials": false,
      "has_reviews": false,
      "has_session_materials": false,
      "is_schedulable": false,
      "material_types": "\"[]\"",
      "matman_roles": "[\"chair\",\"delegate\",\"member\"]",
      "req_subm_approval": true,
      "role_order": "[\"chair\",\"delegate\",\"member\"]",
      "show_on_agenda": false
    },
    "model": "group.groupfeatures",
    "pk": "iesg"
  },
  {
    "fields": {
      "about_page": "ietf.group.views.group_about",
      "acts_like_wg": false,
      "admin_roles": "[\"chair\",\"lead\"]",
      "agenda_type": "ietf",
      "create_wiki": false,
      "custom_group_roles": true,
      "customize_workflow": false,
      "default_tab": "ietf.group.views.group_about",
      "docman_roles": "[\"chair\"]",
      "groupman_roles": "[\"chair\",\"delegate\"]",
      "has_chartering_process": false,
      "has_default_jabber": false,
      "has_documents": false,
      "has_meetings": true,
      "has_milestones": false,
      "has_nonsession_materials": false,
      "has_reviews": false,
      "has_session_materials": true,
      "is_schedulable": false,
      "material_types": "[\"slides\"]",
      "matman_roles": "[\"chair\",\"delegate\"]",
      "req_subm_approval": true,
      "role_order": "[\"chair\",\"secr\"]",
      "show_on_agenda": false
    },
    "model": "group.groupfeatures",
    "pk": "ietf"
  },
  {
    "fields": {
      "about_page": "ietf.group.views.group_about",
      "acts_like_wg": false,
      "admin_roles": "[\"chair\"]",
      "agenda_type": null,
      "create_wiki": false,
      "custom_group_roles": true,
      "customize_workflow": false,
      "default_tab": "ietf.group.views.group_about",
      "docman_roles": "[\"auth\"]",
      "groupman_roles": "[]",
      "has_chartering_process": false,
      "has_default_jabber": false,
      "has_documents": false,
      "has_meetings": false,
      "has_milestones": false,
      "has_nonsession_materials": false,
      "has_reviews": false,
      "has_session_materials": false,
      "is_schedulable": false,
      "material_types": "[\"slides\"]",
      "matman_roles": "[]",
      "req_subm_approval": false,
      "role_order": "[\"chair\",\"secr\"]",
      "show_on_agenda": false
    },
    "model": "group.groupfeatures",
    "pk": "individ"
  },
  {
    "fields": {
      "about_page": "ietf.group.views.group_about",
      "acts_like_wg": false,
      "admin_roles": "[\"chair\"]",
      "agenda_type": "ietf",
      "create_wiki": false,
      "custom_group_roles": true,
      "customize_workflow": false,
      "default_tab": "ietf.group.views.group_about",
      "docman_roles": "[]",
      "groupman_roles": "[\"chair\",\"delegate\"]",
      "has_chartering_process": false,
      "has_default_jabber": false,
      "has_documents": false,
      "has_meetings": false,
      "has_milestones": false,
      "has_nonsession_materials": false,
      "has_reviews": false,
      "has_session_materials": false,
      "is_schedulable": false,
      "material_types": "[\"slides\"]",
      "matman_roles": "[\"chair\",\"delegate\",\"secr\"]",
      "req_subm_approval": true,
      "role_order": "[\"chair\",\"secr\"]",
      "show_on_agenda": false
    },
    "model": "group.groupfeatures",
    "pk": "irtf"
  },
  {
    "fields": {
      "about_page": "ietf.group.views.group_about",
      "acts_like_wg": false,
      "admin_roles": "[\"chair\",\"lead\"]",
      "agenda_type": "ad",
      "create_wiki": false,
      "custom_group_roles": true,
      "customize_workflow": false,
      "default_tab": "ietf.group.views.group_about",
      "docman_roles": "[\"chair\"]",
      "groupman_roles": "[\"chair\",\"delegate\"]",
      "has_chartering_process": false,
      "has_default_jabber": false,
      "has_documents": true,
      "has_meetings": false,
      "has_milestones": false,
      "has_nonsession_materials": false,
      "has_reviews": false,
      "has_session_materials": false,
      "is_schedulable": false,
      "material_types": "[\"slides\"]",
      "matman_roles": "[\"chair\",\"delegate\"]",
      "req_subm_approval": true,
      "role_order": "[\"chair\",\"delegate\"]",
      "show_on_agenda": false
    },
    "model": "group.groupfeatures",
    "pk": "ise"
  },
  {
    "fields": {
      "about_page": "ietf.group.views.group_about",
      "acts_like_wg": false,
      "admin_roles": "[\"chair\"]",
      "agenda_type": null,
      "create_wiki": false,
      "custom_group_roles": true,
      "customize_workflow": false,
      "default_tab": "ietf.group.views.group_about",
      "docman_roles": "[]",
      "groupman_roles": "[\"chair\"]",
      "has_chartering_process": false,
      "has_default_jabber": false,
      "has_documents": false,
      "has_meetings": false,
      "has_milestones": false,
      "has_nonsession_materials": false,
      "has_reviews": false,
      "has_session_materials": false,
      "is_schedulable": false,
      "material_types": "[\"slides\"]",
      "matman_roles": "[\"chair\",\"secr\"]",
      "req_subm_approval": true,
      "role_order": "[\"chair\",\"secr\"]",
      "show_on_agenda": false
    },
    "model": "group.groupfeatures",
    "pk": "isoc"
  },
  {
    "fields": {
      "about_page": "ietf.group.views.group_about",
      "acts_like_wg": false,
      "admin_roles": "[\"chair\",\"advisor\"]",
      "agenda_type": "side",
      "create_wiki": true,
      "custom_group_roles": true,
      "customize_workflow": false,
      "default_tab": "ietf.group.views.group_about",
      "docman_roles": "[\"chair\"]",
      "groupman_roles": "[\"chair\",\"advisor\"]",
      "has_chartering_process": false,
      "has_default_jabber": false,
      "has_documents": false,
      "has_meetings": false,
      "has_milestones": false,
      "has_nonsession_materials": false,
      "has_reviews": false,
      "has_session_materials": false,
      "is_schedulable": false,
      "material_types": "[\"slides\"]",
      "matman_roles": "[\"chair\"]",
      "req_subm_approval": true,
      "role_order": "[\"chair\",\"member\",\"advisor\"]",
      "show_on_agenda": false
    },
    "model": "group.groupfeatures",
    "pk": "nomcom"
  },
  {
    "fields": {
      "about_page": "ietf.group.views.group_about",
      "acts_like_wg": false,
      "admin_roles": "[\"lead\"]",
      "agenda_type": "ad",
      "create_wiki": false,
      "custom_group_roles": true,
      "customize_workflow": false,
      "default_tab": "ietf.group.views.group_about",
      "docman_roles": "[\"lead\",\"secr\"]",
      "groupman_roles": "[\"lead\",\"secr\"]",
      "has_chartering_process": false,
      "has_default_jabber": false,
      "has_documents": true,
      "has_meetings": false,
      "has_milestones": true,
      "has_nonsession_materials": false,
      "has_reviews": false,
      "has_session_materials": false,
      "is_schedulable": false,
      "material_types": "[\"slides\"]",
      "matman_roles": "[\"lead\",\"secr\"]",
      "req_subm_approval": false,
      "role_order": "[\"lead\",\"secr\"]",
      "show_on_agenda": false
    },
    "model": "group.groupfeatures",
    "pk": "program"
  },
  {
    "fields": {
      "about_page": "ietf.group.views.group_about",
      "acts_like_wg": false,
      "admin_roles": "[\"chair\",\"secr\"]",
      "agenda_type": null,
      "create_wiki": true,
      "custom_group_roles": true,
      "customize_workflow": false,
      "default_tab": "ietf.group.views.review_requests",
      "docman_roles": "[\"secr\"]",
      "groupman_roles": "[\"ad\",\"secr\"]",
      "has_chartering_process": false,
      "has_default_jabber": false,
      "has_documents": false,
      "has_meetings": false,
      "has_milestones": false,
      "has_nonsession_materials": false,
      "has_reviews": true,
      "has_session_materials": false,
      "is_schedulable": false,
      "material_types": "[\"slides\"]",
      "matman_roles": "[\"ad\",\"secr\"]",
      "req_subm_approval": true,
      "role_order": "[\"chair\",\"secr\"]",
      "show_on_agenda": false
    },
    "model": "group.groupfeatures",
    "pk": "review"
  },
  {
    "fields": {
      "about_page": "ietf.group.views.group_about",
      "acts_like_wg": false,
      "admin_roles": "[\"chair\"]",
      "agenda_type": "side",
      "create_wiki": false,
      "custom_group_roles": true,
      "customize_workflow": false,
      "default_tab": "ietf.group.views.group_about",
      "docman_roles": "[]",
      "groupman_roles": "[]",
      "has_chartering_process": false,
      "has_default_jabber": false,
      "has_documents": false,
      "has_meetings": false,
      "has_milestones": false,
      "has_nonsession_materials": false,
      "has_reviews": false,
      "has_session_materials": false,
      "is_schedulable": false,
      "material_types": "[\"slides\"]",
      "matman_roles": "[]",
      "req_subm_approval": true,
      "role_order": "[\"chair\",\"secr\"]",
      "show_on_agenda": false
    },
    "model": "group.groupfeatures",
    "pk": "rfcedtyp"
  },
  {
    "fields": {
      "about_page": "ietf.group.views.group_about",
      "acts_like_wg": true,
      "admin_roles": "[\"chair\"]",
      "agenda_type": "ietf",
      "create_wiki": true,
      "custom_group_roles": false,
      "customize_workflow": true,
      "default_tab": "ietf.group.views.group_documents",
      "docman_roles": "[\"chair\",\"delegate\",\"secr\"]",
      "groupman_roles": "[\"chair\",\"delegate\"]",
      "has_chartering_process": true,
      "has_default_jabber": true,
      "has_documents": true,
      "has_meetings": true,
      "has_milestones": true,
      "has_nonsession_materials": false,
      "has_reviews": false,
      "has_session_materials": true,
      "is_schedulable": true,
      "material_types": "[\"slides\"]",
      "matman_roles": "[\"chair\",\"delegate\",\"secr\"]",
      "req_subm_approval": true,
      "role_order": "[\"chair\",\"delegate\",\"secr\"]",
      "show_on_agenda": true
    },
    "model": "group.groupfeatures",
    "pk": "rg"
  },
  {
    "fields": {
      "about_page": "ietf.group.views.group_about",
      "acts_like_wg": false,
      "admin_roles": "[\"chair\"]",
      "agenda_type": null,
      "create_wiki": false,
      "custom_group_roles": true,
      "customize_workflow": false,
      "default_tab": "ietf.group.views.group_about",
      "docman_roles": "[\"liaiman\",\"matman\"]",
      "groupman_roles": "[]",
      "has_chartering_process": false,
      "has_default_jabber": false,
      "has_documents": false,
      "has_meetings": false,
      "has_milestones": false,
      "has_nonsession_materials": false,
      "has_reviews": false,
      "has_session_materials": false,
      "is_schedulable": false,
      "material_types": "[\"slides\"]",
      "matman_roles": "[]",
      "req_subm_approval": true,
      "role_order": "[\"liaiman\"]",
      "show_on_agenda": false
    },
    "model": "group.groupfeatures",
    "pk": "sdo"
  },
  {
    "fields": {
      "about_page": "ietf.group.views.group_about",
      "acts_like_wg": false,
      "admin_roles": "[\"chair\"]",
      "agenda_type": "ietf",
      "create_wiki": true,
      "custom_group_roles": true,
      "customize_workflow": false,
      "default_tab": "ietf.group.views.group_about",
      "docman_roles": "[\"chair\"]",
      "groupman_roles": "[\"chair\"]",
      "has_chartering_process": false,
      "has_default_jabber": false,
      "has_documents": false,
      "has_meetings": true,
      "has_milestones": false,
      "has_nonsession_materials": true,
      "has_reviews": false,
      "has_session_materials": false,
      "is_schedulable": false,
      "material_types": "[\"slides\"]",
      "matman_roles": "[\"chair\",\"matman\"]",
      "req_subm_approval": false,
      "role_order": "[\"chair\",\"member\",\"matman\"]",
      "show_on_agenda": false
    },
    "model": "group.groupfeatures",
    "pk": "team"
  },
  {
    "fields": {
      "about_page": "ietf.group.views.group_about",
      "acts_like_wg": true,
      "admin_roles": "[\"chair\"]",
      "agenda_type": "ietf",
      "create_wiki": true,
      "custom_group_roles": false,
      "customize_workflow": true,
      "default_tab": "ietf.group.views.group_documents",
      "docman_roles": "[\"chair\",\"delegate\",\"secr\"]",
      "groupman_roles": "[\"ad\",\"chair\",\"delegate\",\"secr\"]",
      "has_chartering_process": true,
      "has_default_jabber": true,
      "has_documents": true,
      "has_meetings": true,
      "has_milestones": true,
      "has_nonsession_materials": false,
      "has_reviews": false,
      "has_session_materials": true,
      "is_schedulable": true,
      "material_types": "[\"slides\"]",
      "matman_roles": "[\"ad\",\"chair\",\"delegate\",\"secr\"]",
      "req_subm_approval": true,
      "role_order": "[\"chair\",\"secr\",\"delegate\"]",
      "show_on_agenda": true
    },
    "model": "group.groupfeatures",
    "pk": "wg"
  },
  {
    "fields": {
      "cc": [
        "doc_notify",
        "group_chairs",
        "group_mail_list",
        "group_steering_group"
      ],
      "desc": "Recipients when a charter is approved",
      "to": [
        "ietf_announce"
      ]
    },
    "model": "mailtrigger.mailtrigger",
    "pk": "ballot_approved_charter"
  },
  {
    "fields": {
      "cc": [
        "iana",
        "iesg",
        "ietf_announce"
      ],
      "desc": "Recipients when a conflict review ballot is approved",
      "to": [
        "conflict_review_steering_group",
        "conflict_review_stream_manager",
        "doc_affecteddoc_authors",
        "doc_affecteddoc_group_chairs",
        "doc_affecteddoc_notify",
        "doc_notify"
      ]
    },
    "model": "mailtrigger.mailtrigger",
    "pk": "ballot_approved_conflrev"
  },
  {
    "fields": {
      "cc": [
        "doc_ad",
        "doc_authors",
        "doc_group_chairs",
        "doc_group_mail_list",
        "doc_notify",
        "doc_shepherd",
        "iesg",
        "rfc_editor"
      ],
      "desc": "Recipients when an IETF stream document ballot is approved",
      "to": [
        "ietf_announce"
      ]
    },
    "model": "mailtrigger.mailtrigger",
    "pk": "ballot_approved_ietf_stream"
  },
  {
    "fields": {
      "cc": [],
      "desc": "Recipients for IANA message when an IETF stream document ballot is approved",
      "to": [
        "iana_approve"
      ]
    },
    "model": "mailtrigger.mailtrigger",
    "pk": "ballot_approved_ietf_stream_iana"
  },
  {
    "fields": {
      "cc": [
        "doc_affecteddoc_authors",
        "doc_affecteddoc_group_chairs",
        "doc_affecteddoc_notify",
        "doc_notify",
        "iana",
        "iesg",
        "rfc_editor"
      ],
      "desc": "Recipients when a status change is approved",
      "to": [
        "ietf_announce"
      ]
    },
    "model": "mailtrigger.mailtrigger",
    "pk": "ballot_approved_status_change"
  },
  {
    "fields": {
      "cc": [],
      "desc": "Recipients when a ballot is deferred to or undeferred from a future telechat",
      "to": [
        "conflict_review_stream_manager",
        "doc_affecteddoc_authors",
        "doc_affecteddoc_group_chairs",
        "doc_affecteddoc_notify",
        "doc_authors",
        "doc_group_chairs",
        "doc_notify",
        "doc_shepherd",
        "iesg",
        "iesg_secretary"
      ]
    },
    "model": "mailtrigger.mailtrigger",
    "pk": "ballot_deferred"
  },
  {
    "fields": {
      "cc": [],
      "desc": "Recipients when the RFC Editor note for a document is changed after the document has been approved",
      "to": [
        "iesg",
        "rfc_editor"
      ]
    },
    "model": "mailtrigger.mailtrigger",
    "pk": "ballot_ednote_changed_late"
  },
  {
    "fields": {
      "cc": [],
      "desc": "Recipients when a ballot is issued",
      "to": [
        "iesg",
        "iesg_secretary"
      ]
    },
    "model": "mailtrigger.mailtrigger",
    "pk": "ballot_issued"
  },
  {
    "fields": {
      "cc": [],
      "desc": "Recipients for IANA message when a ballot is issued",
      "to": [
        "iana_eval"
      ]
    },
    "model": "mailtrigger.mailtrigger",
    "pk": "ballot_issued_iana"
  },
  {
    "fields": {
      "cc": [
        "conflict_review_stream_manager",
        "doc_affecteddoc_authors",
        "doc_affecteddoc_group_chairs",
        "doc_affecteddoc_notify",
        "doc_authors",
        "doc_group_chairs",
        "doc_group_mail_list",
        "doc_notify",
        "doc_shepherd"
      ],
      "desc": "Recipients when a new ballot position (with discusses, other blocking positions, or comments) is saved",
      "to": [
        "iesg"
      ]
    },
    "model": "mailtrigger.mailtrigger",
    "pk": "ballot_saved"
  },
  {
    "fields": {
      "cc": [
        "group_mail_list"
      ],
      "desc": "Recipients for a charter external review",
      "to": [
        "ietf_announce"
      ]
    },
    "model": "mailtrigger.mailtrigger",
    "pk": "charter_external_review"
  },
  {
    "fields": {
      "cc": [],
      "desc": "Recipients for a message to new-work about a charter review",
      "to": [
        "new_work"
      ]
    },
    "model": "mailtrigger.mailtrigger",
    "pk": "charter_external_review_new_work"
  },
  {
    "fields": {
      "cc": [],
      "desc": "Recipients for message noting that internal review has started on a charter",
      "to": [
        "iab",
        "iesg"
      ]
    },
    "model": "mailtrigger.mailtrigger",
    "pk": "charter_internal_review"
  },
  {
    "fields": {
      "cc": [],
      "desc": "Recipients for message to adminstrators when a charter state edit needs followon administrative action",
      "to": [
        "iesg_secretary"
      ]
    },
    "model": "mailtrigger.mailtrigger",
    "pk": "charter_state_edit_admin_needed"
  },
  {
    "fields": {
      "cc": [
        "conflict_review_steering_group",
        "conflict_review_stream_manager",
        "doc_affecteddoc_authors",
        "doc_affecteddoc_group_chairs",
        "doc_affecteddoc_notify",
        "doc_notify",
        "iesg"
      ],
      "desc": "Recipients when the responsible AD for a conflict review is changed",
      "to": []
    },
    "model": "mailtrigger.mailtrigger",
    "pk": "conflrev_ad_changed"
  },
  {
    "fields": {
      "cc": [
        "conflict_review_steering_group",
        "conflict_review_stream_manager",
        "doc_affecteddoc_authors",
        "doc_affecteddoc_group_chairs",
        "doc_affecteddoc_notify",
        "doc_notify",
        "iesg"
      ],
      "desc": "Recipients for a stream manager's request for an IETF conflict review",
      "to": [
        "iesg_secretary"
      ]
    },
    "model": "mailtrigger.mailtrigger",
    "pk": "conflrev_requested"
  },
  {
    "fields": {
      "cc": [],
      "desc": "Recipients for IANA message when a stream manager requests an IETF conflict review",
      "to": [
        "iana_eval"
      ]
    },
    "model": "mailtrigger.mailtrigger",
    "pk": "conflrev_requested_iana"
  },
  {
    "fields": {
      "cc": [],
      "desc": "Recipients for a message when a new comment is manually entered into the document's history",
      "to": [
        "doc_authors",
        "doc_group_chairs",
        "doc_group_responsible_directors",
        "doc_non_ietf_stream_manager",
        "doc_shepherd"
      ]
    },
    "model": "mailtrigger.mailtrigger",
    "pk": "doc_added_comment"
  },
  {
    "fields": {
      "cc": [
        "doc_ad",
        "doc_notify",
        "doc_shepherd"
      ],
      "desc": "Recipients for notification that a document has been adopted by a group",
      "to": [
        "doc_authors",
        "doc_group_chairs",
        "doc_group_mail_list"
      ]
    },
    "model": "mailtrigger.mailtrigger",
    "pk": "doc_adopted_by_group"
  },
  {
    "fields": {
      "cc": [
        "doc_group_chairs",
        "doc_group_responsible_directors",
        "doc_notify",
        "doc_shepherd"
      ],
      "desc": "Recipients for notification of a document's expiration",
      "to": [
        "doc_authors"
      ]
    },
    "model": "mailtrigger.mailtrigger",
    "pk": "doc_expired"
  },
  {
    "fields": {
      "cc": [
        "doc_group_chairs",
        "doc_group_responsible_directors",
        "doc_notify",
        "doc_shepherd"
      ],
      "desc": "Recipients for notification of impending expiration of a document",
      "to": [
        "doc_authors"
      ]
    },
    "model": "mailtrigger.mailtrigger",
    "pk": "doc_expires_soon"
  },
  {
    "fields": {
      "cc": [],
      "desc": "Recipients when IANA state information for a document changes ",
      "to": [
        "doc_ad",
        "doc_affecteddoc_authors",
        "doc_affecteddoc_group_chairs",
        "doc_affecteddoc_notify",
        "doc_authors",
        "doc_group_chairs",
        "doc_notify",
        "doc_shepherd"
      ]
    },
    "model": "mailtrigger.mailtrigger",
    "pk": "doc_iana_state_changed"
  },
  {
    "fields": {
      "cc": [],
      "desc": "Recipients for a message when the IESG begins processing a document ",
      "to": [
        "doc_ad",
        "doc_authors",
        "doc_group_chairs",
        "doc_shepherd"
      ]
    },
    "model": "mailtrigger.mailtrigger",
    "pk": "doc_iesg_processing_started"
  },
  {
    "fields": {
      "cc": [],
      "desc": "Recipients for a message when a document's intended publication status changes",
      "to": [
        "doc_authors",
        "doc_group_chairs",
        "doc_group_responsible_directors",
        "doc_non_ietf_stream_manager",
        "doc_shepherd"
      ]
    },
    "model": "mailtrigger.mailtrigger",
    "pk": "doc_intended_status_changed"
  },
  {
    "fields": {
      "cc": [
        "doc_authors",
        "doc_group_chairs",
        "doc_notify",
        "doc_shepherd",
        "iesg",
        "iesg_secretary"
      ],
      "desc": "Recipients when a document is taken out of the RFC's editor queue before publication",
      "to": [
        "iana",
        "rfc_editor"
      ]
    },
    "model": "mailtrigger.mailtrigger",
    "pk": "doc_pulled_from_rfc_queue"
  },
  {
    "fields": {
      "cc": [],
      "desc": "Recipients when what a document replaces or is replaced by changes",
      "to": [
        "doc_authors_expanded"
      ]
    },
    "model": "mailtrigger.mailtrigger",
    "pk": "doc_replacement_changed"
  },
  {
    "fields": {
      "cc": [],
      "desc": "Recipients for suggestions that this doc replaces or is replace by some other document",
      "to": [
        "doc_group_chairs",
        "doc_group_responsible_directors",
        "doc_non_ietf_stream_manager",
        "iesg_secretary"
      ]
    },
    "model": "mailtrigger.mailtrigger",
    "pk": "doc_replacement_suggested"
  },
  {
    "fields": {
      "cc": [],
      "desc": "Recipients when a document's state is manually edited",
      "to": [
        "doc_ad",
        "doc_affecteddoc_authors",
        "doc_affecteddoc_group_chairs",
        "doc_affecteddoc_notify",
        "doc_authors",
        "doc_group_chairs",
        "doc_group_responsible_directors",
        "doc_notify",
        "doc_shepherd"
      ]
    },
    "model": "mailtrigger.mailtrigger",
    "pk": "doc_state_edited"
  },
  {
    "fields": {
      "cc": [],
      "desc": "Recipients for notification when a document's stream changes",
      "to": [
        "doc_authors",
        "doc_notify",
        "stream_managers"
      ]
    },
    "model": "mailtrigger.mailtrigger",
    "pk": "doc_stream_changed"
  },
  {
    "fields": {
      "cc": [],
      "desc": "Recipients when the stream state of a document is manually edited",
      "to": [
        "doc_authors",
        "doc_group_chairs",
        "doc_group_delegates",
        "doc_shepherd"
      ]
    },
    "model": "mailtrigger.mailtrigger",
    "pk": "doc_stream_state_edited"
  },
  {
    "fields": {
      "cc": [],
      "desc": "Recipients when a document's telechat date or other telechat specific details are changed",
      "to": [
        "conflict_review_steering_group",
        "conflict_review_stream_manager",
        "doc_affecteddoc_authors",
        "doc_affecteddoc_group_chairs",
        "doc_affecteddoc_notify",
        "doc_authors",
        "doc_group_chairs",
        "doc_notify",
        "doc_shepherd",
        "iesg",
        "iesg_secretary"
      ]
    },
    "model": "mailtrigger.mailtrigger",
    "pk": "doc_telechat_details_changed"
  },
  {
    "fields": {
      "cc": [],
      "desc": "Recipients when a comment is added to a group's history",
      "to": [
        "group_chairs",
        "group_responsible_directors",
        "group_secretaries"
      ]
    },
    "model": "mailtrigger.mailtrigger",
    "pk": "group_added_comment"
  },
  {
    "fields": {
      "cc": [],
      "desc": "Recipients when the set of approved milestones for a group are edited",
      "to": [
        "group_mail_list"
      ]
    },
    "model": "mailtrigger.mailtrigger",
    "pk": "group_approved_milestones_edited"
  },
  {
    "fields": {
      "cc": [],
      "desc": "Recipients for message requesting closure of a group",
      "to": [
        "iesg_secretary"
      ]
    },
    "model": "mailtrigger.mailtrigger",
    "pk": "group_closure_requested"
  },
  {
    "fields": {
      "cc": [],
      "desc": "Recipients when any of a group's milestones are edited",
      "to": [
        "group_chairs",
        "group_responsible_directors"
      ]
    },
    "model": "mailtrigger.mailtrigger",
    "pk": "group_milestones_edited"
  },
  {
    "fields": {
      "cc": [],
      "desc": "Recipients for a message noting changes in a group's personnel",
      "to": [
        "group_chairs",
        "group_changed_personnel",
        "group_responsible_directors",
        "group_secretaries",
        "iesg_secretary"
      ]
    },
    "model": "mailtrigger.mailtrigger",
    "pk": "group_personnel_change"
  },
  {
    "fields": {
      "cc": [
        "group_mail_list"
      ],
      "desc": "Recipients when an interim meeting is announced",
      "to": [
        "group_stream_announce",
        "ietf_announce"
      ]
    },
    "model": "mailtrigger.mailtrigger",
    "pk": "interim_announced"
  },
  {
    "fields": {
      "cc": [],
      "desc": "Recipients when an interim meeting is approved and an announcement needs to be sent",
      "to": [
        "iesg_secretary"
      ]
    },
    "model": "mailtrigger.mailtrigger",
    "pk": "interim_approved"
  },
  {
    "fields": {
      "cc": [
        "group_chairs",
        "group_mail_list",
        "logged_in_person"
      ],
      "desc": "Recipients when an interim meeting is cancelled",
      "to": [
        "group_stream_announce",
        "ietf_announce"
      ]
    },
    "model": "mailtrigger.mailtrigger",
    "pk": "interim_cancelled"
  },
  {
    "fields": {
      "cc": [],
      "desc": "Recipients when the secretary follows up on an IPR disclosure submission",
      "to": [
        "ipr_submitter"
      ]
    },
    "model": "mailtrigger.mailtrigger",
    "pk": "ipr_disclosure_followup"
  },
  {
    "fields": {
      "cc": [],
      "desc": "Recipients when an IPR disclosure is submitted",
      "to": [
        "ipr_requests"
      ]
    },
    "model": "mailtrigger.mailtrigger",
    "pk": "ipr_disclosure_submitted"
  },
  {
    "fields": {
      "cc": [
        "doc_ipr_group_or_ad",
        "ipr_announce"
      ],
      "desc": "Recipients when an IPR disclosure calls out a given document",
      "to": [
        "doc_authors"
      ]
    },
    "model": "mailtrigger.mailtrigger",
    "pk": "ipr_posted_on_doc"
  },
  {
    "fields": {
      "cc": [
        "ipr_updatedipr_contacts",
        "ipr_updatedipr_holders"
      ],
      "desc": "Recipients for a message confirming that a disclosure has been posted",
      "to": [
        "ipr_submitter"
      ]
    },
    "model": "mailtrigger.mailtrigger",
    "pk": "ipr_posting_confirmation"
  },
  {
    "fields": {
      "cc": [
        "iesg_secretary"
      ],
      "desc": "Recipients when a last call has expired",
      "to": [
        "doc_ad",
        "doc_authors",
        "doc_notify",
        "doc_shepherd"
      ]
    },
    "model": "mailtrigger.mailtrigger",
    "pk": "last_call_expired"
  },
  {
    "fields": {
      "cc": [
        "doc_ad",
        "doc_affecteddoc_authors",
        "doc_affecteddoc_group_chairs",
        "doc_affecteddoc_notify",
        "doc_authors",
        "doc_group_chairs",
        "doc_group_mail_list",
        "doc_notify",
        "doc_shepherd"
      ],
      "desc": "Recipients when a last call is issued",
      "to": [
        "ietf_announce"
      ]
    },
    "model": "mailtrigger.mailtrigger",
    "pk": "last_call_issued"
  },
  {
    "fields": {
      "cc": [],
      "desc": "Recipients for IANA message when a last call is issued",
      "to": [
        "iana_last_call"
      ]
    },
    "model": "mailtrigger.mailtrigger",
    "pk": "last_call_issued_iana"
  },
  {
    "fields": {
      "cc": [
        "doc_ad",
        "doc_notify",
        "doc_shepherd"
      ],
      "desc": "Recipients when AD requests a last call",
      "to": [
        "iesg_secretary"
      ]
    },
    "model": "mailtrigger.mailtrigger",
    "pk": "last_call_requested"
  },
  {
    "fields": {
      "cc": [
        "liaison_admin"
      ],
      "desc": "Recipients for a message that a pending liaison statement needs approval",
      "to": [
        "liaison_approvers"
      ]
    },
    "model": "mailtrigger.mailtrigger",
    "pk": "liaison_approval_requested"
  },
  {
    "fields": {
      "cc": [
        "liaison_cc",
        "liaison_response_contacts",
        "liaison_technical_contacts"
      ],
      "desc": "Recipients for a message about a liaison statement deadline that is approaching.",
      "to": [
        "liaison_to_contacts"
      ]
    },
    "model": "mailtrigger.mailtrigger",
    "pk": "liaison_deadline_soon"
  },
  {
    "fields": {
      "cc": [],
      "desc": "Recipients for a message requesting an updated list of authorized individuals",
      "to": [
        "liaison_manager"
      ]
    },
    "model": "mailtrigger.mailtrigger",
    "pk": "liaison_manager_update_request"
  },
  {
    "fields": {
      "cc": [
        "liaison_cc",
        "liaison_response_contacts",
        "liaison_technical_contacts"
      ],
      "desc": "Recipient for a message when a new liaison statement is posted",
      "to": [
        "liaison_to_contacts"
      ]
    },
    "model": "mailtrigger.mailtrigger",
    "pk": "liaison_statement_posted"
  },
  {
    "fields": {
      "cc": [],
      "desc": "Recipients for a message confirming a comment was made",
      "to": [
        "commenter"
      ]
    },
    "model": "mailtrigger.mailtrigger",
    "pk": "nomcom_comment_receipt_requested"
  },
  {
    "fields": {
      "cc": [],
      "desc": "Recipients for the questionairre that nominees should complete",
      "to": [
        "nominee"
      ]
    },
    "model": "mailtrigger.mailtrigger",
    "pk": "nomcom_questionnaire"
  },
  {
    "fields": {
      "cc": [],
      "desc": "Recipients for a message reminding a nominee to return a completed questionairre response",
      "to": [
        "nominee"
      ]
    },
    "model": "mailtrigger.mailtrigger",
    "pk": "nomcom_questionnaire_reminder"
  },
  {
    "fields": {
      "cc": [],
      "desc": "Recipeints of message reminding a nominee to accept or decline a nomination",
      "to": [
        "nominee"
      ]
    },
    "model": "mailtrigger.mailtrigger",
    "pk": "nomination_accept_reminder"
  },
  {
    "fields": {
      "cc": [],
      "desc": "Recipients for a message noting that a nomination caused a new Person record to be created in the datatracker",
      "to": [
        "ietf_secretariat",
        "nomcom_chair"
      ]
    },
    "model": "mailtrigger.mailtrigger",
    "pk": "nomination_created_person"
  },
  {
    "fields": {
      "cc": [],
      "desc": "Recipients the first time a person is nominated for a position, asking them to accept or decline the nomination",
      "to": [
        "nominee"
      ]
    },
    "model": "mailtrigger.mailtrigger",
    "pk": "nomination_new_nominee"
  },
  {
    "fields": {
      "cc": [],
      "desc": "Recipients for a message confirming a nomination was made",
      "to": [
        "nominator"
      ]
    },
    "model": "mailtrigger.mailtrigger",
    "pk": "nomination_receipt_requested"
  },
  {
    "fields": {
      "cc": [],
      "desc": "Recipients for a message noting a new nomination has been received",
      "to": [
        "nomcom_chair"
      ]
    },
    "model": "mailtrigger.mailtrigger",
    "pk": "nomination_received"
  },
  {
    "fields": {
      "cc": [],
      "desc": "Recipients for a message requesting that duplicated Person records be merged ",
      "to": [
        "ietf_secretariat"
      ]
    },
    "model": "mailtrigger.mailtrigger",
    "pk": "person_merge_requested"
  },
  {
    "fields": {
      "cc": [
        "doc_group_chairs",
        "doc_group_mail_list",
        "doc_notify",
        "doc_shepherd",
        "iesg_secretary"
      ],
      "desc": "Recipients when a draft is submitted to the IESG",
      "to": [
        "doc_ad"
      ]
    },
    "model": "mailtrigger.mailtrigger",
    "pk": "pubreq_iesg"
  },
  {
    "fields": {
      "cc": [],
      "desc": "Recipients when a non-IETF stream manager requests publication",
      "to": [
        "rfc_editor"
      ]
    },
    "model": "mailtrigger.mailtrigger",
    "pk": "pubreq_rfced"
  },
  {
    "fields": {
      "cc": [],
      "desc": "Recipients for IANA message when a non-IETF stream manager requests publication",
      "to": [
        "iana_approve"
      ]
    },
    "model": "mailtrigger.mailtrigger",
    "pk": "pubreq_rfced_iana"
  },
  {
    "fields": {
      "cc": [],
      "desc": "Recipients when a draft resurrection request has been completed",
      "to": [
        "doc_ad",
        "iesg_secretary"
      ]
    },
    "model": "mailtrigger.mailtrigger",
    "pk": "resurrection_completed"
  },
  {
    "fields": {
      "cc": [],
      "desc": "Recipients of a request to change the state of a draft away from 'Dead'",
      "to": [
        "internet_draft_requests"
      ]
    },
    "model": "mailtrigger.mailtrigger",
    "pk": "resurrection_requested"
  },
  {
    "fields": {
      "cc": [],
      "desc": "Recipients for a change to a review assignment",
      "to": [
        "review_assignment_reviewer",
        "review_assignment_review_req_by",
        "review_secretaries"
      ]
    },
    "model": "mailtrigger.mailtrigger",
    "pk": "review_assignment_changed"
  },
  {
    "fields": {
      "cc": [],
      "desc": "Recipients when an review team secretary send a summary of open review assignments",
      "to": [
        "group_mail_list"
      ]
    },
    "model": "mailtrigger.mailtrigger",
    "pk": "review_assignments_summarized"
  },
  {
    "fields": {
      "cc": [],
      "desc": "Recipients for a change to a reviewer's availability",
      "to": [
        "review_reviewer",
        "group_secretaries"
      ]
    },
    "model": "mailtrigger.mailtrigger",
    "pk": "review_availability_changed"
  },
  {
    "fields": {
      "cc": [
        "ietf_general",
        "review_doc_all_parties",
        "review_doc_group_mail_list"
      ],
      "desc": "Default template for recipients when an review is completed - customised mail triggers are used/created per team and review type.",
      "to": [
        "review_team_mail_list"
      ]
    },
    "model": "mailtrigger.mailtrigger",
    "pk": "review_completed"
  },
  {
    "fields": {
      "cc": [],
      "desc": "Recipients when a team notifies area directors when a review with one of a certain set of results (typically results indicating problem) is submitted",
      "to": [
        "review_doc_ad",
        "review_team_ads"
      ]
    },
    "model": "mailtrigger.mailtrigger",
    "pk": "review_notify_ad"
  },
  {
    "fields": {
      "cc": [],
      "desc": "Recipients for a change to a review request",
      "to": [
        "review_req_requested_by",
        "review_req_reviewers",
        "review_secretaries"
      ]
    },
    "model": "mailtrigger.mailtrigger",
    "pk": "review_req_changed"
  },
  {
    "fields": {
      "cc": [
        "group_responsible_directors"
      ],
      "desc": "Recipients when a group is sent a reminder to submit minutes for a session",
      "to": [
        "group_chairs",
        "group_secretaries"
      ]
    },
    "model": "mailtrigger.mailtrigger",
    "pk": "session_minutes_reminder"
  },
  {
    "fields": {
      "cc": [
        "group_chairs",
        "group_mail_list",
        "group_responsible_directors",
        "logged_in_person"
      ],
      "desc": "Recipients for a message cancelling a session request",
      "to": [
        "session_requests"
      ]
    },
    "model": "mailtrigger.mailtrigger",
    "pk": "session_request_cancelled"
  },
  {
    "fields": {
      "cc": [
        "group_chairs",
        "group_mail_list",
        "group_responsible_directors",
        "logged_in_person"
      ],
      "desc": "Recipients for a message noting a group plans to not meet",
      "to": [
        "session_requests"
      ]
    },
    "model": "mailtrigger.mailtrigger",
    "pk": "session_request_not_meeting"
  },
  {
    "fields": {
      "cc": [
        "group_chairs",
        "group_mail_list",
        "group_responsible_directors",
        "logged_in_person"
      ],
      "desc": "Recipients for a normal meeting session request",
      "to": [
        "session_requests"
      ]
    },
    "model": "mailtrigger.mailtrigger",
    "pk": "session_requested"
  },
  {
    "fields": {
      "cc": [
        "group_chairs",
        "logged_in_person",
        "session_requests"
      ],
      "desc": "Recipients for a meeting session request for more than 2 sessions",
      "to": [
        "group_responsible_directors"
      ]
    },
    "model": "mailtrigger.mailtrigger",
    "pk": "session_requested_long"
  },
  {
    "fields": {
      "cc": [
        "group_mail_list",
        "group_responsible_directors"
      ],
      "desc": "Recipients for details when a session has been scheduled",
      "to": [
        "group_chairs",
        "session_requester"
      ]
    },
    "model": "mailtrigger.mailtrigger",
    "pk": "session_scheduled"
  },
  {
    "fields": {
      "cc": [],
      "desc": "Recipients when slides are proposed for a given session",
      "to": [
        "group_chairs",
        "group_responsible_directors",
        "group_secretaries"
      ]
    },
    "model": "mailtrigger.mailtrigger",
    "pk": "slides_proposed"
  },
  {
    "fields": {
      "cc": [
        "submission_group_mail_list"
      ],
      "desc": "Recipients for the announcement of a successfully submitted draft",
      "to": [
        "id_announce"
      ]
    },
    "model": "mailtrigger.mailtrigger",
    "pk": "sub_announced"
  },
  {
    "fields": {
      "cc": [],
      "desc": "Recipients for the announcement to the authors of a successfully submitted draft",
      "to": [
        "submission_authors",
        "submission_confirmers"
      ]
    },
    "model": "mailtrigger.mailtrigger",
    "pk": "sub_announced_to_authors"
  },
  {
    "fields": {
      "cc": [],
      "desc": "Recipients for a message requesting group chair approval of a draft submission",
      "to": [
        "submission_group_chairs"
      ]
    },
    "model": "mailtrigger.mailtrigger",
    "pk": "sub_chair_approval_requested"
  },
  {
    "fields": {
      "cc": [],
      "desc": "Recipients for a message requesting confirmation of a draft submission",
      "to": [
        "submission_confirmers"
      ]
    },
    "model": "mailtrigger.mailtrigger",
    "pk": "sub_confirmation_requested"
  },
  {
    "fields": {
      "cc": [],
      "desc": "Recipients for a message with the full URL for managing a draft submission",
      "to": [
        "submission_confirmers"
      ]
    },
    "model": "mailtrigger.mailtrigger",
    "pk": "sub_management_url_requested"
  },
  {
    "fields": {
      "cc": [
        "submission_authors",
        "submission_group_chairs",
        "submission_submitter"
      ],
      "desc": "Recipients for a manual post request for a draft submission",
      "to": [
        "internet_draft_requests"
      ]
    },
    "model": "mailtrigger.mailtrigger",
    "pk": "sub_manual_post_requested"
  },
  {
    "fields": {
      "cc": [],
      "desc": "Recipients for notification of a new version of an existing document",
      "to": [
        "doc_ad",
        "doc_discussing_ads",
        "doc_non_ietf_stream_manager",
        "doc_notify",
        "rfc_editor_if_doc_in_queue"
      ]
    },
    "model": "mailtrigger.mailtrigger",
    "pk": "sub_new_version"
  },
  {
    "fields": {
      "cc": [],
      "desc": "Recipients when a new IETF WG -00 draft is announced",
      "to": [
        "new_wg_doc_list"
      ]
    },
    "model": "mailtrigger.mailtrigger",
    "pk": "sub_new_wg_00"
  },
  {
<<<<<<< HEAD
=======
   "model": "mailtrigger.mailtrigger",
   "pk": "review_assignment_changed",
   "fields": {
    "desc": "Recipients for a change to a review assignment",
    "to": [
     "review_assignment_reviewer",
     "review_assignment_review_req_by",
     "review_secretaries"
    ],
    "cc": []
   }
  },
  {
   "model": "mailtrigger.mailtrigger",
   "pk": "review_req_changed",
   "fields": {
    "desc": "Recipients for a change to a review request",
    "to": [
     "review_req_requested_by",
     "review_req_reviewers",
     "review_secretaries"
    ],
    "cc": []
   }
  },
  {
   "model": "mailtrigger.mailtrigger",
   "pk": "review_availability_changed",
   "fields": {
    "desc": "Recipients for a change to a reviewer's availability",
    "to": [
     "review_reviewer",
     "group_secretaries"
    ],
    "cc": []
   }
  },
  {
   "model": "mailtrigger.mailtrigger",
   "pk": "review_reminder_overdue_assignment",
   "fields": {
    "desc": "Recipients for overdue review assignment reminders",
    "to": [
     "group_secretaries"
    ],
    "cc": []
   }
  },
  {
>>>>>>> cc649922
    "fields": {
      "desc": "The person providing a comment to nomcom",
      "template": "{{commenter}}"
    },
    "model": "mailtrigger.recipient",
    "pk": "commenter"
  },
  {
    "fields": {
      "desc": "The steering group (e.g. IRSG) of a document being reviewed for IETF stream conflicts",
      "template": null
    },
    "model": "mailtrigger.recipient",
    "pk": "conflict_review_steering_group"
  },
  {
    "fields": {
      "desc": "The stream manager of a document being reviewed for IETF stream conflicts",
      "template": null
    },
    "model": "mailtrigger.recipient",
    "pk": "conflict_review_stream_manager"
  },
  {
    "fields": {
      "desc": "The document's responsible Area Director",
      "template": "{% if doc.ad %}<{{doc.ad.email_address}}>{% endif %}"
    },
    "model": "mailtrigger.recipient",
    "pk": "doc_ad"
  },
  {
    "fields": {
      "desc": "The authors of the subject documents of a conflict-review or status-change",
      "template": null
    },
    "model": "mailtrigger.recipient",
    "pk": "doc_affecteddoc_authors"
  },
  {
    "fields": {
      "desc": "The chairs of groups of the subject documents of a conflict-review or status-change",
      "template": null
    },
    "model": "mailtrigger.recipient",
    "pk": "doc_affecteddoc_group_chairs"
  },
  {
    "fields": {
      "desc": "The notify field of the subject documents of a conflict-review or status-change",
      "template": null
    },
    "model": "mailtrigger.recipient",
    "pk": "doc_affecteddoc_notify"
  },
  {
    "fields": {
      "desc": "The document's authors",
      "template": "{% if doc.type_id == \"draft\" %}<{{doc.name}}@ietf.org>{% endif %}"
    },
    "model": "mailtrigger.recipient",
    "pk": "doc_authors"
  },
  {
    "fields": {
      "desc": "The authors of the document, without using the draft aliases",
      "template": "{{doc.author_list}}"
    },
    "model": "mailtrigger.recipient",
    "pk": "doc_authors_expanded"
  },
  {
    "fields": {
      "desc": "Any ADs holding an active DISCUSS position on a given document",
      "template": null
    },
    "model": "mailtrigger.recipient",
    "pk": "doc_discussing_ads"
  },
  {
    "fields": {
      "desc": "The document's group chairs (if the document is assigned to a working or research group)",
      "template": null
    },
    "model": "mailtrigger.recipient",
    "pk": "doc_group_chairs"
  },
  {
    "fields": {
      "desc": "The document's group delegates (if the document is assigned to a working or research group)",
      "template": null
    },
    "model": "mailtrigger.recipient",
    "pk": "doc_group_delegates"
  },
  {
    "fields": {
      "desc": "The list address of the document's group",
      "template": null
    },
    "model": "mailtrigger.recipient",
    "pk": "doc_group_mail_list"
  },
  {
    "fields": {
      "desc": "The document's group's responsible AD(s) or IRTF chair",
      "template": null
    },
    "model": "mailtrigger.recipient",
    "pk": "doc_group_responsible_directors"
  },
  {
    "fields": {
      "desc": "Leadership for a document that has a new IPR disclosure",
      "template": null
    },
    "model": "mailtrigger.recipient",
    "pk": "doc_ipr_group_or_ad"
  },
  {
    "fields": {
      "desc": "The document's stream manager if the document is not in the IETF stream",
      "template": null
    },
    "model": "mailtrigger.recipient",
    "pk": "doc_non_ietf_stream_manager"
  },
  {
    "fields": {
      "desc": "The addresses in the document's notify field",
      "template": "{{doc.notify}}"
    },
    "model": "mailtrigger.recipient",
    "pk": "doc_notify"
  },
  {
    "fields": {
      "desc": "The document's shepherd",
      "template": "{% if doc.shepherd %}<{{doc.shepherd.address}}>{% endif %}"
    },
    "model": "mailtrigger.recipient",
    "pk": "doc_shepherd"
  },
  {
    "fields": {
      "desc": "The manager of the document's stream",
      "template": null
    },
    "model": "mailtrigger.recipient",
    "pk": "doc_stream_manager"
  },
  {
    "fields": {
      "desc": "The group's chairs",
      "template": "{% if group and group.acronym %}<{{group.acronym}}-chairs@ietf.org>{% endif %}"
    },
    "model": "mailtrigger.recipient",
    "pk": "group_chairs"
  },
  {
    "fields": {
      "desc": "Any personnel who were added or deleted when a group's personnel changes",
      "template": "{% if changed_personnel %} {{ changed_personnel | join:\", \" }} {% endif %}"
    },
    "model": "mailtrigger.recipient",
    "pk": "group_changed_personnel"
  },
  {
    "fields": {
      "desc": "The group's mailing list",
      "template": "{% if group.list_email %}<{{ group.list_email }}>{% endif %}"
    },
    "model": "mailtrigger.recipient",
    "pk": "group_mail_list"
  },
  {
    "fields": {
      "desc": "The group's responsible AD(s) or IRTF chair",
      "template": null
    },
    "model": "mailtrigger.recipient",
    "pk": "group_responsible_directors"
  },
  {
    "fields": {
      "desc": "The group's secretaries",
      "template": null
    },
    "model": "mailtrigger.recipient",
    "pk": "group_secretaries"
  },
  {
    "fields": {
      "desc": "The group's steering group (IESG or IRSG)",
      "template": null
    },
    "model": "mailtrigger.recipient",
    "pk": "group_steering_group"
  },
  {
    "fields": {
      "desc": "The group's stream's announce list",
      "template": "{% if group.type_id == 'wg' %}IETF-Announce <ietf-announce@ietf.org>{% elif group.type_id == 'rg' %}IRTF-Announce <irtf-announce@irtf.org>{% endif %}"
    },
    "model": "mailtrigger.recipient",
    "pk": "group_stream_announce"
  },
  {
    "fields": {
      "desc": "The IAB",
      "template": "The IAB <iab@iab.org>"
    },
    "model": "mailtrigger.recipient",
    "pk": "iab"
  },
  {
    "fields": {
      "desc": "IANA",
      "template": "<iana@iana.org>"
    },
    "model": "mailtrigger.recipient",
    "pk": "iana"
  },
  {
    "fields": {
      "desc": "IANA's draft approval address",
      "template": "IANA <drafts-approval@icann.org>"
    },
    "model": "mailtrigger.recipient",
    "pk": "iana_approve"
  },
  {
    "fields": {
      "desc": "IANA's draft evaluation address",
      "template": "IANA <drafts-eval@icann.org>"
    },
    "model": "mailtrigger.recipient",
    "pk": "iana_eval"
  },
  {
    "fields": {
      "desc": "IANA's draft last call address",
      "template": "IANA <drafts-lastcall@icann.org>"
    },
    "model": "mailtrigger.recipient",
    "pk": "iana_last_call"
  },
  {
    "fields": {
      "desc": "The I-D-Announce Email List",
      "template": "<i-d-announce@ietf.org>"
    },
    "model": "mailtrigger.recipient",
    "pk": "id_announce"
  },
  {
    "fields": {
      "desc": "The IESG",
      "template": "The IESG <iesg@ietf.org>"
    },
    "model": "mailtrigger.recipient",
    "pk": "iesg"
  },
  {
    "fields": {
      "desc": "The Secretariat",
      "template": "<iesg-secretary@ietf.org>"
    },
    "model": "mailtrigger.recipient",
    "pk": "iesg_secretary"
  },
  {
    "fields": {
      "desc": "The IETF Announce list",
      "template": "IETF-Announce <ietf-announce@ietf.org>"
    },
    "model": "mailtrigger.recipient",
    "pk": "ietf_announce"
  },
  {
    "fields": {
      "desc": "The IETF general discussion list",
      "template": "ietf@ietf.org"
    },
    "model": "mailtrigger.recipient",
    "pk": "ietf_general"
  },
  {
    "fields": {
      "desc": "The Secretariat",
      "template": "<ietf-secretariat-reply@ietf.org>"
    },
    "model": "mailtrigger.recipient",
    "pk": "ietf_secretariat"
  },
  {
    "fields": {
      "desc": "The internet drafts ticketing system",
      "template": "<internet-drafts@ietf.org>"
    },
    "model": "mailtrigger.recipient",
    "pk": "internet_draft_requests"
  },
  {
    "fields": {
      "desc": "The IETF IPR announce list",
      "template": "ipr-announce@ietf.org"
    },
    "model": "mailtrigger.recipient",
    "pk": "ipr_announce"
  },
  {
    "fields": {
      "desc": "The ipr disclosure handling system",
      "template": "<ietf-ipr@ietf.org>"
    },
    "model": "mailtrigger.recipient",
    "pk": "ipr_requests"
  },
  {
    "fields": {
      "desc": "The submitter of an IPR disclosure",
      "template": "{% if ipr.submitter_email %}{{ ipr.submitter_email }}{% endif %}"
    },
    "model": "mailtrigger.recipient",
    "pk": "ipr_submitter"
  },
  {
    "fields": {
      "desc": "The submitter (or ietf participant if the submitter is not available) of all IPR disclosures updated directly by this disclosure, without recursing to what the updated disclosures might have updated.",
      "template": null
    },
    "model": "mailtrigger.recipient",
    "pk": "ipr_updatedipr_contacts"
  },
  {
    "fields": {
      "desc": "The holders of all IPR disclosures updated by disclosure and disclosures updated by those and so on.",
      "template": null
    },
    "model": "mailtrigger.recipient",
    "pk": "ipr_updatedipr_holders"
  },
  {
    "fields": {
      "desc": "Alias for secretariat liaison administration",
      "template": "<statements@ietf.org>"
    },
    "model": "mailtrigger.recipient",
    "pk": "liaison_admin"
  },
  {
    "fields": {
      "desc": "The set of people who can approve this liasion statemetns",
      "template": "{{liaison.approver_emails|join:\", \"}}"
    },
    "model": "mailtrigger.recipient",
    "pk": "liaison_approvers"
  },
  {
    "fields": {
      "desc": "The addresses captured in the Cc field of the liaison statement form",
      "template": "{{liaison.cc_contacts}}"
    },
    "model": "mailtrigger.recipient",
    "pk": "liaison_cc"
  },
  {
    "fields": {
      "desc": "The assigned liaison manager for an external group ",
      "template": null
    },
    "model": "mailtrigger.recipient",
    "pk": "liaison_manager"
  },
  {
    "fields": {
      "desc": "The addresses captured in the response contact field of the liaison statement form",
      "template": "{{liaison.response_contacts}}"
    },
    "model": "mailtrigger.recipient",
    "pk": "liaison_response_contacts"
  },
  {
    "fields": {
      "desc": "The addresses captured in the technical contact field of the liaison statement form",
      "template": "{{liaison.technical_contacts}}"
    },
    "model": "mailtrigger.recipient",
    "pk": "liaison_technical_contacts"
  },
  {
    "fields": {
      "desc": "The addresses captured in the To field of the liaison statement form",
      "template": "{{liaison.to_contacts}}"
    },
    "model": "mailtrigger.recipient",
    "pk": "liaison_to_contacts"
  },
  {
    "fields": {
      "desc": "The person currently logged into the datatracker who initiated a given action",
      "template": "{% if person and person.email_address %}<{{ person.email_address }}>{% endif %}"
    },
    "model": "mailtrigger.recipient",
    "pk": "logged_in_person"
  },
  {
    "fields": {
      "desc": "The email list for announcing new WG -00 submissions",
      "template": "<new-wg-docs@ietf.org>"
    },
    "model": "mailtrigger.recipient",
    "pk": "new_wg_doc_list"
  },
  {
    "fields": {
      "desc": "The IETF New Work list",
      "template": "<new-work@ietf.org>"
    },
    "model": "mailtrigger.recipient",
    "pk": "new_work"
  },
  {
    "fields": {
      "desc": "The chair of a given nomcom",
      "template": "{{nomcom.group.get_chair.email.address}}"
    },
    "model": "mailtrigger.recipient",
    "pk": "nomcom_chair"
  },
  {
    "fields": {
      "desc": "The person that submitted a nomination to nomcom",
      "template": "{{nominator}}"
    },
    "model": "mailtrigger.recipient",
    "pk": "nominator"
  },
  {
    "fields": {
      "desc": "The person nominated for a position",
      "template": "{{nominee}}"
    },
    "model": "mailtrigger.recipient",
    "pk": "nominee"
  },
  {
    "fields": {
      "desc": "The requester of an assigned review",
      "template": "{% if not skip_review_requested_by %}{{review_assignment.review_request.requested_by.email_address}}{% endif %}"
    },
    "model": "mailtrigger.recipient",
    "pk": "review_assignment_review_req_by"
  },
  {
    "fields": {
      "desc": "The reviewer assigned to a review assignment",
      "template": "{% if not skip_review_reviewer %}{{review_assignment.reviewer.email_address}}{% endif %}"
    },
    "model": "mailtrigger.recipient",
    "pk": "review_assignment_reviewer"
  },
  {
    "fields": {
      "desc": "The reviewed document's responsible area director",
      "template": "{% if review_req.doc.ad %}{{review_req.doc.ad.email_address}}{% endif %}"
    },
    "model": "mailtrigger.recipient",
    "pk": "review_doc_ad"
  },
  {
    "fields": {
      "desc": "The .all alias for the document being reviewed",
      "template": "{% if review_req.doc.type_id == 'draft' %}<{{review_req.doc.name}}.all@ietf.org>{% endif %}"
    },
    "model": "mailtrigger.recipient",
    "pk": "review_doc_all_parties"
  },
  {
    "fields": {
      "desc": "The working group list for the document being reviewed",
      "template": "{{review_req.doc.group.list_email}}"
    },
    "model": "mailtrigger.recipient",
    "pk": "review_doc_group_mail_list"
  },
  {
    "fields": {
      "desc": "The requester of a review",
      "template": "{% if not skip_review_requested_by %}{{review_req.requested_by.email_address}}{% endif %}"
    },
    "model": "mailtrigger.recipient",
    "pk": "review_req_requested_by"
  },
  {
    "fields": {
      "desc": "All reviewers assigned to a review request",
      "template": null
    },
    "model": "mailtrigger.recipient",
    "pk": "review_req_reviewers"
  },
  {
    "fields": {
      "desc": "A single reviewer",
      "template": "{{reviewer.email_address}}"
    },
    "model": "mailtrigger.recipient",
    "pk": "review_reviewer"
  },
  {
    "fields": {
      "desc": "The secretaries of the review team of a review request or assignment",
      "template": null
    },
    "model": "mailtrigger.recipient",
    "pk": "review_secretaries"
  },
  {
    "fields": {
      "desc": "The ADs of the team reviewing the document",
      "template": null
    },
    "model": "mailtrigger.recipient",
    "pk": "review_team_ads"
  },
  {
    "fields": {
      "desc": "The review team's email list",
      "template": "{{review_req.team.list_email}}"
    },
    "model": "mailtrigger.recipient",
    "pk": "review_team_mail_list"
  },
  {
    "fields": {
      "desc": "The RFC Editor",
      "template": "<rfc-editor@rfc-editor.org>"
    },
    "model": "mailtrigger.recipient",
    "pk": "rfc_editor"
  },
  {
    "fields": {
      "desc": "The RFC Editor if a document is in the RFC Editor queue",
      "template": null
    },
    "model": "mailtrigger.recipient",
    "pk": "rfc_editor_if_doc_in_queue"
  },
  {
    "fields": {
      "desc": "The person that requested a meeting slot for a given group",
      "template": null
    },
    "model": "mailtrigger.recipient",
    "pk": "session_requester"
  },
  {
    "fields": {
      "desc": "The session request ticketing system",
      "template": "<session-request@ietf.org>"
    },
    "model": "mailtrigger.recipient",
    "pk": "session_requests"
  },
  {
    "fields": {
      "desc": "The managers of any related streams",
      "template": null
    },
    "model": "mailtrigger.recipient",
    "pk": "stream_managers"
  },
  {
    "fields": {
      "desc": "The authors of a submitted draft",
      "template": null
    },
    "model": "mailtrigger.recipient",
    "pk": "submission_authors"
  },
  {
    "fields": {
      "desc": "The people who can confirm a draft submission",
      "template": null
    },
    "model": "mailtrigger.recipient",
    "pk": "submission_confirmers"
  },
  {
    "fields": {
      "desc": "The chairs of a submitted draft belonging to a group",
      "template": null
    },
    "model": "mailtrigger.recipient",
    "pk": "submission_group_chairs"
  },
  {
    "fields": {
      "desc": "The mailing list of the group associated with a submitted document",
      "template": ""
    },
    "model": "mailtrigger.recipient",
    "pk": "submission_group_mail_list"
  },
  {
    "fields": {
      "desc": "IETF manual post handling",
      "template": "<ietf-manualpost@ietf.org>"
    },
    "model": "mailtrigger.recipient",
    "pk": "submission_manualpost_handling"
  },
  {
    "fields": {
      "desc": "The person that submitted a draft",
      "template": "{{submission.submitter}}"
    },
    "model": "mailtrigger.recipient",
    "pk": "submission_submitter"
  },
  {
    "fields": {
      "desc": "",
      "name": "AD Office Hours",
      "order": 0,
      "used": true
    },
    "model": "name.agendatypename",
    "pk": "ad"
  },
  {
    "fields": {
      "desc": "",
      "name": "IETF Agenda",
      "order": 0,
      "used": true
    },
    "model": "name.agendatypename",
    "pk": "ietf"
  },
  {
    "fields": {
      "desc": "",
      "name": "Side Meetings",
      "order": 0,
      "used": true
    },
    "model": "name.agendatypename",
    "pk": "side"
  },
  {
    "fields": {
      "desc": "",
      "name": "Workshops",
      "order": 0,
      "used": true
    },
    "model": "name.agendatypename",
    "pk": "workshop"
  },
  {
    "fields": {
      "blocking": false,
      "desc": "",
      "name": "Abstain",
      "order": 4,
      "used": true
    },
    "model": "name.ballotpositionname",
    "pk": "abstain"
  },
  {
    "fields": {
      "blocking": true,
      "desc": "",
      "name": "Block",
      "order": 3,
      "used": true
    },
    "model": "name.ballotpositionname",
    "pk": "block"
  },
  {
    "fields": {
      "blocking": true,
      "desc": "",
      "name": "Discuss",
      "order": 3,
      "used": true
    },
    "model": "name.ballotpositionname",
    "pk": "discuss"
  },
  {
    "fields": {
      "blocking": false,
      "desc": "",
      "name": "No Objection",
      "order": 2,
      "used": true
    },
    "model": "name.ballotpositionname",
    "pk": "noobj"
  },
  {
    "fields": {
      "blocking": false,
      "desc": "",
      "name": "No Record",
      "order": 6,
      "used": true
    },
    "model": "name.ballotpositionname",
    "pk": "norecord"
  },
  {
    "fields": {
      "blocking": false,
      "desc": "",
      "name": "Recuse",
      "order": 5,
      "used": true
    },
    "model": "name.ballotpositionname",
    "pk": "recuse"
  },
  {
    "fields": {
      "blocking": false,
      "desc": "",
      "name": "Yes",
      "order": 1,
      "used": true
    },
    "model": "name.ballotpositionname",
    "pk": "yes"
  },
  {
    "fields": {
      "desc": "",
      "name": "Person must be present",
      "order": 0,
      "penalty": 200000,
      "used": true
    },
    "model": "name.constraintname",
    "pk": "bethere"
  },
  {
    "fields": {
      "desc": "",
      "name": "Conflicts with (secondary)",
      "order": 0,
      "penalty": 10000,
      "used": true
    },
    "model": "name.constraintname",
    "pk": "conflic2"
  },
  {
    "fields": {
      "desc": "",
      "name": "Conflicts with (tertiary)",
      "order": 0,
      "penalty": 1000,
      "used": true
    },
    "model": "name.constraintname",
    "pk": "conflic3"
  },
  {
    "fields": {
      "desc": "",
      "name": "Conflicts with",
      "order": 0,
      "penalty": 100000,
      "used": true
    },
    "model": "name.constraintname",
    "pk": "conflict"
  },
  {
    "fields": {
      "desc": "",
      "name": "Africa",
      "order": 0,
      "used": true
    },
    "model": "name.continentname",
    "pk": "africa"
  },
  {
    "fields": {
      "desc": "",
      "name": "Antarctica",
      "order": 0,
      "used": true
    },
    "model": "name.continentname",
    "pk": "antarctica"
  },
  {
    "fields": {
      "desc": "",
      "name": "Asia",
      "order": 0,
      "used": true
    },
    "model": "name.continentname",
    "pk": "asia"
  },
  {
    "fields": {
      "desc": "",
      "name": "Europe",
      "order": 0,
      "used": true
    },
    "model": "name.continentname",
    "pk": "europe"
  },
  {
    "fields": {
      "desc": "",
      "name": "North America",
      "order": 0,
      "used": true
    },
    "model": "name.continentname",
    "pk": "north-america"
  },
  {
    "fields": {
      "desc": "",
      "name": "Oceania",
      "order": 0,
      "used": true
    },
    "model": "name.continentname",
    "pk": "oceania"
  },
  {
    "fields": {
      "desc": "",
      "name": "South America",
      "order": 0,
      "used": true
    },
    "model": "name.continentname",
    "pk": "south-america"
  },
  {
    "fields": {
      "continent": "europe",
      "desc": "",
      "in_eu": false,
      "name": "Andorra",
      "order": 0,
      "used": true
    },
    "model": "name.countryname",
    "pk": "AD"
  },
  {
    "fields": {
      "continent": "asia",
      "desc": "",
      "in_eu": false,
      "name": "United Arab Emirates",
      "order": 0,
      "used": true
    },
    "model": "name.countryname",
    "pk": "AE"
  },
  {
    "fields": {
      "continent": "asia",
      "desc": "",
      "in_eu": false,
      "name": "Afghanistan",
      "order": 0,
      "used": true
    },
    "model": "name.countryname",
    "pk": "AF"
  },
  {
    "fields": {
      "continent": "north-america",
      "desc": "",
      "in_eu": false,
      "name": "Antigua and Barbuda",
      "order": 0,
      "used": true
    },
    "model": "name.countryname",
    "pk": "AG"
  },
  {
    "fields": {
      "continent": "north-america",
      "desc": "",
      "in_eu": false,
      "name": "Anguilla",
      "order": 0,
      "used": true
    },
    "model": "name.countryname",
    "pk": "AI"
  },
  {
    "fields": {
      "continent": "europe",
      "desc": "",
      "in_eu": false,
      "name": "Albania",
      "order": 0,
      "used": true
    },
    "model": "name.countryname",
    "pk": "AL"
  },
  {
    "fields": {
      "continent": "asia",
      "desc": "",
      "in_eu": false,
      "name": "Armenia",
      "order": 0,
      "used": true
    },
    "model": "name.countryname",
    "pk": "AM"
  },
  {
    "fields": {
      "continent": "africa",
      "desc": "",
      "in_eu": false,
      "name": "Angola",
      "order": 0,
      "used": true
    },
    "model": "name.countryname",
    "pk": "AO"
  },
  {
    "fields": {
      "continent": "antarctica",
      "desc": "",
      "in_eu": false,
      "name": "Antarctica",
      "order": 0,
      "used": true
    },
    "model": "name.countryname",
    "pk": "AQ"
  },
  {
    "fields": {
      "continent": "south-america",
      "desc": "",
      "in_eu": false,
      "name": "Argentina",
      "order": 0,
      "used": true
    },
    "model": "name.countryname",
    "pk": "AR"
  },
  {
    "fields": {
      "continent": "oceania",
      "desc": "",
      "in_eu": false,
      "name": "American Samoa",
      "order": 0,
      "used": true
    },
    "model": "name.countryname",
    "pk": "AS"
  },
  {
    "fields": {
      "continent": "europe",
      "desc": "",
      "in_eu": true,
      "name": "Austria",
      "order": 0,
      "used": true
    },
    "model": "name.countryname",
    "pk": "AT"
  },
  {
    "fields": {
      "continent": "oceania",
      "desc": "",
      "in_eu": false,
      "name": "Australia",
      "order": 0,
      "used": true
    },
    "model": "name.countryname",
    "pk": "AU"
  },
  {
    "fields": {
      "continent": "north-america",
      "desc": "",
      "in_eu": false,
      "name": "Aruba",
      "order": 0,
      "used": true
    },
    "model": "name.countryname",
    "pk": "AW"
  },
  {
    "fields": {
      "continent": "europe",
      "desc": "",
      "in_eu": false,
      "name": "Åland Islands",
      "order": 0,
      "used": true
    },
    "model": "name.countryname",
    "pk": "AX"
  },
  {
    "fields": {
      "continent": "asia",
      "desc": "",
      "in_eu": false,
      "name": "Azerbaijan",
      "order": 0,
      "used": true
    },
    "model": "name.countryname",
    "pk": "AZ"
  },
  {
    "fields": {
      "continent": "europe",
      "desc": "",
      "in_eu": false,
      "name": "Bosnia and Herzegovina",
      "order": 0,
      "used": true
    },
    "model": "name.countryname",
    "pk": "BA"
  },
  {
    "fields": {
      "continent": "north-america",
      "desc": "",
      "in_eu": false,
      "name": "Barbados",
      "order": 0,
      "used": true
    },
    "model": "name.countryname",
    "pk": "BB"
  },
  {
    "fields": {
      "continent": "asia",
      "desc": "",
      "in_eu": false,
      "name": "Bangladesh",
      "order": 0,
      "used": true
    },
    "model": "name.countryname",
    "pk": "BD"
  },
  {
    "fields": {
      "continent": "europe",
      "desc": "",
      "in_eu": true,
      "name": "Belgium",
      "order": 0,
      "used": true
    },
    "model": "name.countryname",
    "pk": "BE"
  },
  {
    "fields": {
      "continent": "africa",
      "desc": "",
      "in_eu": false,
      "name": "Burkina Faso",
      "order": 0,
      "used": true
    },
    "model": "name.countryname",
    "pk": "BF"
  },
  {
    "fields": {
      "continent": "europe",
      "desc": "",
      "in_eu": true,
      "name": "Bulgaria",
      "order": 0,
      "used": true
    },
    "model": "name.countryname",
    "pk": "BG"
  },
  {
    "fields": {
      "continent": "asia",
      "desc": "",
      "in_eu": false,
      "name": "Bahrain",
      "order": 0,
      "used": true
    },
    "model": "name.countryname",
    "pk": "BH"
  },
  {
    "fields": {
      "continent": "africa",
      "desc": "",
      "in_eu": false,
      "name": "Burundi",
      "order": 0,
      "used": true
    },
    "model": "name.countryname",
    "pk": "BI"
  },
  {
    "fields": {
      "continent": "africa",
      "desc": "",
      "in_eu": false,
      "name": "Benin",
      "order": 0,
      "used": true
    },
    "model": "name.countryname",
    "pk": "BJ"
  },
  {
    "fields": {
      "continent": "north-america",
      "desc": "",
      "in_eu": false,
      "name": "Saint Barthélemy",
      "order": 0,
      "used": true
    },
    "model": "name.countryname",
    "pk": "BL"
  },
  {
    "fields": {
      "continent": "north-america",
      "desc": "",
      "in_eu": false,
      "name": "Bermuda",
      "order": 0,
      "used": true
    },
    "model": "name.countryname",
    "pk": "BM"
  },
  {
    "fields": {
      "continent": "asia",
      "desc": "",
      "in_eu": false,
      "name": "Brunei",
      "order": 0,
      "used": true
    },
    "model": "name.countryname",
    "pk": "BN"
  },
  {
    "fields": {
      "continent": "south-america",
      "desc": "",
      "in_eu": false,
      "name": "Bolivia",
      "order": 0,
      "used": true
    },
    "model": "name.countryname",
    "pk": "BO"
  },
  {
    "fields": {
      "continent": "north-america",
      "desc": "",
      "in_eu": false,
      "name": "Bonaire, Sint Eustatius and Saba",
      "order": 0,
      "used": true
    },
    "model": "name.countryname",
    "pk": "BQ"
  },
  {
    "fields": {
      "continent": "south-america",
      "desc": "",
      "in_eu": false,
      "name": "Brazil",
      "order": 0,
      "used": true
    },
    "model": "name.countryname",
    "pk": "BR"
  },
  {
    "fields": {
      "continent": "north-america",
      "desc": "",
      "in_eu": false,
      "name": "Bahamas",
      "order": 0,
      "used": true
    },
    "model": "name.countryname",
    "pk": "BS"
  },
  {
    "fields": {
      "continent": "asia",
      "desc": "",
      "in_eu": false,
      "name": "Bhutan",
      "order": 0,
      "used": true
    },
    "model": "name.countryname",
    "pk": "BT"
  },
  {
    "fields": {
      "continent": "antarctica",
      "desc": "",
      "in_eu": false,
      "name": "Bouvet Island",
      "order": 0,
      "used": true
    },
    "model": "name.countryname",
    "pk": "BV"
  },
  {
    "fields": {
      "continent": "africa",
      "desc": "",
      "in_eu": false,
      "name": "Botswana",
      "order": 0,
      "used": true
    },
    "model": "name.countryname",
    "pk": "BW"
  },
  {
    "fields": {
      "continent": "europe",
      "desc": "",
      "in_eu": false,
      "name": "Belarus",
      "order": 0,
      "used": true
    },
    "model": "name.countryname",
    "pk": "BY"
  },
  {
    "fields": {
      "continent": "north-america",
      "desc": "",
      "in_eu": false,
      "name": "Belize",
      "order": 0,
      "used": true
    },
    "model": "name.countryname",
    "pk": "BZ"
  },
  {
    "fields": {
      "continent": "north-america",
      "desc": "",
      "in_eu": false,
      "name": "Canada",
      "order": 0,
      "used": true
    },
    "model": "name.countryname",
    "pk": "CA"
  },
  {
    "fields": {
      "continent": "asia",
      "desc": "",
      "in_eu": false,
      "name": "Cocos (Keeling) Islands",
      "order": 0,
      "used": true
    },
    "model": "name.countryname",
    "pk": "CC"
  },
  {
    "fields": {
      "continent": "africa",
      "desc": "",
      "in_eu": false,
      "name": "Congo (the Democratic Republic of the)",
      "order": 0,
      "used": true
    },
    "model": "name.countryname",
    "pk": "CD"
  },
  {
    "fields": {
      "continent": "africa",
      "desc": "",
      "in_eu": false,
      "name": "Central African Republic",
      "order": 0,
      "used": true
    },
    "model": "name.countryname",
    "pk": "CF"
  },
  {
    "fields": {
      "continent": "africa",
      "desc": "",
      "in_eu": false,
      "name": "Congo",
      "order": 0,
      "used": true
    },
    "model": "name.countryname",
    "pk": "CG"
  },
  {
    "fields": {
      "continent": "europe",
      "desc": "",
      "in_eu": false,
      "name": "Switzerland",
      "order": 0,
      "used": true
    },
    "model": "name.countryname",
    "pk": "CH"
  },
  {
    "fields": {
      "continent": "africa",
      "desc": "",
      "in_eu": false,
      "name": "Côte d'Ivoire",
      "order": 0,
      "used": true
    },
    "model": "name.countryname",
    "pk": "CI"
  },
  {
    "fields": {
      "continent": "oceania",
      "desc": "",
      "in_eu": false,
      "name": "Cook Islands",
      "order": 0,
      "used": true
    },
    "model": "name.countryname",
    "pk": "CK"
  },
  {
    "fields": {
      "continent": "south-america",
      "desc": "",
      "in_eu": false,
      "name": "Chile",
      "order": 0,
      "used": true
    },
    "model": "name.countryname",
    "pk": "CL"
  },
  {
    "fields": {
      "continent": "africa",
      "desc": "",
      "in_eu": false,
      "name": "Cameroon",
      "order": 0,
      "used": true
    },
    "model": "name.countryname",
    "pk": "CM"
  },
  {
    "fields": {
      "continent": "asia",
      "desc": "",
      "in_eu": false,
      "name": "China",
      "order": 0,
      "used": true
    },
    "model": "name.countryname",
    "pk": "CN"
  },
  {
    "fields": {
      "continent": "south-america",
      "desc": "",
      "in_eu": false,
      "name": "Colombia",
      "order": 0,
      "used": true
    },
    "model": "name.countryname",
    "pk": "CO"
  },
  {
    "fields": {
      "continent": "north-america",
      "desc": "",
      "in_eu": false,
      "name": "Costa Rica",
      "order": 0,
      "used": true
    },
    "model": "name.countryname",
    "pk": "CR"
  },
  {
    "fields": {
      "continent": "north-america",
      "desc": "",
      "in_eu": false,
      "name": "Cuba",
      "order": 0,
      "used": true
    },
    "model": "name.countryname",
    "pk": "CU"
  },
  {
    "fields": {
      "continent": "africa",
      "desc": "",
      "in_eu": false,
      "name": "Cabo Verde",
      "order": 0,
      "used": true
    },
    "model": "name.countryname",
    "pk": "CV"
  },
  {
    "fields": {
      "continent": "north-america",
      "desc": "",
      "in_eu": false,
      "name": "Curaçao",
      "order": 0,
      "used": true
    },
    "model": "name.countryname",
    "pk": "CW"
  },
  {
    "fields": {
      "continent": "asia",
      "desc": "",
      "in_eu": false,
      "name": "Christmas Island",
      "order": 0,
      "used": true
    },
    "model": "name.countryname",
    "pk": "CX"
  },
  {
    "fields": {
      "continent": "asia",
      "desc": "",
      "in_eu": true,
      "name": "Cyprus",
      "order": 0,
      "used": true
    },
    "model": "name.countryname",
    "pk": "CY"
  },
  {
    "fields": {
      "continent": "europe",
      "desc": "",
      "in_eu": true,
      "name": "Czech Republic",
      "order": 0,
      "used": true
    },
    "model": "name.countryname",
    "pk": "CZ"
  },
  {
    "fields": {
      "continent": "europe",
      "desc": "",
      "in_eu": true,
      "name": "Germany",
      "order": 0,
      "used": true
    },
    "model": "name.countryname",
    "pk": "DE"
  },
  {
    "fields": {
      "continent": "africa",
      "desc": "",
      "in_eu": false,
      "name": "Djibouti",
      "order": 0,
      "used": true
    },
    "model": "name.countryname",
    "pk": "DJ"
  },
  {
    "fields": {
      "continent": "europe",
      "desc": "",
      "in_eu": true,
      "name": "Denmark",
      "order": 0,
      "used": true
    },
    "model": "name.countryname",
    "pk": "DK"
  },
  {
    "fields": {
      "continent": "north-america",
      "desc": "",
      "in_eu": false,
      "name": "Dominica",
      "order": 0,
      "used": true
    },
    "model": "name.countryname",
    "pk": "DM"
  },
  {
    "fields": {
      "continent": "north-america",
      "desc": "",
      "in_eu": false,
      "name": "Dominican Republic",
      "order": 0,
      "used": true
    },
    "model": "name.countryname",
    "pk": "DO"
  },
  {
    "fields": {
      "continent": "africa",
      "desc": "",
      "in_eu": false,
      "name": "Algeria",
      "order": 0,
      "used": true
    },
    "model": "name.countryname",
    "pk": "DZ"
  },
  {
    "fields": {
      "continent": "south-america",
      "desc": "",
      "in_eu": false,
      "name": "Ecuador",
      "order": 0,
      "used": true
    },
    "model": "name.countryname",
    "pk": "EC"
  },
  {
    "fields": {
      "continent": "europe",
      "desc": "",
      "in_eu": true,
      "name": "Estonia",
      "order": 0,
      "used": true
    },
    "model": "name.countryname",
    "pk": "EE"
  },
  {
    "fields": {
      "continent": "africa",
      "desc": "",
      "in_eu": false,
      "name": "Egypt",
      "order": 0,
      "used": true
    },
    "model": "name.countryname",
    "pk": "EG"
  },
  {
    "fields": {
      "continent": "africa",
      "desc": "",
      "in_eu": false,
      "name": "Western Sahara",
      "order": 0,
      "used": true
    },
    "model": "name.countryname",
    "pk": "EH"
  },
  {
    "fields": {
      "continent": "africa",
      "desc": "",
      "in_eu": false,
      "name": "Eritrea",
      "order": 0,
      "used": true
    },
    "model": "name.countryname",
    "pk": "ER"
  },
  {
    "fields": {
      "continent": "europe",
      "desc": "",
      "in_eu": true,
      "name": "Spain",
      "order": 0,
      "used": true
    },
    "model": "name.countryname",
    "pk": "ES"
  },
  {
    "fields": {
      "continent": "africa",
      "desc": "",
      "in_eu": false,
      "name": "Ethiopia",
      "order": 0,
      "used": true
    },
    "model": "name.countryname",
    "pk": "ET"
  },
  {
    "fields": {
      "continent": "europe",
      "desc": "",
      "in_eu": true,
      "name": "Finland",
      "order": 0,
      "used": true
    },
    "model": "name.countryname",
    "pk": "FI"
  },
  {
    "fields": {
      "continent": "oceania",
      "desc": "",
      "in_eu": false,
      "name": "Fiji",
      "order": 0,
      "used": true
    },
    "model": "name.countryname",
    "pk": "FJ"
  },
  {
    "fields": {
      "continent": "south-america",
      "desc": "",
      "in_eu": false,
      "name": "Falkland Islands  [Malvinas]",
      "order": 0,
      "used": true
    },
    "model": "name.countryname",
    "pk": "FK"
  },
  {
    "fields": {
      "continent": "oceania",
      "desc": "",
      "in_eu": false,
      "name": "Micronesia (Federated States of)",
      "order": 0,
      "used": true
    },
    "model": "name.countryname",
    "pk": "FM"
  },
  {
    "fields": {
      "continent": "europe",
      "desc": "",
      "in_eu": false,
      "name": "Faroe Islands",
      "order": 0,
      "used": true
    },
    "model": "name.countryname",
    "pk": "FO"
  },
  {
    "fields": {
      "continent": "europe",
      "desc": "",
      "in_eu": true,
      "name": "France",
      "order": 0,
      "used": true
    },
    "model": "name.countryname",
    "pk": "FR"
  },
  {
    "fields": {
      "continent": "africa",
      "desc": "",
      "in_eu": false,
      "name": "Gabon",
      "order": 0,
      "used": true
    },
    "model": "name.countryname",
    "pk": "GA"
  },
  {
    "fields": {
      "continent": "europe",
      "desc": "",
      "in_eu": true,
      "name": "United Kingdom",
      "order": 0,
      "used": true
    },
    "model": "name.countryname",
    "pk": "GB"
  },
  {
    "fields": {
      "continent": "north-america",
      "desc": "",
      "in_eu": false,
      "name": "Grenada",
      "order": 0,
      "used": true
    },
    "model": "name.countryname",
    "pk": "GD"
  },
  {
    "fields": {
      "continent": "asia",
      "desc": "",
      "in_eu": false,
      "name": "Georgia",
      "order": 0,
      "used": true
    },
    "model": "name.countryname",
    "pk": "GE"
  },
  {
    "fields": {
      "continent": "south-america",
      "desc": "",
      "in_eu": false,
      "name": "French Guiana",
      "order": 0,
      "used": true
    },
    "model": "name.countryname",
    "pk": "GF"
  },
  {
    "fields": {
      "continent": "europe",
      "desc": "",
      "in_eu": false,
      "name": "Guernsey",
      "order": 0,
      "used": true
    },
    "model": "name.countryname",
    "pk": "GG"
  },
  {
    "fields": {
      "continent": "africa",
      "desc": "",
      "in_eu": false,
      "name": "Ghana",
      "order": 0,
      "used": true
    },
    "model": "name.countryname",
    "pk": "GH"
  },
  {
    "fields": {
      "continent": "europe",
      "desc": "",
      "in_eu": false,
      "name": "Gibraltar",
      "order": 0,
      "used": true
    },
    "model": "name.countryname",
    "pk": "GI"
  },
  {
    "fields": {
      "continent": "north-america",
      "desc": "",
      "in_eu": false,
      "name": "Greenland",
      "order": 0,
      "used": true
    },
    "model": "name.countryname",
    "pk": "GL"
  },
  {
    "fields": {
      "continent": "africa",
      "desc": "",
      "in_eu": false,
      "name": "Gambia",
      "order": 0,
      "used": true
    },
    "model": "name.countryname",
    "pk": "GM"
  },
  {
    "fields": {
      "continent": "africa",
      "desc": "",
      "in_eu": false,
      "name": "Guinea",
      "order": 0,
      "used": true
    },
    "model": "name.countryname",
    "pk": "GN"
  },
  {
    "fields": {
      "continent": "north-america",
      "desc": "",
      "in_eu": false,
      "name": "Guadeloupe",
      "order": 0,
      "used": true
    },
    "model": "name.countryname",
    "pk": "GP"
  },
  {
    "fields": {
      "continent": "africa",
      "desc": "",
      "in_eu": false,
      "name": "Equatorial Guinea",
      "order": 0,
      "used": true
    },
    "model": "name.countryname",
    "pk": "GQ"
  },
  {
    "fields": {
      "continent": "europe",
      "desc": "",
      "in_eu": true,
      "name": "Greece",
      "order": 0,
      "used": true
    },
    "model": "name.countryname",
    "pk": "GR"
  },
  {
    "fields": {
      "continent": "antarctica",
      "desc": "",
      "in_eu": false,
      "name": "South Georgia and the South Sandwich Islands",
      "order": 0,
      "used": true
    },
    "model": "name.countryname",
    "pk": "GS"
  },
  {
    "fields": {
      "continent": "north-america",
      "desc": "",
      "in_eu": false,
      "name": "Guatemala",
      "order": 0,
      "used": true
    },
    "model": "name.countryname",
    "pk": "GT"
  },
  {
    "fields": {
      "continent": "oceania",
      "desc": "",
      "in_eu": false,
      "name": "Guam",
      "order": 0,
      "used": true
    },
    "model": "name.countryname",
    "pk": "GU"
  },
  {
    "fields": {
      "continent": "africa",
      "desc": "",
      "in_eu": false,
      "name": "Guinea-Bissau",
      "order": 0,
      "used": true
    },
    "model": "name.countryname",
    "pk": "GW"
  },
  {
    "fields": {
      "continent": "south-america",
      "desc": "",
      "in_eu": false,
      "name": "Guyana",
      "order": 0,
      "used": true
    },
    "model": "name.countryname",
    "pk": "GY"
  },
  {
    "fields": {
      "continent": "asia",
      "desc": "",
      "in_eu": false,
      "name": "Hong Kong",
      "order": 0,
      "used": true
    },
    "model": "name.countryname",
    "pk": "HK"
  },
  {
    "fields": {
      "continent": "antarctica",
      "desc": "",
      "in_eu": false,
      "name": "Heard Island and McDonald Islands",
      "order": 0,
      "used": true
    },
    "model": "name.countryname",
    "pk": "HM"
  },
  {
    "fields": {
      "continent": "north-america",
      "desc": "",
      "in_eu": false,
      "name": "Honduras",
      "order": 0,
      "used": true
    },
    "model": "name.countryname",
    "pk": "HN"
  },
  {
    "fields": {
      "continent": "europe",
      "desc": "",
      "in_eu": true,
      "name": "Croatia",
      "order": 0,
      "used": true
    },
    "model": "name.countryname",
    "pk": "HR"
  },
  {
    "fields": {
      "continent": "north-america",
      "desc": "",
      "in_eu": false,
      "name": "Haiti",
      "order": 0,
      "used": true
    },
    "model": "name.countryname",
    "pk": "HT"
  },
  {
    "fields": {
      "continent": "europe",
      "desc": "",
      "in_eu": true,
      "name": "Hungary",
      "order": 0,
      "used": true
    },
    "model": "name.countryname",
    "pk": "HU"
  },
  {
    "fields": {
      "continent": "asia",
      "desc": "",
      "in_eu": false,
      "name": "Indonesia",
      "order": 0,
      "used": true
    },
    "model": "name.countryname",
    "pk": "ID"
  },
  {
    "fields": {
      "continent": "europe",
      "desc": "",
      "in_eu": true,
      "name": "Ireland",
      "order": 0,
      "used": true
    },
    "model": "name.countryname",
    "pk": "IE"
  },
  {
    "fields": {
      "continent": "asia",
      "desc": "",
      "in_eu": false,
      "name": "Israel",
      "order": 0,
      "used": true
    },
    "model": "name.countryname",
    "pk": "IL"
  },
  {
    "fields": {
      "continent": "europe",
      "desc": "",
      "in_eu": false,
      "name": "Isle of Man",
      "order": 0,
      "used": true
    },
    "model": "name.countryname",
    "pk": "IM"
  },
  {
    "fields": {
      "continent": "asia",
      "desc": "",
      "in_eu": false,
      "name": "India",
      "order": 0,
      "used": true
    },
    "model": "name.countryname",
    "pk": "IN"
  },
  {
    "fields": {
      "continent": "asia",
      "desc": "",
      "in_eu": false,
      "name": "British Indian Ocean Territory",
      "order": 0,
      "used": true
    },
    "model": "name.countryname",
    "pk": "IO"
  },
  {
    "fields": {
      "continent": "asia",
      "desc": "",
      "in_eu": false,
      "name": "Iraq",
      "order": 0,
      "used": true
    },
    "model": "name.countryname",
    "pk": "IQ"
  },
  {
    "fields": {
      "continent": "asia",
      "desc": "",
      "in_eu": false,
      "name": "Iran",
      "order": 0,
      "used": true
    },
    "model": "name.countryname",
    "pk": "IR"
  },
  {
    "fields": {
      "continent": "europe",
      "desc": "",
      "in_eu": false,
      "name": "Iceland",
      "order": 0,
      "used": true
    },
    "model": "name.countryname",
    "pk": "IS"
  },
  {
    "fields": {
      "continent": "europe",
      "desc": "",
      "in_eu": true,
      "name": "Italy",
      "order": 0,
      "used": true
    },
    "model": "name.countryname",
    "pk": "IT"
  },
  {
    "fields": {
      "continent": "europe",
      "desc": "",
      "in_eu": false,
      "name": "Jersey",
      "order": 0,
      "used": true
    },
    "model": "name.countryname",
    "pk": "JE"
  },
  {
    "fields": {
      "continent": "north-america",
      "desc": "",
      "in_eu": false,
      "name": "Jamaica",
      "order": 0,
      "used": true
    },
    "model": "name.countryname",
    "pk": "JM"
  },
  {
    "fields": {
      "continent": "asia",
      "desc": "",
      "in_eu": false,
      "name": "Jordan",
      "order": 0,
      "used": true
    },
    "model": "name.countryname",
    "pk": "JO"
  },
  {
    "fields": {
      "continent": "asia",
      "desc": "",
      "in_eu": false,
      "name": "Japan",
      "order": 0,
      "used": true
    },
    "model": "name.countryname",
    "pk": "JP"
  },
  {
    "fields": {
      "continent": "africa",
      "desc": "",
      "in_eu": false,
      "name": "Kenya",
      "order": 0,
      "used": true
    },
    "model": "name.countryname",
    "pk": "KE"
  },
  {
    "fields": {
      "continent": "asia",
      "desc": "",
      "in_eu": false,
      "name": "Kyrgyzstan",
      "order": 0,
      "used": true
    },
    "model": "name.countryname",
    "pk": "KG"
  },
  {
    "fields": {
      "continent": "asia",
      "desc": "",
      "in_eu": false,
      "name": "Cambodia",
      "order": 0,
      "used": true
    },
    "model": "name.countryname",
    "pk": "KH"
  },
  {
    "fields": {
      "continent": "oceania",
      "desc": "",
      "in_eu": false,
      "name": "Kiribati",
      "order": 0,
      "used": true
    },
    "model": "name.countryname",
    "pk": "KI"
  },
  {
    "fields": {
      "continent": "africa",
      "desc": "",
      "in_eu": false,
      "name": "Comoros",
      "order": 0,
      "used": true
    },
    "model": "name.countryname",
    "pk": "KM"
  },
  {
    "fields": {
      "continent": "north-america",
      "desc": "",
      "in_eu": false,
      "name": "Saint Kitts and Nevis",
      "order": 0,
      "used": true
    },
    "model": "name.countryname",
    "pk": "KN"
  },
  {
    "fields": {
      "continent": "asia",
      "desc": "",
      "in_eu": false,
      "name": "North Korea",
      "order": 0,
      "used": true
    },
    "model": "name.countryname",
    "pk": "KP"
  },
  {
    "fields": {
      "continent": "asia",
      "desc": "",
      "in_eu": false,
      "name": "South Korea",
      "order": 0,
      "used": true
    },
    "model": "name.countryname",
    "pk": "KR"
  },
  {
    "fields": {
      "continent": "asia",
      "desc": "",
      "in_eu": false,
      "name": "Kuwait",
      "order": 0,
      "used": true
    },
    "model": "name.countryname",
    "pk": "KW"
  },
  {
    "fields": {
      "continent": "north-america",
      "desc": "",
      "in_eu": false,
      "name": "Cayman Islands",
      "order": 0,
      "used": true
    },
    "model": "name.countryname",
    "pk": "KY"
  },
  {
    "fields": {
      "continent": "asia",
      "desc": "",
      "in_eu": false,
      "name": "Kazakhstan",
      "order": 0,
      "used": true
    },
    "model": "name.countryname",
    "pk": "KZ"
  },
  {
    "fields": {
      "continent": "asia",
      "desc": "",
      "in_eu": false,
      "name": "Laos",
      "order": 0,
      "used": true
    },
    "model": "name.countryname",
    "pk": "LA"
  },
  {
    "fields": {
      "continent": "asia",
      "desc": "",
      "in_eu": false,
      "name": "Lebanon",
      "order": 0,
      "used": true
    },
    "model": "name.countryname",
    "pk": "LB"
  },
  {
    "fields": {
      "continent": "north-america",
      "desc": "",
      "in_eu": false,
      "name": "Saint Lucia",
      "order": 0,
      "used": true
    },
    "model": "name.countryname",
    "pk": "LC"
  },
  {
    "fields": {
      "continent": "europe",
      "desc": "",
      "in_eu": false,
      "name": "Liechtenstein",
      "order": 0,
      "used": true
    },
    "model": "name.countryname",
    "pk": "LI"
  },
  {
    "fields": {
      "continent": "asia",
      "desc": "",
      "in_eu": false,
      "name": "Sri Lanka",
      "order": 0,
      "used": true
    },
    "model": "name.countryname",
    "pk": "LK"
  },
  {
    "fields": {
      "continent": "africa",
      "desc": "",
      "in_eu": false,
      "name": "Liberia",
      "order": 0,
      "used": true
    },
    "model": "name.countryname",
    "pk": "LR"
  },
  {
    "fields": {
      "continent": "africa",
      "desc": "",
      "in_eu": false,
      "name": "Lesotho",
      "order": 0,
      "used": true
    },
    "model": "name.countryname",
    "pk": "LS"
  },
  {
    "fields": {
      "continent": "europe",
      "desc": "",
      "in_eu": true,
      "name": "Lithuania",
      "order": 0,
      "used": true
    },
    "model": "name.countryname",
    "pk": "LT"
  },
  {
    "fields": {
      "continent": "europe",
      "desc": "",
      "in_eu": true,
      "name": "Luxembourg",
      "order": 0,
      "used": true
    },
    "model": "name.countryname",
    "pk": "LU"
  },
  {
    "fields": {
      "continent": "europe",
      "desc": "",
      "in_eu": true,
      "name": "Latvia",
      "order": 0,
      "used": true
    },
    "model": "name.countryname",
    "pk": "LV"
  },
  {
    "fields": {
      "continent": "africa",
      "desc": "",
      "in_eu": false,
      "name": "Libya",
      "order": 0,
      "used": true
    },
    "model": "name.countryname",
    "pk": "LY"
  },
  {
    "fields": {
      "continent": "africa",
      "desc": "",
      "in_eu": false,
      "name": "Morocco",
      "order": 0,
      "used": true
    },
    "model": "name.countryname",
    "pk": "MA"
  },
  {
    "fields": {
      "continent": "europe",
      "desc": "",
      "in_eu": false,
      "name": "Monaco",
      "order": 0,
      "used": true
    },
    "model": "name.countryname",
    "pk": "MC"
  },
  {
    "fields": {
      "continent": "europe",
      "desc": "",
      "in_eu": false,
      "name": "Moldova",
      "order": 0,
      "used": true
    },
    "model": "name.countryname",
    "pk": "MD"
  },
  {
    "fields": {
      "continent": "europe",
      "desc": "",
      "in_eu": false,
      "name": "Montenegro",
      "order": 0,
      "used": true
    },
    "model": "name.countryname",
    "pk": "ME"
  },
  {
    "fields": {
      "continent": "north-america",
      "desc": "",
      "in_eu": false,
      "name": "Saint Martin (French part)",
      "order": 0,
      "used": true
    },
    "model": "name.countryname",
    "pk": "MF"
  },
  {
    "fields": {
      "continent": "africa",
      "desc": "",
      "in_eu": false,
      "name": "Madagascar",
      "order": 0,
      "used": true
    },
    "model": "name.countryname",
    "pk": "MG"
  },
  {
    "fields": {
      "continent": "oceania",
      "desc": "",
      "in_eu": false,
      "name": "Marshall Islands",
      "order": 0,
      "used": true
    },
    "model": "name.countryname",
    "pk": "MH"
  },
  {
    "fields": {
      "continent": "europe",
      "desc": "",
      "in_eu": false,
      "name": "Macedonia",
      "order": 0,
      "used": true
    },
    "model": "name.countryname",
    "pk": "MK"
  },
  {
    "fields": {
      "continent": "africa",
      "desc": "",
      "in_eu": false,
      "name": "Mali",
      "order": 0,
      "used": true
    },
    "model": "name.countryname",
    "pk": "ML"
  },
  {
    "fields": {
      "continent": "asia",
      "desc": "",
      "in_eu": false,
      "name": "Myanmar",
      "order": 0,
      "used": true
    },
    "model": "name.countryname",
    "pk": "MM"
  },
  {
    "fields": {
      "continent": "asia",
      "desc": "",
      "in_eu": false,
      "name": "Mongolia",
      "order": 0,
      "used": true
    },
    "model": "name.countryname",
    "pk": "MN"
  },
  {
    "fields": {
      "continent": "asia",
      "desc": "",
      "in_eu": false,
      "name": "Macao",
      "order": 0,
      "used": true
    },
    "model": "name.countryname",
    "pk": "MO"
  },
  {
    "fields": {
      "continent": "oceania",
      "desc": "",
      "in_eu": false,
      "name": "Northern Mariana Islands",
      "order": 0,
      "used": true
    },
    "model": "name.countryname",
    "pk": "MP"
  },
  {
    "fields": {
      "continent": "north-america",
      "desc": "",
      "in_eu": false,
      "name": "Martinique",
      "order": 0,
      "used": true
    },
    "model": "name.countryname",
    "pk": "MQ"
  },
  {
    "fields": {
      "continent": "africa",
      "desc": "",
      "in_eu": false,
      "name": "Mauritania",
      "order": 0,
      "used": true
    },
    "model": "name.countryname",
    "pk": "MR"
  },
  {
    "fields": {
      "continent": "north-america",
      "desc": "",
      "in_eu": false,
      "name": "Montserrat",
      "order": 0,
      "used": true
    },
    "model": "name.countryname",
    "pk": "MS"
  },
  {
    "fields": {
      "continent": "europe",
      "desc": "",
      "in_eu": true,
      "name": "Malta",
      "order": 0,
      "used": true
    },
    "model": "name.countryname",
    "pk": "MT"
  },
  {
    "fields": {
      "continent": "africa",
      "desc": "",
      "in_eu": false,
      "name": "Mauritius",
      "order": 0,
      "used": true
    },
    "model": "name.countryname",
    "pk": "MU"
  },
  {
    "fields": {
      "continent": "asia",
      "desc": "",
      "in_eu": false,
      "name": "Maldives",
      "order": 0,
      "used": true
    },
    "model": "name.countryname",
    "pk": "MV"
  },
  {
    "fields": {
      "continent": "africa",
      "desc": "",
      "in_eu": false,
      "name": "Malawi",
      "order": 0,
      "used": true
    },
    "model": "name.countryname",
    "pk": "MW"
  },
  {
    "fields": {
      "continent": "north-america",
      "desc": "",
      "in_eu": false,
      "name": "Mexico",
      "order": 0,
      "used": true
    },
    "model": "name.countryname",
    "pk": "MX"
  },
  {
    "fields": {
      "continent": "asia",
      "desc": "",
      "in_eu": false,
      "name": "Malaysia",
      "order": 0,
      "used": true
    },
    "model": "name.countryname",
    "pk": "MY"
  },
  {
    "fields": {
      "continent": "africa",
      "desc": "",
      "in_eu": false,
      "name": "Mozambique",
      "order": 0,
      "used": true
    },
    "model": "name.countryname",
    "pk": "MZ"
  },
  {
    "fields": {
      "continent": "africa",
      "desc": "",
      "in_eu": false,
      "name": "Namibia",
      "order": 0,
      "used": true
    },
    "model": "name.countryname",
    "pk": "NA"
  },
  {
    "fields": {
      "continent": "oceania",
      "desc": "",
      "in_eu": false,
      "name": "New Caledonia",
      "order": 0,
      "used": true
    },
    "model": "name.countryname",
    "pk": "NC"
  },
  {
    "fields": {
      "continent": "africa",
      "desc": "",
      "in_eu": false,
      "name": "Niger",
      "order": 0,
      "used": true
    },
    "model": "name.countryname",
    "pk": "NE"
  },
  {
    "fields": {
      "continent": "oceania",
      "desc": "",
      "in_eu": false,
      "name": "Norfolk Island",
      "order": 0,
      "used": true
    },
    "model": "name.countryname",
    "pk": "NF"
  },
  {
    "fields": {
      "continent": "africa",
      "desc": "",
      "in_eu": false,
      "name": "Nigeria",
      "order": 0,
      "used": true
    },
    "model": "name.countryname",
    "pk": "NG"
  },
  {
    "fields": {
      "continent": "north-america",
      "desc": "",
      "in_eu": false,
      "name": "Nicaragua",
      "order": 0,
      "used": true
    },
    "model": "name.countryname",
    "pk": "NI"
  },
  {
    "fields": {
      "continent": "europe",
      "desc": "",
      "in_eu": true,
      "name": "Netherlands",
      "order": 0,
      "used": true
    },
    "model": "name.countryname",
    "pk": "NL"
  },
  {
    "fields": {
      "continent": "europe",
      "desc": "",
      "in_eu": false,
      "name": "Norway",
      "order": 0,
      "used": true
    },
    "model": "name.countryname",
    "pk": "NO"
  },
  {
    "fields": {
      "continent": "asia",
      "desc": "",
      "in_eu": false,
      "name": "Nepal",
      "order": 0,
      "used": true
    },
    "model": "name.countryname",
    "pk": "NP"
  },
  {
    "fields": {
      "continent": "oceania",
      "desc": "",
      "in_eu": false,
      "name": "Nauru",
      "order": 0,
      "used": true
    },
    "model": "name.countryname",
    "pk": "NR"
  },
  {
    "fields": {
      "continent": "oceania",
      "desc": "",
      "in_eu": false,
      "name": "Niue",
      "order": 0,
      "used": true
    },
    "model": "name.countryname",
    "pk": "NU"
  },
  {
    "fields": {
      "continent": "oceania",
      "desc": "",
      "in_eu": false,
      "name": "New Zealand",
      "order": 0,
      "used": true
    },
    "model": "name.countryname",
    "pk": "NZ"
  },
  {
    "fields": {
      "continent": "asia",
      "desc": "",
      "in_eu": false,
      "name": "Oman",
      "order": 0,
      "used": true
    },
    "model": "name.countryname",
    "pk": "OM"
  },
  {
    "fields": {
      "continent": "north-america",
      "desc": "",
      "in_eu": false,
      "name": "Panama",
      "order": 0,
      "used": true
    },
    "model": "name.countryname",
    "pk": "PA"
  },
  {
    "fields": {
      "continent": "south-america",
      "desc": "",
      "in_eu": false,
      "name": "Peru",
      "order": 0,
      "used": true
    },
    "model": "name.countryname",
    "pk": "PE"
  },
  {
    "fields": {
      "continent": "oceania",
      "desc": "",
      "in_eu": false,
      "name": "French Polynesia",
      "order": 0,
      "used": true
    },
    "model": "name.countryname",
    "pk": "PF"
  },
  {
    "fields": {
      "continent": "oceania",
      "desc": "",
      "in_eu": false,
      "name": "Papua New Guinea",
      "order": 0,
      "used": true
    },
    "model": "name.countryname",
    "pk": "PG"
  },
  {
    "fields": {
      "continent": "asia",
      "desc": "",
      "in_eu": false,
      "name": "Philippines",
      "order": 0,
      "used": true
    },
    "model": "name.countryname",
    "pk": "PH"
  },
  {
    "fields": {
      "continent": "asia",
      "desc": "",
      "in_eu": false,
      "name": "Pakistan",
      "order": 0,
      "used": true
    },
    "model": "name.countryname",
    "pk": "PK"
  },
  {
    "fields": {
      "continent": "europe",
      "desc": "",
      "in_eu": true,
      "name": "Poland",
      "order": 0,
      "used": true
    },
    "model": "name.countryname",
    "pk": "PL"
  },
  {
    "fields": {
      "continent": "north-america",
      "desc": "",
      "in_eu": false,
      "name": "Saint Pierre and Miquelon",
      "order": 0,
      "used": true
    },
    "model": "name.countryname",
    "pk": "PM"
  },
  {
    "fields": {
      "continent": "oceania",
      "desc": "",
      "in_eu": false,
      "name": "Pitcairn",
      "order": 0,
      "used": true
    },
    "model": "name.countryname",
    "pk": "PN"
  },
  {
    "fields": {
      "continent": "north-america",
      "desc": "",
      "in_eu": false,
      "name": "Puerto Rico",
      "order": 0,
      "used": true
    },
    "model": "name.countryname",
    "pk": "PR"
  },
  {
    "fields": {
      "continent": "asia",
      "desc": "",
      "in_eu": false,
      "name": "Palestine, State of",
      "order": 0,
      "used": true
    },
    "model": "name.countryname",
    "pk": "PS"
  },
  {
    "fields": {
      "continent": "europe",
      "desc": "",
      "in_eu": true,
      "name": "Portugal",
      "order": 0,
      "used": true
    },
    "model": "name.countryname",
    "pk": "PT"
  },
  {
    "fields": {
      "continent": "oceania",
      "desc": "",
      "in_eu": false,
      "name": "Palau",
      "order": 0,
      "used": true
    },
    "model": "name.countryname",
    "pk": "PW"
  },
  {
    "fields": {
      "continent": "south-america",
      "desc": "",
      "in_eu": false,
      "name": "Paraguay",
      "order": 0,
      "used": true
    },
    "model": "name.countryname",
    "pk": "PY"
  },
  {
    "fields": {
      "continent": "asia",
      "desc": "",
      "in_eu": false,
      "name": "Qatar",
      "order": 0,
      "used": true
    },
    "model": "name.countryname",
    "pk": "QA"
  },
  {
    "fields": {
      "continent": "africa",
      "desc": "",
      "in_eu": false,
      "name": "Réunion",
      "order": 0,
      "used": true
    },
    "model": "name.countryname",
    "pk": "RE"
  },
  {
    "fields": {
      "continent": "europe",
      "desc": "",
      "in_eu": true,
      "name": "Romania",
      "order": 0,
      "used": true
    },
    "model": "name.countryname",
    "pk": "RO"
  },
  {
    "fields": {
      "continent": "europe",
      "desc": "",
      "in_eu": false,
      "name": "Serbia",
      "order": 0,
      "used": true
    },
    "model": "name.countryname",
    "pk": "RS"
  },
  {
    "fields": {
      "continent": "europe",
      "desc": "",
      "in_eu": false,
      "name": "Russia",
      "order": 0,
      "used": true
    },
    "model": "name.countryname",
    "pk": "RU"
  },
  {
    "fields": {
      "continent": "africa",
      "desc": "",
      "in_eu": false,
      "name": "Rwanda",
      "order": 0,
      "used": true
    },
    "model": "name.countryname",
    "pk": "RW"
  },
  {
    "fields": {
      "continent": "asia",
      "desc": "",
      "in_eu": false,
      "name": "Saudi Arabia",
      "order": 0,
      "used": true
    },
    "model": "name.countryname",
    "pk": "SA"
  },
  {
    "fields": {
      "continent": "oceania",
      "desc": "",
      "in_eu": false,
      "name": "Solomon Islands",
      "order": 0,
      "used": true
    },
    "model": "name.countryname",
    "pk": "SB"
  },
  {
    "fields": {
      "continent": "africa",
      "desc": "",
      "in_eu": false,
      "name": "Seychelles",
      "order": 0,
      "used": true
    },
    "model": "name.countryname",
    "pk": "SC"
  },
  {
    "fields": {
      "continent": "africa",
      "desc": "",
      "in_eu": false,
      "name": "Sudan",
      "order": 0,
      "used": true
    },
    "model": "name.countryname",
    "pk": "SD"
  },
  {
    "fields": {
      "continent": "europe",
      "desc": "",
      "in_eu": true,
      "name": "Sweden",
      "order": 0,
      "used": true
    },
    "model": "name.countryname",
    "pk": "SE"
  },
  {
    "fields": {
      "continent": "asia",
      "desc": "",
      "in_eu": false,
      "name": "Singapore",
      "order": 0,
      "used": true
    },
    "model": "name.countryname",
    "pk": "SG"
  },
  {
    "fields": {
      "continent": "africa",
      "desc": "",
      "in_eu": false,
      "name": "Saint Helena, Ascension and Tristan da Cunha",
      "order": 0,
      "used": true
    },
    "model": "name.countryname",
    "pk": "SH"
  },
  {
    "fields": {
      "continent": "europe",
      "desc": "",
      "in_eu": true,
      "name": "Slovenia",
      "order": 0,
      "used": true
    },
    "model": "name.countryname",
    "pk": "SI"
  },
  {
    "fields": {
      "continent": "europe",
      "desc": "",
      "in_eu": false,
      "name": "Svalbard and Jan Mayen",
      "order": 0,
      "used": true
    },
    "model": "name.countryname",
    "pk": "SJ"
  },
  {
    "fields": {
      "continent": "europe",
      "desc": "",
      "in_eu": true,
      "name": "Slovakia",
      "order": 0,
      "used": true
    },
    "model": "name.countryname",
    "pk": "SK"
  },
  {
    "fields": {
      "continent": "africa",
      "desc": "",
      "in_eu": false,
      "name": "Sierra Leone",
      "order": 0,
      "used": true
    },
    "model": "name.countryname",
    "pk": "SL"
  },
  {
    "fields": {
      "continent": "europe",
      "desc": "",
      "in_eu": false,
      "name": "San Marino",
      "order": 0,
      "used": true
    },
    "model": "name.countryname",
    "pk": "SM"
  },
  {
    "fields": {
      "continent": "africa",
      "desc": "",
      "in_eu": false,
      "name": "Senegal",
      "order": 0,
      "used": true
    },
    "model": "name.countryname",
    "pk": "SN"
  },
  {
    "fields": {
      "continent": "africa",
      "desc": "",
      "in_eu": false,
      "name": "Somalia",
      "order": 0,
      "used": true
    },
    "model": "name.countryname",
    "pk": "SO"
  },
  {
    "fields": {
      "continent": "south-america",
      "desc": "",
      "in_eu": false,
      "name": "Suriname",
      "order": 0,
      "used": true
    },
    "model": "name.countryname",
    "pk": "SR"
  },
  {
    "fields": {
      "continent": "africa",
      "desc": "",
      "in_eu": false,
      "name": "South Sudan",
      "order": 0,
      "used": true
    },
    "model": "name.countryname",
    "pk": "SS"
  },
  {
    "fields": {
      "continent": "africa",
      "desc": "",
      "in_eu": false,
      "name": "Sao Tome and Principe",
      "order": 0,
      "used": true
    },
    "model": "name.countryname",
    "pk": "ST"
  },
  {
    "fields": {
      "continent": "north-america",
      "desc": "",
      "in_eu": false,
      "name": "El Salvador",
      "order": 0,
      "used": true
    },
    "model": "name.countryname",
    "pk": "SV"
  },
  {
    "fields": {
      "continent": "north-america",
      "desc": "",
      "in_eu": false,
      "name": "Sint Maarten (Dutch part)",
      "order": 0,
      "used": true
    },
    "model": "name.countryname",
    "pk": "SX"
  },
  {
    "fields": {
      "continent": "asia",
      "desc": "",
      "in_eu": false,
      "name": "Syria",
      "order": 0,
      "used": true
    },
    "model": "name.countryname",
    "pk": "SY"
  },
  {
    "fields": {
      "continent": "africa",
      "desc": "",
      "in_eu": false,
      "name": "Swaziland",
      "order": 0,
      "used": true
    },
    "model": "name.countryname",
    "pk": "SZ"
  },
  {
    "fields": {
      "continent": "north-america",
      "desc": "",
      "in_eu": false,
      "name": "Turks and Caicos Islands",
      "order": 0,
      "used": true
    },
    "model": "name.countryname",
    "pk": "TC"
  },
  {
    "fields": {
      "continent": "africa",
      "desc": "",
      "in_eu": false,
      "name": "Chad",
      "order": 0,
      "used": true
    },
    "model": "name.countryname",
    "pk": "TD"
  },
  {
    "fields": {
      "continent": "antarctica",
      "desc": "",
      "in_eu": false,
      "name": "French Southern Territories",
      "order": 0,
      "used": true
    },
    "model": "name.countryname",
    "pk": "TF"
  },
  {
    "fields": {
      "continent": "africa",
      "desc": "",
      "in_eu": false,
      "name": "Togo",
      "order": 0,
      "used": true
    },
    "model": "name.countryname",
    "pk": "TG"
  },
  {
    "fields": {
      "continent": "asia",
      "desc": "",
      "in_eu": false,
      "name": "Thailand",
      "order": 0,
      "used": true
    },
    "model": "name.countryname",
    "pk": "TH"
  },
  {
    "fields": {
      "continent": "asia",
      "desc": "",
      "in_eu": false,
      "name": "Tajikistan",
      "order": 0,
      "used": true
    },
    "model": "name.countryname",
    "pk": "TJ"
  },
  {
    "fields": {
      "continent": "oceania",
      "desc": "",
      "in_eu": false,
      "name": "Tokelau",
      "order": 0,
      "used": true
    },
    "model": "name.countryname",
    "pk": "TK"
  },
  {
    "fields": {
      "continent": "asia",
      "desc": "",
      "in_eu": false,
      "name": "Timor-Leste",
      "order": 0,
      "used": true
    },
    "model": "name.countryname",
    "pk": "TL"
  },
  {
    "fields": {
      "continent": "asia",
      "desc": "",
      "in_eu": false,
      "name": "Turkmenistan",
      "order": 0,
      "used": true
    },
    "model": "name.countryname",
    "pk": "TM"
  },
  {
    "fields": {
      "continent": "africa",
      "desc": "",
      "in_eu": false,
      "name": "Tunisia",
      "order": 0,
      "used": true
    },
    "model": "name.countryname",
    "pk": "TN"
  },
  {
    "fields": {
      "continent": "oceania",
      "desc": "",
      "in_eu": false,
      "name": "Tonga",
      "order": 0,
      "used": true
    },
    "model": "name.countryname",
    "pk": "TO"
  },
  {
    "fields": {
      "continent": "europe",
      "desc": "",
      "in_eu": false,
      "name": "Turkey",
      "order": 0,
      "used": true
    },
    "model": "name.countryname",
    "pk": "TR"
  },
  {
    "fields": {
      "continent": "north-america",
      "desc": "",
      "in_eu": false,
      "name": "Trinidad and Tobago",
      "order": 0,
      "used": true
    },
    "model": "name.countryname",
    "pk": "TT"
  },
  {
    "fields": {
      "continent": "oceania",
      "desc": "",
      "in_eu": false,
      "name": "Tuvalu",
      "order": 0,
      "used": true
    },
    "model": "name.countryname",
    "pk": "TV"
  },
  {
    "fields": {
      "continent": "asia",
      "desc": "",
      "in_eu": false,
      "name": "Taiwan",
      "order": 0,
      "used": true
    },
    "model": "name.countryname",
    "pk": "TW"
  },
  {
    "fields": {
      "continent": "africa",
      "desc": "",
      "in_eu": false,
      "name": "Tanzania",
      "order": 0,
      "used": true
    },
    "model": "name.countryname",
    "pk": "TZ"
  },
  {
    "fields": {
      "continent": "europe",
      "desc": "",
      "in_eu": false,
      "name": "Ukraine",
      "order": 0,
      "used": true
    },
    "model": "name.countryname",
    "pk": "UA"
  },
  {
    "fields": {
      "continent": "africa",
      "desc": "",
      "in_eu": false,
      "name": "Uganda",
      "order": 0,
      "used": true
    },
    "model": "name.countryname",
    "pk": "UG"
  },
  {
    "fields": {
      "continent": "oceania",
      "desc": "",
      "in_eu": false,
      "name": "United States Minor Outlying Islands",
      "order": 0,
      "used": true
    },
    "model": "name.countryname",
    "pk": "UM"
  },
  {
    "fields": {
      "continent": "north-america",
      "desc": "",
      "in_eu": false,
      "name": "United States of America",
      "order": 0,
      "used": true
    },
    "model": "name.countryname",
    "pk": "US"
  },
  {
    "fields": {
      "continent": "south-america",
      "desc": "",
      "in_eu": false,
      "name": "Uruguay",
      "order": 0,
      "used": true
    },
    "model": "name.countryname",
    "pk": "UY"
  },
  {
    "fields": {
      "continent": "asia",
      "desc": "",
      "in_eu": false,
      "name": "Uzbekistan",
      "order": 0,
      "used": true
    },
    "model": "name.countryname",
    "pk": "UZ"
  },
  {
    "fields": {
      "continent": "europe",
      "desc": "",
      "in_eu": false,
      "name": "Holy See",
      "order": 0,
      "used": true
    },
    "model": "name.countryname",
    "pk": "VA"
  },
  {
    "fields": {
      "continent": "north-america",
      "desc": "",
      "in_eu": false,
      "name": "Saint Vincent and the Grenadines",
      "order": 0,
      "used": true
    },
    "model": "name.countryname",
    "pk": "VC"
  },
  {
    "fields": {
      "continent": "south-america",
      "desc": "",
      "in_eu": false,
      "name": "Venezuela",
      "order": 0,
      "used": true
    },
    "model": "name.countryname",
    "pk": "VE"
  },
  {
    "fields": {
      "continent": "north-america",
      "desc": "",
      "in_eu": false,
      "name": "Virgin Islands (British)",
      "order": 0,
      "used": true
    },
    "model": "name.countryname",
    "pk": "VG"
  },
  {
    "fields": {
      "continent": "north-america",
      "desc": "",
      "in_eu": false,
      "name": "Virgin Islands (U.S.)",
      "order": 0,
      "used": true
    },
    "model": "name.countryname",
    "pk": "VI"
  },
  {
    "fields": {
      "continent": "asia",
      "desc": "",
      "in_eu": false,
      "name": "Vietnam",
      "order": 0,
      "used": true
    },
    "model": "name.countryname",
    "pk": "VN"
  },
  {
    "fields": {
      "continent": "oceania",
      "desc": "",
      "in_eu": false,
      "name": "Vanuatu",
      "order": 0,
      "used": true
    },
    "model": "name.countryname",
    "pk": "VU"
  },
  {
    "fields": {
      "continent": "oceania",
      "desc": "",
      "in_eu": false,
      "name": "Wallis and Futuna",
      "order": 0,
      "used": true
    },
    "model": "name.countryname",
    "pk": "WF"
  },
  {
    "fields": {
      "continent": "oceania",
      "desc": "",
      "in_eu": false,
      "name": "Samoa",
      "order": 0,
      "used": true
    },
    "model": "name.countryname",
    "pk": "WS"
  },
  {
    "fields": {
      "continent": "asia",
      "desc": "",
      "in_eu": false,
      "name": "Yemen",
      "order": 0,
      "used": true
    },
    "model": "name.countryname",
    "pk": "YE"
  },
  {
    "fields": {
      "continent": "africa",
      "desc": "",
      "in_eu": false,
      "name": "Mayotte",
      "order": 0,
      "used": true
    },
    "model": "name.countryname",
    "pk": "YT"
  },
  {
    "fields": {
      "continent": "africa",
      "desc": "",
      "in_eu": false,
      "name": "South Africa",
      "order": 0,
      "used": true
    },
    "model": "name.countryname",
    "pk": "ZA"
  },
  {
    "fields": {
      "continent": "africa",
      "desc": "",
      "in_eu": false,
      "name": "Zambia",
      "order": 0,
      "used": true
    },
    "model": "name.countryname",
    "pk": "ZM"
  },
  {
    "fields": {
      "continent": "africa",
      "desc": "",
      "in_eu": false,
      "name": "Zimbabwe",
      "order": 0,
      "used": true
    },
    "model": "name.countryname",
    "pk": "ZW"
  },
  {
    "fields": {
      "desc": "",
      "name": "Django",
      "order": 0,
      "used": true
    },
    "model": "name.dbtemplatetypename",
    "pk": "django"
  },
  {
    "fields": {
      "desc": "",
      "name": "Plain",
      "order": 0,
      "used": true
    },
    "model": "name.dbtemplatetypename",
    "pk": "plain"
  },
  {
    "fields": {
      "desc": "",
      "name": "reStructuredText",
      "order": 0,
      "used": true
    },
    "model": "name.dbtemplatetypename",
    "pk": "rst"
  },
  {
    "fields": {
      "desc": "",
      "name": "conflict reviews",
      "order": 0,
      "revname": "Conflict reviewed by",
      "used": true
    },
    "model": "name.docrelationshipname",
    "pk": "conflrev"
  },
  {
    "fields": {
      "desc": "Approval for downref",
      "name": "approves downref to",
      "order": 0,
      "revname": "was approved for downref by",
      "used": true
    },
    "model": "name.docrelationshipname",
    "pk": "downref-approval"
  },
  {
    "fields": {
      "desc": "",
      "name": "Obsoletes",
      "order": 0,
      "revname": "Obsoleted by",
      "used": true
    },
    "model": "name.docrelationshipname",
    "pk": "obs"
  },
  {
    "fields": {
      "desc": "",
      "name": "Possibly Replaces",
      "order": 0,
      "revname": "Possibly Replaced By",
      "used": true
    },
    "model": "name.docrelationshipname",
    "pk": "possibly-replaces"
  },
  {
    "fields": {
      "desc": "Informative Reference",
      "name": "informatively references",
      "order": 0,
      "revname": "is informatively referenced by",
      "used": true
    },
    "model": "name.docrelationshipname",
    "pk": "refinfo"
  },
  {
    "fields": {
      "desc": "Normative Reference",
      "name": "normatively references",
      "order": 0,
      "revname": "is normatively referenced by",
      "used": true
    },
    "model": "name.docrelationshipname",
    "pk": "refnorm"
  },
  {
    "fields": {
      "desc": "A reference found in a document which does not have split normative/informative reference sections.",
      "name": "Reference",
      "order": 0,
      "revname": "Referenced by",
      "used": true
    },
    "model": "name.docrelationshipname",
    "pk": "refold"
  },
  {
    "fields": {
      "desc": "Reference of unknown type, likely found in the text of the document.",
      "name": "Possible Reference",
      "order": 3,
      "revname": "Possibly Referenced By",
      "used": true
    },
    "model": "name.docrelationshipname",
    "pk": "refunk"
  },
  {
    "fields": {
      "desc": "",
      "name": "Replaces",
      "order": 0,
      "revname": "Replaced by",
      "used": true
    },
    "model": "name.docrelationshipname",
    "pk": "replaces"
  },
  {
    "fields": {
      "desc": "",
      "name": "Moves to BCP",
      "order": 0,
      "revname": "Moved to BCP by",
      "used": true
    },
    "model": "name.docrelationshipname",
    "pk": "tobcp"
  },
  {
    "fields": {
      "desc": "",
      "name": "Moves to Experimental",
      "order": 0,
      "revname": "Moved to Experimental by",
      "used": true
    },
    "model": "name.docrelationshipname",
    "pk": "toexp"
  },
  {
    "fields": {
      "desc": "",
      "name": "Moves to Historic",
      "order": 0,
      "revname": "Moved to Historic by",
      "used": true
    },
    "model": "name.docrelationshipname",
    "pk": "tohist"
  },
  {
    "fields": {
      "desc": "",
      "name": "Moves to Informational",
      "order": 0,
      "revname": "Moved to Informational by",
      "used": true
    },
    "model": "name.docrelationshipname",
    "pk": "toinf"
  },
  {
    "fields": {
      "desc": "",
      "name": "Moves to Internet Standard",
      "order": 0,
      "revname": "Moved to Internet Standard by",
      "used": true
    },
    "model": "name.docrelationshipname",
    "pk": "tois"
  },
  {
    "fields": {
      "desc": "",
      "name": "Moves to Proposed Standard",
      "order": 0,
      "revname": "Moved to Proposed Standard by",
      "used": true
    },
    "model": "name.docrelationshipname",
    "pk": "tops"
  },
  {
    "fields": {
      "desc": "",
      "name": "Updates",
      "order": 0,
      "revname": "Updated by",
      "used": true
    },
    "model": "name.docrelationshipname",
    "pk": "updates"
  },
  {
    "fields": {
      "desc": "",
      "name": "Stream state should change",
      "order": 0,
      "used": true
    },
    "model": "name.docremindertypename",
    "pk": "stream-s"
  },
  {
    "fields": {
      "desc": "A generic substate indicating that the shepherding AD has the action item to determine appropriate next steps. In particular, the appropriate steps (and the corresponding next state or substate) depend entirely on the nature of the issues that were raised and can only be decided with active involvement of the shepherding AD. Examples include:\n\n- if another AD raises an issue, the shepherding AD may first iterate with the other AD to get a better understanding of the exact issue. Or, the shepherding AD may attempt to argue that the issue is not serious enough to bring to the attention of the authors/WG.\n\n- if a documented issue is forwarded to a WG, some further iteration may be needed before it can be determined whether a new revision is needed or whether the WG response to an issue clarifies the issue sufficiently.\n\n- when a new revision appears, the shepherding AD will first look at the changes to determine whether they believe all outstanding issues have been raised satisfactorily, prior to asking the ADs who raised the original issues to verify the changes.",
      "name": "AD Followup",
      "order": 2,
      "used": true
    },
    "model": "name.doctagname",
    "pk": "ad-f-up"
  },
  {
    "fields": {
      "desc": "",
      "name": "Approved in minutes",
      "order": 0,
      "used": true
    },
    "model": "name.doctagname",
    "pk": "app-min"
  },
  {
    "fields": {
      "desc": "",
      "name": "Has errata",
      "order": 0,
      "used": true
    },
    "model": "name.doctagname",
    "pk": "errata"
  },
  {
    "fields": {
      "desc": "The document is awaiting review or input from an external party (i.e, someone other than the shepherding AD, the authors, or the WG). See the \"note\" field for more details on who has the action.",
      "name": "External Party",
      "order": 3,
      "used": true
    },
    "model": "name.doctagname",
    "pk": "extpty"
  },
  {
    "fields": {
      "desc": "The document has IANA actions that are not yet completed.",
      "name": "IANA",
      "order": 0,
      "used": true
    },
    "model": "name.doctagname",
    "pk": "iana"
  },
  {
    "fields": {
      "desc": "RFC-Editor/IANA Registration Coordination",
      "name": "IANA coordination",
      "order": 0,
      "used": true
    },
    "model": "name.doctagname",
    "pk": "iana-crd"
  },
  {
    "fields": {
      "desc": "",
      "name": "IESG Review Completed",
      "order": 0,
      "used": true
    },
    "model": "name.doctagname",
    "pk": "iesg-com"
  },
  {
    "fields": {
      "desc": "Awaiting missing normative reference",
      "name": "Missing references",
      "order": 0,
      "used": true
    },
    "model": "name.doctagname",
    "pk": "missref"
  },
  {
    "fields": {
      "desc": "",
      "name": "Author or Editor Needed",
      "order": 4,
      "used": true
    },
    "model": "name.doctagname",
    "pk": "need-aut"
  },
  {
    "fields": {
      "desc": "",
      "name": "Editor Needed",
      "order": 1,
      "used": true
    },
    "model": "name.doctagname",
    "pk": "need-ed"
  },
  {
    "fields": {
      "desc": "An updated I-D is needed to address the issues that have been raised.",
      "name": "Revised I-D Needed",
      "order": 5,
      "used": true
    },
    "model": "name.doctagname",
    "pk": "need-rev"
  },
  {
    "fields": {
      "desc": "",
      "name": "Shepherd Needed",
      "order": 0,
      "used": true
    },
    "model": "name.doctagname",
    "pk": "need-sh"
  },
  {
    "fields": {
      "desc": "",
      "name": "Polled for WG adoption but not adopted",
      "order": 0,
      "used": true
    },
    "model": "name.doctagname",
    "pk": "no-adopt"
  },
  {
    "fields": {
      "desc": "",
      "name": "Other - see Comment Log",
      "order": 11,
      "used": true
    },
    "model": "name.doctagname",
    "pk": "other"
  },
  {
    "fields": {
      "desc": "IESG discussions on the document have raised some issues that need to be brought to the attention of the authors/WG, but those issues have not been written down yet. (It is common for discussions during a telechat to result in such situations. An AD may raise a possible issue during a telechat and only decide as a result of that discussion whether the issue is worth formally writing up and bringing to the attention of the authors/WG). A document stays in the \"Point Raised - Writeup Needed\" state until *ALL* IESG comments that have been raised have been documented.",
      "name": "Point Raised - writeup needed",
      "order": 1,
      "used": true
    },
    "model": "name.doctagname",
    "pk": "point"
  },
  {
    "fields": {
      "desc": "Holding for normative reference",
      "name": "Holding for references",
      "order": 0,
      "used": true
    },
    "model": "name.doctagname",
    "pk": "ref"
  },
  {
    "fields": {
      "desc": "",
      "name": "Revised I-D Needed - Issue raised by AD",
      "order": 8,
      "used": true
    },
    "model": "name.doctagname",
    "pk": "rev-ad"
  },
  {
    "fields": {
      "desc": "",
      "name": "Revised I-D Needed - Issue raised by IESG",
      "order": 9,
      "used": true
    },
    "model": "name.doctagname",
    "pk": "rev-iesg"
  },
  {
    "fields": {
      "desc": "",
      "name": "Revised I-D Needed - Issue raised by WG",
      "order": 0,
      "used": true
    },
    "model": "name.doctagname",
    "pk": "rev-wg"
  },
  {
    "fields": {
      "desc": "",
      "name": "Revised I-D Needed - Issue raised by WGLC",
      "order": 7,
      "used": true
    },
    "model": "name.doctagname",
    "pk": "rev-wglc"
  },
  {
    "fields": {
      "desc": "",
      "name": "Review by RFC Editor",
      "order": 0,
      "used": true
    },
    "model": "name.doctagname",
    "pk": "rfc-rev"
  },
  {
    "fields": {
      "desc": "",
      "name": "Document Shepherd Followup",
      "order": 4,
      "used": true
    },
    "model": "name.doctagname",
    "pk": "sh-f-up"
  },
  {
    "fields": {
      "desc": "",
      "name": "Doc Shepherd Follow-up Underway",
      "order": 10,
      "used": true
    },
    "model": "name.doctagname",
    "pk": "sheph-u"
  },
  {
    "fields": {
      "desc": "",
      "name": "Via RFC Editor",
      "order": 0,
      "used": true
    },
    "model": "name.doctagname",
    "pk": "via-rfc"
  },
  {
    "fields": {
      "desc": "",
      "name": "Waiting for Dependency on Other Document",
      "order": 0,
      "used": true
    },
    "model": "name.doctagname",
    "pk": "w-dep"
  },
  {
    "fields": {
      "desc": "",
      "name": "Awaiting Expert Review/Resolution of Issues Raised",
      "order": 1,
      "used": true
    },
    "model": "name.doctagname",
    "pk": "w-expert"
  },
  {
    "fields": {
      "desc": "",
      "name": "Awaiting External Review/Resolution of Issues Raised",
      "order": 2,
      "used": true
    },
    "model": "name.doctagname",
    "pk": "w-extern"
  },
  {
    "fields": {
      "desc": "",
      "name": "Awaiting Merge with Other Document",
      "order": 3,
      "used": true
    },
    "model": "name.doctagname",
    "pk": "w-merge"
  },
  {
    "fields": {
      "desc": "",
      "name": "Waiting for Partner Feedback",
      "order": 2,
      "used": true
    },
    "model": "name.doctagname",
    "pk": "w-part"
  },
  {
    "fields": {
      "desc": "",
      "name": "Waiting for Referenced Document",
      "order": 5,
      "used": true
    },
    "model": "name.doctagname",
    "pk": "w-refdoc"
  },
  {
    "fields": {
      "desc": "",
      "name": "Waiting for Referencing Document",
      "order": 6,
      "used": true
    },
    "model": "name.doctagname",
    "pk": "w-refing"
  },
  {
    "fields": {
      "desc": "",
      "name": "Awaiting Reviews",
      "order": 3,
      "used": true
    },
    "model": "name.doctagname",
    "pk": "w-review"
  },
  {
    "fields": {
      "desc": "",
      "name": "Agenda",
      "order": 0,
      "prefix": "agenda",
      "used": true
    },
    "model": "name.doctypename",
    "pk": "agenda"
  },
  {
    "fields": {
      "desc": "",
      "name": "Bluesheets",
      "order": 0,
      "prefix": "bluesheets",
      "used": true
    },
    "model": "name.doctypename",
    "pk": "bluesheets"
  },
  {
    "fields": {
      "desc": "",
      "name": "Charter",
      "order": 0,
      "prefix": "charter",
      "used": true
    },
    "model": "name.doctypename",
    "pk": "charter"
  },
  {
    "fields": {
      "desc": "",
      "name": "Conflict Review",
      "order": 0,
      "prefix": "conflict-review",
      "used": true
    },
    "model": "name.doctypename",
    "pk": "conflrev"
  },
  {
    "fields": {
      "desc": "",
      "name": "Draft",
      "order": 0,
      "prefix": "draft",
      "used": true
    },
    "model": "name.doctypename",
    "pk": "draft"
  },
  {
    "fields": {
      "desc": "",
      "name": "Liaison Attachment",
      "order": 0,
      "prefix": "liai-att",
      "used": true
    },
    "model": "name.doctypename",
    "pk": "liai-att"
  },
  {
    "fields": {
      "desc": "",
      "name": "Liaison",
      "order": 0,
      "prefix": "liaison",
      "used": false
    },
    "model": "name.doctypename",
    "pk": "liaison"
  },
  {
    "fields": {
      "desc": "",
      "name": "Minutes",
      "order": 0,
      "prefix": "minutes",
      "used": true
    },
    "model": "name.doctypename",
    "pk": "minutes"
  },
  {
    "fields": {
      "desc": "",
      "name": "Recording",
      "order": 0,
      "prefix": "recording",
      "used": true
    },
    "model": "name.doctypename",
    "pk": "recording"
  },
  {
    "fields": {
      "desc": "",
      "name": "Review",
      "order": 0,
      "prefix": "review",
      "used": true
    },
    "model": "name.doctypename",
    "pk": "review"
  },
  {
    "fields": {
      "desc": "",
      "name": "Shepherd's writeup",
      "order": 0,
      "prefix": "shepherd",
      "used": false
    },
    "model": "name.doctypename",
    "pk": "shepwrit"
  },
  {
    "fields": {
      "desc": "",
      "name": "Slides",
      "order": 0,
      "prefix": "slides",
      "used": true
    },
    "model": "name.doctypename",
    "pk": "slides"
  },
  {
    "fields": {
      "desc": "",
      "name": "Status Change",
      "order": 0,
      "prefix": "status-change",
      "used": true
    },
    "model": "name.doctypename",
    "pk": "statchg"
  },
  {
    "fields": {
      "desc": "",
      "name": "Document issue tracker",
      "order": 0,
      "used": true
    },
    "model": "name.docurltagname",
    "pk": "issues"
  },
  {
    "fields": {
      "desc": "",
      "name": "Document source repository",
      "order": 0,
      "used": true
    },
    "model": "name.docurltagname",
    "pk": "repository"
  },
  {
    "fields": {
      "desc": "",
      "name": "Document wiki",
      "order": 0,
      "used": true
    },
    "model": "name.docurltagname",
    "pk": "wiki"
  },
  {
    "fields": {
      "desc": "",
      "name": "Yang impact analysis",
      "order": 0,
      "used": true
    },
    "model": "name.docurltagname",
    "pk": "yang-impact-analysis"
  },
  {
    "fields": {
      "desc": "",
      "name": "Extracted yang module",
      "order": 0,
      "used": true
    },
    "model": "name.docurltagname",
    "pk": "yang-module"
  },
  {
    "fields": {
      "desc": "",
      "name": "Yang module metadata",
      "order": 0,
      "used": true
    },
    "model": "name.docurltagname",
    "pk": "yang-module-metadata"
  },
  {
    "fields": {
      "desc": "",
      "name": "Awaiting Approval from Previous Version Authors",
      "next_states": [
        "confirmed",
        "cancel",
        "posted"
      ],
      "order": 3,
      "used": true
    },
    "model": "name.draftsubmissionstatename",
    "pk": "aut-appr"
  },
  {
    "fields": {
      "desc": "",
      "name": "Awaiting Submitter Authentication",
      "next_states": [
        "confirmed",
        "cancel",
        "posted"
      ],
      "order": 2,
      "used": true
    },
    "model": "name.draftsubmissionstatename",
    "pk": "auth"
  },
  {
    "fields": {
      "desc": "",
      "name": "Cancelled",
      "next_states": [],
      "order": 6,
      "used": true
    },
    "model": "name.draftsubmissionstatename",
    "pk": "cancel"
  },
  {
    "fields": {
      "desc": "",
      "name": "Confirmed",
      "next_states": [
        "cancel",
        "posted"
      ],
      "order": 0,
      "used": true
    },
    "model": "name.draftsubmissionstatename",
    "pk": "confirmed"
  },
  {
    "fields": {
      "desc": "",
      "name": "Awaiting Initial Version Approval",
      "next_states": [
        "cancel",
        "posted"
      ],
      "order": 4,
      "used": true
    },
    "model": "name.draftsubmissionstatename",
    "pk": "grp-appr"
  },
  {
    "fields": {
      "desc": "",
      "name": "Awaiting Manual Post",
      "next_states": [
        "cancel",
        "posted"
      ],
      "order": 5,
      "used": true
    },
    "model": "name.draftsubmissionstatename",
    "pk": "manual"
  },
  {
    "fields": {
      "desc": "",
      "name": "Posted",
      "next_states": [],
      "order": 7,
      "used": true
    },
    "model": "name.draftsubmissionstatename",
    "pk": "posted"
  },
  {
    "fields": {
      "desc": "",
      "name": "Uploaded",
      "next_states": [
        "auth",
        "aut-appr",
        "grp-appr",
        "manual",
        "cancel"
      ],
      "order": 1,
      "used": true
    },
    "model": "name.draftsubmissionstatename",
    "pk": "uploaded"
  },
  {
    "fields": {
      "desc": "",
      "name": "Manual Post Waiting for Draft",
      "next_states": [
        "cancel",
        "posted"
      ],
      "order": 8,
      "used": true
    },
    "model": "name.draftsubmissionstatename",
    "pk": "waiting-for-draft"
  },
  {
    "fields": {
      "desc": "",
      "name": "Comment",
      "order": 0,
      "used": true
    },
    "model": "name.feedbacktypename",
    "pk": "comment"
  },
  {
    "fields": {
      "desc": "",
      "name": "Junk",
      "order": 0,
      "used": true
    },
    "model": "name.feedbacktypename",
    "pk": "junk"
  },
  {
    "fields": {
      "desc": "",
      "name": "Nomination",
      "order": 0,
      "used": true
    },
    "model": "name.feedbacktypename",
    "pk": "nomina"
  },
  {
    "fields": {
      "desc": "",
      "name": "Questionnaire response",
      "order": 0,
      "used": true
    },
    "model": "name.feedbacktypename",
    "pk": "questio"
  },
  {
    "fields": {
      "desc": "",
      "name": "Read",
      "order": 0,
      "used": true
    },
    "model": "name.feedbacktypename",
    "pk": "read"
  },
  {
    "fields": {
      "desc": "Augmented Backus-Naur Form",
      "name": "ABNF",
      "order": 1,
      "used": true
    },
    "model": "name.formallanguagename",
    "pk": "abnf"
  },
  {
    "fields": {
      "desc": "Abstract Syntax Notation One",
      "name": "ASN.1",
      "order": 2,
      "used": true
    },
    "model": "name.formallanguagename",
    "pk": "asn1"
  },
  {
    "fields": {
      "desc": "Concise Binary Object Representation",
      "name": "CBOR",
      "order": 3,
      "used": true
    },
    "model": "name.formallanguagename",
    "pk": "cbor"
  },
  {
    "fields": {
      "desc": "Code in the C Programming Language",
      "name": "C Code",
      "order": 4,
      "used": true
    },
    "model": "name.formallanguagename",
    "pk": "ccode"
  },
  {
    "fields": {
      "desc": "Javascript Object Notation",
      "name": "JSON",
      "order": 5,
      "used": true
    },
    "model": "name.formallanguagename",
    "pk": "json"
  },
  {
    "fields": {
      "desc": "Extensible Markup Language",
      "name": "XML",
      "order": 6,
      "used": true
    },
    "model": "name.formallanguagename",
    "pk": "xml"
  },
  {
    "fields": {
      "desc": "",
      "name": "Active",
      "order": 1,
      "used": true
    },
    "model": "name.groupmilestonestatename",
    "pk": "active"
  },
  {
    "fields": {
      "desc": "",
      "name": "Chartering/rechartering",
      "order": 4,
      "used": true
    },
    "model": "name.groupmilestonestatename",
    "pk": "charter"
  },
  {
    "fields": {
      "desc": "",
      "name": "Deleted",
      "order": 2,
      "used": true
    },
    "model": "name.groupmilestonestatename",
    "pk": "deleted"
  },
  {
    "fields": {
      "desc": "",
      "name": "For review",
      "order": 3,
      "used": true
    },
    "model": "name.groupmilestonestatename",
    "pk": "review"
  },
  {
    "fields": {
      "desc": "Formation of the group (most likely a BoF or Proposed WG) was abandoned",
      "name": "Abandonded",
      "order": 0,
      "used": true
    },
    "model": "name.groupstatename",
    "pk": "abandon"
  },
  {
    "fields": {
      "desc": "",
      "name": "Active",
      "order": 0,
      "used": true
    },
    "model": "name.groupstatename",
    "pk": "active"
  },
  {
    "fields": {
      "desc": "",
      "name": "BOF",
      "order": 0,
      "used": true
    },
    "model": "name.groupstatename",
    "pk": "bof"
  },
  {
    "fields": {
      "desc": "",
      "name": "BOF Concluded",
      "order": 0,
      "used": true
    },
    "model": "name.groupstatename",
    "pk": "bof-conc"
  },
  {
    "fields": {
      "desc": "",
      "name": "Concluded",
      "order": 0,
      "used": true
    },
    "model": "name.groupstatename",
    "pk": "conclude"
  },
  {
    "fields": {
      "desc": "",
      "name": "Dormant",
      "order": 0,
      "used": true
    },
    "model": "name.groupstatename",
    "pk": "dormant"
  },
  {
    "fields": {
      "desc": "",
      "name": "Proposed",
      "order": 0,
      "used": true
    },
    "model": "name.groupstatename",
    "pk": "proposed"
  },
  {
    "fields": {
      "desc": "Replaced by dnssd",
      "name": "Replaced",
      "order": 0,
      "used": true
    },
    "model": "name.groupstatename",
    "pk": "replaced"
  },
  {
    "fields": {
      "desc": "",
      "name": "Unknown",
      "order": 0,
      "used": true
    },
    "model": "name.groupstatename",
    "pk": "unknown"
  },
  {
    "fields": {
      "desc": "Ad Hoc schedulable Group Type, for instance HotRfc",
      "name": "Ad Hoc",
      "order": 0,
      "used": true,
      "verbose_name": "Ad Hoc Group Type"
    },
    "model": "name.grouptypename",
    "pk": "adhoc"
  },
  {
    "fields": {
      "desc": "",
      "name": "Admin",
      "order": 0,
      "used": true,
      "verbose_name": "Administrative Group"
    },
    "model": "name.grouptypename",
    "pk": "admin"
  },
  {
    "fields": {
      "desc": "Area group",
      "name": "AG",
      "order": 0,
      "used": true,
      "verbose_name": "Area Group"
    },
    "model": "name.grouptypename",
    "pk": "ag"
  },
  {
    "fields": {
      "desc": "",
      "name": "Area",
      "order": 0,
      "used": true,
      "verbose_name": "Area"
    },
    "model": "name.grouptypename",
    "pk": "area"
  },
  {
    "fields": {
      "desc": "In many areas, the Area Directors have formed an advisory group or directorate.  These comprise experienced members of the IETF and the technical community represented by the area.  The specific name and the details of the role for each group differ from area to area, but  the primary intent is that these groups assist the Area Director(s), e.g., with the review of specifications produced in the area.",
      "name": "Directorate",
      "order": 0,
      "used": true,
      "verbose_name": "Area Directorate"
    },
    "model": "name.grouptypename",
    "pk": "dir"
  },
  {
    "fields": {
      "desc": "",
      "name": "IAB",
      "order": 0,
      "used": true,
      "verbose_name": "Internet Architecture Board"
    },
    "model": "name.grouptypename",
    "pk": "iab"
  },
  {
    "fields": {
      "desc": "",
      "name": "IANA",
      "order": 0,
      "used": true,
      "verbose_name": "Internet Assigned Numbers Authority"
    },
    "model": "name.grouptypename",
    "pk": "iana"
  },
  {
    "fields": {
      "desc": "",
      "name": "IESG",
      "order": 0,
      "used": true,
      "verbose_name": "Internet Engineering Steering Group"
    },
    "model": "name.grouptypename",
    "pk": "iesg"
  },
  {
    "fields": {
      "desc": "",
      "name": "IETF",
      "order": 0,
      "used": true,
      "verbose_name": "Internet Engineering Task Force"
    },
    "model": "name.grouptypename",
    "pk": "ietf"
  },
  {
    "fields": {
      "desc": "",
      "name": "Individual",
      "order": 0,
      "used": true,
      "verbose_name": "An Individual"
    },
    "model": "name.grouptypename",
    "pk": "individ"
  },
  {
    "fields": {
      "desc": "",
      "name": "IRTF",
      "order": 0,
      "used": true,
      "verbose_name": "Internet Research Task Force"
    },
    "model": "name.grouptypename",
    "pk": "irtf"
  },
  {
    "fields": {
      "desc": "",
      "name": "ISE",
      "order": 0,
      "used": true,
      "verbose_name": "Independent Stream Editor"
    },
    "model": "name.grouptypename",
    "pk": "ise"
  },
  {
    "fields": {
      "desc": "",
      "name": "ISOC",
      "order": 0,
      "used": true,
      "verbose_name": "The Internet Society"
    },
    "model": "name.grouptypename",
    "pk": "isoc"
  },
  {
    "fields": {
      "desc": "An IETF/IAB Nominating Committee.  Use 'SDO' for external nominating committees.",
      "name": "Nomcom",
      "order": 0,
      "used": true,
      "verbose_name": "IETF/IAB Nominating Committee"
    },
    "model": "name.grouptypename",
    "pk": "nomcom"
  },
  {
    "fields": {
      "desc": "Program",
      "name": "Program",
      "order": 0,
      "used": true,
      "verbose_name": ""
    },
    "model": "name.grouptypename",
    "pk": "program"
  },
  {
    "fields": {
      "desc": "",
      "name": "Directorate (with reviews)",
      "order": 0,
      "used": true,
      "verbose_name": ""
    },
    "model": "name.grouptypename",
    "pk": "review"
  },
  {
    "fields": {
      "desc": "",
      "name": "RFC Editor",
      "order": 0,
      "used": true,
      "verbose_name": "The RFC Editor"
    },
    "model": "name.grouptypename",
    "pk": "rfcedtyp"
  },
  {
    "fields": {
      "desc": "Research group",
      "name": "RG",
      "order": 0,
      "used": true,
      "verbose_name": "Research Group"
    },
    "model": "name.grouptypename",
    "pk": "rg"
  },
  {
    "fields": {
      "desc": "Standards organization",
      "name": "SDO",
      "order": 0,
      "used": true,
      "verbose_name": "Standards Organization"
    },
    "model": "name.grouptypename",
    "pk": "sdo"
  },
  {
    "fields": {
      "desc": "",
      "name": "Team",
      "order": 0,
      "used": true,
      "verbose_name": "Team"
    },
    "model": "name.grouptypename",
    "pk": "team"
  },
  {
    "fields": {
      "desc": "Working group",
      "name": "WG",
      "order": 0,
      "used": true,
      "verbose_name": "Working Group"
    },
    "model": "name.grouptypename",
    "pk": "wg"
  },
  {
    "fields": {
      "default_offset_days": -19,
      "desc": "Internet Draft submission cut-off for -00 drafts by UTC 23:59",
      "name": "00 ID Cutoff",
      "order": 0,
      "used": false
    },
    "model": "name.importantdatename",
    "pk": "00cutoff"
  },
  {
    "fields": {
      "default_offset_days": -12,
      "desc": "Internet Draft submission cut-off for revised (-01 and above) drafts by UTC 23:59",
      "name": "01 ID Cutoff",
      "order": 0,
      "used": false
    },
    "model": "name.importantdatename",
    "pk": "01cutoff"
  },
  {
    "fields": {
      "default_offset_days": -36,
      "desc": "Cut-off date for Area Directors to approve BOFs at UTC 23:59",
      "name": "Cut-off BOF approval",
      "order": 0,
      "used": true
    },
    "model": "name.importantdatename",
    "pk": "cutoffbofapprove"
  },
  {
    "fields": {
      "default_offset_days": -43,
      "desc": "Cut-off date for BOF proposal requests to Area Directors at UTC 23:59",
      "name": "Cut-off BOF scheduling Requests",
      "order": 0,
      "used": true
    },
    "model": "name.importantdatename",
    "pk": "cutoffbofreq"
  },
  {
    "fields": {
      "default_offset_days": -5,
      "desc": "Registration cancellation cut-off at UTC 23:59",
      "name": "Registration Cancellation Cut-off",
      "order": 0,
      "used": true
    },
    "model": "name.importantdatename",
    "pk": "cutoffcancel"
  },
  {
    "fields": {
      "default_offset_days": -1,
      "desc": "Final Pre-Registration and Pre-Payment cut-off at 17:00 local meeting time",
      "name": "Pre-Registration Cutoff",
      "order": 0,
      "used": false
    },
    "model": "name.importantdatename",
    "pk": "cutoffpre"
  },
  {
    "fields": {
      "default_offset_days": -24,
      "desc": "Cut-off date for requests to reschedule Working Group or BOF meetings UTC 23:59",
      "name": "Cut-off Reschedule Requests",
      "order": 0,
      "used": true
    },
    "model": "name.importantdatename",
    "pk": "cutoffresched"
  },
  {
    "fields": {
      "default_offset_days": -43,
      "desc": "Cut-off date for requests to schedule Working Group Meetings at UTC 23:59",
      "name": "Cut-off WG scheduling Requests",
      "order": 0,
      "used": true
    },
    "model": "name.importantdatename",
    "pk": "cutoffwgreq"
  },
  {
    "fields": {
      "default_offset_days": -10,
      "desc": "Draft Working Group agendas due by UTC 23:59",
      "name": "Draft Working Group Agendas",
      "order": 0,
      "used": true
    },
    "model": "name.importantdatename",
    "pk": "draftwgagenda"
  },
  {
    "fields": {
      "default_offset_days": -47,
      "desc": "Early Bird registration and payment cut-off at UTC 23:59",
      "name": "Earlybird cutoff",
      "order": 0,
      "used": true
    },
    "model": "name.importantdatename",
    "pk": "earlybird"
  },
  {
    "fields": {
      "default_offset_days": -22,
      "desc": "Final agenda to be published",
      "name": "Final Agenda",
      "order": 0,
      "used": true
    },
    "model": "name.importantdatename",
    "pk": "finalagenda"
  },
  {
    "fields": {
      "default_offset_days": -12,
      "desc": "Internet Draft submission cut-off (for all drafts, including -00) by UTC 23:59",
      "name": "ID Cutoff",
      "order": 0,
      "used": true
    },
    "model": "name.importantdatename",
    "pk": "idcutoff"
  },
  {
    "fields": {
      "default_offset_days": -82,
      "desc": "IETF Online Registration Opens",
      "name": "Registration Opens",
      "order": 0,
      "used": true
    },
    "model": "name.importantdatename",
    "pk": "openreg"
  },
  {
    "fields": {
      "default_offset_days": -89,
      "desc": "Working Group and BOF scheduling begins",
      "name": "Scheduling Opens",
      "order": 0,
      "used": true
    },
    "model": "name.importantdatename",
    "pk": "opensched"
  },
  {
    "fields": {
      "default_offset_days": -29,
      "desc": "Preliminary Agenda published for comment",
      "name": "Preliminary Agenda",
      "order": 0,
      "used": true
    },
    "model": "name.importantdatename",
    "pk": "prelimagenda"
  },
  {
    "fields": {
      "default_offset_days": 27,
      "desc": "Proceedings submission cutoff date by UTC 23:59",
      "name": "Proceedings Submission Cut-off",
      "order": 0,
      "used": true
    },
    "model": "name.importantdatename",
    "pk": "procsub"
  },
  {
    "fields": {
      "default_offset_days": 51,
      "desc": "Proceedings submission corrections cutoff date by UTC 23:59",
      "name": "Proceedings Submission Revision Cut-off",
      "order": 0,
      "used": true
    },
    "model": "name.importantdatename",
    "pk": "revsub"
  },
  {
    "fields": {
      "default_offset_days": -5,
      "desc": "Revised Working Group agendas due by UTC 23:59",
      "name": "Revised Working Group Agendas",
      "order": 0,
      "used": true
    },
    "model": "name.importantdatename",
    "pk": "revwgagenda"
  },
  {
    "fields": {
      "default_offset_days": -12,
      "desc": "Standard rate registration and payment cut-off at UTC 23:59.",
      "name": "Standard rate registration ends",
      "order": 18,
      "used": true
    },
    "model": "name.importantdatename",
    "pk": "stdratecutoff"
  },
  {
    "fields": {
      "desc": "",
      "name": "Best Current Practice",
      "order": 4,
      "used": true
    },
    "model": "name.intendedstdlevelname",
    "pk": "bcp"
  },
  {
    "fields": {
      "desc": "",
      "name": "Draft Standard",
      "order": 2,
      "used": false
    },
    "model": "name.intendedstdlevelname",
    "pk": "ds"
  },
  {
    "fields": {
      "desc": "",
      "name": "Experimental",
      "order": 6,
      "used": true
    },
    "model": "name.intendedstdlevelname",
    "pk": "exp"
  },
  {
    "fields": {
      "desc": "",
      "name": "Historic",
      "order": 7,
      "used": true
    },
    "model": "name.intendedstdlevelname",
    "pk": "hist"
  },
  {
    "fields": {
      "desc": "",
      "name": "Informational",
      "order": 5,
      "used": true
    },
    "model": "name.intendedstdlevelname",
    "pk": "inf"
  },
  {
    "fields": {
      "desc": "",
      "name": "Proposed Standard",
      "order": 1,
      "used": true
    },
    "model": "name.intendedstdlevelname",
    "pk": "ps"
  },
  {
    "fields": {
      "desc": "",
      "name": "Internet Standard",
      "order": 3,
      "used": true
    },
    "model": "name.intendedstdlevelname",
    "pk": "std"
  },
  {
    "fields": {
      "desc": "",
      "name": "Parked",
      "order": 1,
      "used": true
    },
    "model": "name.iprdisclosurestatename",
    "pk": "parked"
  },
  {
    "fields": {
      "desc": "",
      "name": "Pending",
      "order": 0,
      "used": true
    },
    "model": "name.iprdisclosurestatename",
    "pk": "pending"
  },
  {
    "fields": {
      "desc": "",
      "name": "Posted",
      "order": 2,
      "used": true
    },
    "model": "name.iprdisclosurestatename",
    "pk": "posted"
  },
  {
    "fields": {
      "desc": "",
      "name": "Rejected",
      "order": 3,
      "used": true
    },
    "model": "name.iprdisclosurestatename",
    "pk": "rejected"
  },
  {
    "fields": {
      "desc": "",
      "name": "Removed",
      "order": 4,
      "used": true
    },
    "model": "name.iprdisclosurestatename",
    "pk": "removed"
  },
  {
    "fields": {
      "desc": "",
      "name": "Changed disclosure metadata",
      "order": 0,
      "used": true
    },
    "model": "name.ipreventtypename",
    "pk": "changed_disclosure"
  },
  {
    "fields": {
      "desc": "",
      "name": "Comment",
      "order": 0,
      "used": true
    },
    "model": "name.ipreventtypename",
    "pk": "comment"
  },
  {
    "fields": {
      "desc": "",
      "name": "Legacy",
      "order": 0,
      "used": true
    },
    "model": "name.ipreventtypename",
    "pk": "legacy"
  },
  {
    "fields": {
      "desc": "",
      "name": "MsgIn",
      "order": 0,
      "used": true
    },
    "model": "name.ipreventtypename",
    "pk": "msgin"
  },
  {
    "fields": {
      "desc": "",
      "name": "MsgOut",
      "order": 0,
      "used": true
    },
    "model": "name.ipreventtypename",
    "pk": "msgout"
  },
  {
    "fields": {
      "desc": "",
      "name": "Parked",
      "order": 0,
      "used": true
    },
    "model": "name.ipreventtypename",
    "pk": "parked"
  },
  {
    "fields": {
      "desc": "",
      "name": "Pending",
      "order": 0,
      "used": true
    },
    "model": "name.ipreventtypename",
    "pk": "pending"
  },
  {
    "fields": {
      "desc": "",
      "name": "Posted",
      "order": 0,
      "used": true
    },
    "model": "name.ipreventtypename",
    "pk": "posted"
  },
  {
    "fields": {
      "desc": "",
      "name": "Private Comment",
      "order": 0,
      "used": true
    },
    "model": "name.ipreventtypename",
    "pk": "private_comment"
  },
  {
    "fields": {
      "desc": "",
      "name": "Rejected",
      "order": 0,
      "used": true
    },
    "model": "name.ipreventtypename",
    "pk": "rejected"
  },
  {
    "fields": {
      "desc": "",
      "name": "Removed",
      "order": 0,
      "used": true
    },
    "model": "name.ipreventtypename",
    "pk": "removed"
  },
  {
    "fields": {
      "desc": "",
      "name": "Submitted",
      "order": 0,
      "used": true
    },
    "model": "name.ipreventtypename",
    "pk": "submitted"
  },
  {
    "fields": {
      "desc": "",
      "name": "Update Notify",
      "order": 0,
      "used": true
    },
    "model": "name.ipreventtypename",
    "pk": "update_notify"
  },
  {
    "fields": {
      "desc": "a) No License Required for Implementers",
      "name": "No License",
      "order": 1,
      "used": true
    },
    "model": "name.iprlicensetypename",
    "pk": "no-license"
  },
  {
    "fields": {
      "desc": "[None selected]",
      "name": "None Selected",
      "order": 0,
      "used": true
    },
    "model": "name.iprlicensetypename",
    "pk": "none-selected"
  },
  {
    "fields": {
      "desc": "d) Licensing Declaration to be Provided Later (implies a willingness to commit to the provisions of a), b), or c) above to all implementers; otherwise, the next option 'Unwilling to Commit to the Provisions of a), b), or c) Above'. - must be selected)",
      "name": "Provided Later",
      "order": 4,
      "used": true
    },
    "model": "name.iprlicensetypename",
    "pk": "provided-later"
  },
  {
    "fields": {
      "desc": "c) Reasonable and Non-Discriminatory License to All Implementers with Possible Royalty/Fee",
      "name": "Reasonable",
      "order": 3,
      "used": true
    },
    "model": "name.iprlicensetypename",
    "pk": "reasonable"
  },
  {
    "fields": {
      "desc": "b) Royalty-Free, Reasonable and Non-Discriminatory License to All Implementers",
      "name": "Royalty Free",
      "order": 2,
      "used": true
    },
    "model": "name.iprlicensetypename",
    "pk": "royalty-free"
  },
  {
    "fields": {
      "desc": "f) See Text Below for Licensing Declaration",
      "name": "See Below",
      "order": 6,
      "used": true
    },
    "model": "name.iprlicensetypename",
    "pk": "see-below"
  },
  {
    "fields": {
      "desc": "e) Unwilling to Commit to the Provisions of a), b), or c) Above",
      "name": "Unwilling to Commit",
      "order": 5,
      "used": true
    },
    "model": "name.iprlicensetypename",
    "pk": "unwilling-to-commit"
  },
  {
    "fields": {
      "desc": "",
      "name": "Approved",
      "order": 3,
      "used": true
    },
    "model": "name.liaisonstatementeventtypename",
    "pk": "approved"
  },
  {
    "fields": {
      "desc": "",
      "name": "Comment",
      "order": 9,
      "used": true
    },
    "model": "name.liaisonstatementeventtypename",
    "pk": "comment"
  },
  {
    "fields": {
      "desc": "",
      "name": "Killed",
      "order": 5,
      "used": true
    },
    "model": "name.liaisonstatementeventtypename",
    "pk": "killed"
  },
  {
    "fields": {
      "desc": "",
      "name": "Modified",
      "order": 2,
      "used": true
    },
    "model": "name.liaisonstatementeventtypename",
    "pk": "modified"
  },
  {
    "fields": {
      "desc": "",
      "name": "MsgIn",
      "order": 7,
      "used": true
    },
    "model": "name.liaisonstatementeventtypename",
    "pk": "msgin"
  },
  {
    "fields": {
      "desc": "",
      "name": "MsgOut",
      "order": 8,
      "used": true
    },
    "model": "name.liaisonstatementeventtypename",
    "pk": "msgout"
  },
  {
    "fields": {
      "desc": "",
      "name": "Posted",
      "order": 4,
      "used": true
    },
    "model": "name.liaisonstatementeventtypename",
    "pk": "posted"
  },
  {
    "fields": {
      "desc": "",
      "name": "Private Comment",
      "order": 10,
      "used": true
    },
    "model": "name.liaisonstatementeventtypename",
    "pk": "private_comment"
  },
  {
    "fields": {
      "desc": "",
      "name": "Re-sent",
      "order": 11,
      "used": true
    },
    "model": "name.liaisonstatementeventtypename",
    "pk": "resent"
  },
  {
    "fields": {
      "desc": "",
      "name": "Resurrected",
      "order": 6,
      "used": true
    },
    "model": "name.liaisonstatementeventtypename",
    "pk": "resurrected"
  },
  {
    "fields": {
      "desc": "",
      "name": "Submitted",
      "order": 1,
      "used": true
    },
    "model": "name.liaisonstatementeventtypename",
    "pk": "submitted"
  },
  {
    "fields": {
      "desc": "",
      "name": "For action",
      "order": 1,
      "used": true
    },
    "model": "name.liaisonstatementpurposename",
    "pk": "action"
  },
  {
    "fields": {
      "desc": "",
      "name": "For comment",
      "order": 2,
      "used": true
    },
    "model": "name.liaisonstatementpurposename",
    "pk": "comment"
  },
  {
    "fields": {
      "desc": "",
      "name": "For information",
      "order": 3,
      "used": true
    },
    "model": "name.liaisonstatementpurposename",
    "pk": "info"
  },
  {
    "fields": {
      "desc": "",
      "name": "In response",
      "order": 4,
      "used": true
    },
    "model": "name.liaisonstatementpurposename",
    "pk": "response"
  },
  {
    "fields": {
      "desc": "",
      "name": "Approved",
      "order": 2,
      "used": true
    },
    "model": "name.liaisonstatementstate",
    "pk": "approved"
  },
  {
    "fields": {
      "desc": "",
      "name": "Dead",
      "order": 4,
      "used": true
    },
    "model": "name.liaisonstatementstate",
    "pk": "dead"
  },
  {
    "fields": {
      "desc": "",
      "name": "Pending",
      "order": 1,
      "used": true
    },
    "model": "name.liaisonstatementstate",
    "pk": "pending"
  },
  {
    "fields": {
      "desc": "",
      "name": "Posted",
      "order": 3,
      "used": true
    },
    "model": "name.liaisonstatementstate",
    "pk": "posted"
  },
  {
    "fields": {
      "desc": "",
      "name": "Action Required",
      "order": 1,
      "used": true
    },
    "model": "name.liaisonstatementtagname",
    "pk": "required"
  },
  {
    "fields": {
      "desc": "",
      "name": "Action Taken",
      "order": 2,
      "used": true
    },
    "model": "name.liaisonstatementtagname",
    "pk": "taken"
  },
  {
    "fields": {
      "desc": "",
      "name": "IETF",
      "order": 0,
      "used": true
    },
    "model": "name.meetingtypename",
    "pk": "ietf"
  },
  {
    "fields": {
      "desc": "",
      "name": "Interim",
      "order": 0,
      "used": true
    },
    "model": "name.meetingtypename",
    "pk": "interim"
  },
  {
    "fields": {
      "desc": "",
      "name": "Accepted",
      "order": 0,
      "used": true
    },
    "model": "name.nomineepositionstatename",
    "pk": "accepted"
  },
  {
    "fields": {
      "desc": "",
      "name": "Declined",
      "order": 0,
      "used": true
    },
    "model": "name.nomineepositionstatename",
    "pk": "declined"
  },
  {
    "fields": {
      "desc": "",
      "name": "Nominated, pending response",
      "order": 0,
      "used": true
    },
    "model": "name.nomineepositionstatename",
    "pk": "pending"
  },
  {
    "fields": {
      "desc": "The reviewer has accepted the assignment",
      "name": "Accepted",
      "order": 0,
      "used": true
    },
    "model": "name.reviewassignmentstatename",
    "pk": "accepted"
  },
  {
    "fields": {
      "desc": "The review has been assigned to this reviewer",
      "name": "Assigned",
      "order": 0,
      "used": true
    },
    "model": "name.reviewassignmentstatename",
    "pk": "assigned"
  },
  {
    "fields": {
      "desc": "The reviewer completed the assignment",
      "name": "Completed",
      "order": 0,
      "used": true
    },
    "model": "name.reviewassignmentstatename",
    "pk": "completed"
  },
  {
    "fields": {
      "desc": "The reviewer did not provide a review by the deadline",
      "name": "No Response",
      "order": 0,
      "used": true
    },
    "model": "name.reviewassignmentstatename",
    "pk": "no-response"
  },
  {
    "fields": {
      "desc": "The review was abandoned because of circumstances",
      "name": "Overtaken By Events",
      "order": 0,
      "used": true
    },
    "model": "name.reviewassignmentstatename",
    "pk": "overtaken"
  },
  {
    "fields": {
      "desc": "The reviewer partially completed the assignment",
      "name": "Partially Completed",
      "order": 0,
      "used": true
    },
    "model": "name.reviewassignmentstatename",
    "pk": "part-completed"
  },
  {
    "fields": {
      "desc": "The reviewer has rejected the assignment",
      "name": "Rejected",
      "order": 0,
      "used": true
    },
    "model": "name.reviewassignmentstatename",
    "pk": "rejected"
  },
  {
    "fields": {
      "desc": "The assignment is was imported from an earlier database and its state could not be computed",
      "name": "Unknown",
      "order": 0,
      "used": true
    },
    "model": "name.reviewassignmentstatename",
    "pk": "unknown"
  },
  {
    "fields": {
      "desc": "The team secretary has withdrawn the assignment",
      "name": "Withdrawn by Team",
      "order": 0,
      "used": true
    },
    "model": "name.reviewassignmentstatename",
    "pk": "withdrawn"
  },
  {
    "fields": {
      "desc": "",
      "name": "Accepted",
      "order": 2,
      "used": false
    },
    "model": "name.reviewrequeststatename",
    "pk": "accepted"
  },
  {
    "fields": {
      "desc": "The ReviewRequest has been assigned to at least one reviewer",
      "name": "Assigned",
      "order": 0,
      "used": true
    },
    "model": "name.reviewrequeststatename",
    "pk": "assigned"
  },
  {
    "fields": {
      "desc": "",
      "name": "Completed",
      "order": 10,
      "used": false
    },
    "model": "name.reviewrequeststatename",
    "pk": "completed"
  },
  {
    "fields": {
      "desc": "",
      "name": "No Response",
      "order": 6,
      "used": false
    },
    "model": "name.reviewrequeststatename",
    "pk": "no-response"
  },
  {
    "fields": {
      "desc": "",
      "name": "Team Will not Review Document",
      "order": 8,
      "used": true
    },
    "model": "name.reviewrequeststatename",
    "pk": "no-review-document"
  },
  {
    "fields": {
      "desc": "",
      "name": "Team Will not Review Version",
      "order": 7,
      "used": true
    },
    "model": "name.reviewrequeststatename",
    "pk": "no-review-version"
  },
  {
    "fields": {
      "desc": "",
      "name": "Overtaken by Events",
      "order": 5,
      "used": true
    },
    "model": "name.reviewrequeststatename",
    "pk": "overtaken"
  },
  {
    "fields": {
      "desc": "",
      "name": "Partially Completed",
      "order": 9,
      "used": false
    },
    "model": "name.reviewrequeststatename",
    "pk": "part-completed"
  },
  {
    "fields": {
      "desc": "",
      "name": "Rejected",
      "order": 3,
      "used": false
    },
    "model": "name.reviewrequeststatename",
    "pk": "rejected"
  },
  {
    "fields": {
      "desc": "",
      "name": "Requested",
      "order": 1,
      "used": true
    },
    "model": "name.reviewrequeststatename",
    "pk": "requested"
  },
  {
    "fields": {
      "desc": "",
      "name": "Unknown",
      "order": 20,
      "used": false
    },
    "model": "name.reviewrequeststatename",
    "pk": "unknown"
  },
  {
    "fields": {
      "desc": "",
      "name": "Withdrawn",
      "order": 4,
      "used": true
    },
    "model": "name.reviewrequeststatename",
    "pk": "withdrawn"
  },
  {
    "fields": {
      "desc": "",
      "name": "Almost Ready",
      "order": 6,
      "used": true
    },
    "model": "name.reviewresultname",
    "pk": "almost-ready"
  },
  {
    "fields": {
      "desc": "",
      "name": "Has Issues",
      "order": 2,
      "used": true
    },
    "model": "name.reviewresultname",
    "pk": "issues"
  },
  {
    "fields": {
      "desc": "",
      "name": "Has Nits",
      "order": 3,
      "used": true
    },
    "model": "name.reviewresultname",
    "pk": "nits"
  },
  {
    "fields": {
      "desc": "",
      "name": "Not Ready",
      "order": 4,
      "used": true
    },
    "model": "name.reviewresultname",
    "pk": "not-ready"
  },
  {
    "fields": {
      "desc": "",
      "name": "Ready",
      "order": 9,
      "used": true
    },
    "model": "name.reviewresultname",
    "pk": "ready"
  },
  {
    "fields": {
      "desc": "",
      "name": "Ready with Issues",
      "order": 7,
      "used": true
    },
    "model": "name.reviewresultname",
    "pk": "ready-issues"
  },
  {
    "fields": {
      "desc": "",
      "name": "Ready with Nits",
      "order": 8,
      "used": true
    },
    "model": "name.reviewresultname",
    "pk": "ready-nits"
  },
  {
    "fields": {
      "desc": "",
      "name": "On the Right Track",
      "order": 5,
      "used": true
    },
    "model": "name.reviewresultname",
    "pk": "right-track"
  },
  {
    "fields": {
      "desc": "",
      "name": "Serious Issues",
      "order": 1,
      "used": true
    },
    "model": "name.reviewresultname",
    "pk": "serious-issues"
  },
  {
    "fields": {
      "desc": "",
      "name": "Early",
      "order": 1,
      "used": true
    },
    "model": "name.reviewtypename",
    "pk": "early"
  },
  {
    "fields": {
      "desc": "",
      "name": "Last Call",
      "order": 2,
      "used": true
    },
    "model": "name.reviewtypename",
    "pk": "lc"
  },
  {
    "fields": {
      "desc": "",
      "name": "Telechat",
      "order": 3,
      "used": true
    },
    "model": "name.reviewtypename",
    "pk": "telechat"
  },
  {
    "fields": {
      "desc": "",
      "name": "Area Director",
      "order": 2,
      "used": true
    },
    "model": "name.rolename",
    "pk": "ad"
  },
  {
    "fields": {
      "desc": "",
      "name": "Administrative Director",
      "order": 3,
      "used": true
    },
    "model": "name.rolename",
    "pk": "admdir"
  },
  {
    "fields": {
      "desc": "Advisor in a group that has explicit membership, such as the NomCom",
      "name": "Advisor",
      "order": 4,
      "used": true
    },
    "model": "name.rolename",
    "pk": "advisor"
  },
  {
    "fields": {
      "desc": "Authorised to send announcements to the ietf-announce and other lists",
      "name": "List Announcer",
      "order": 12,
      "used": true
    },
    "model": "name.rolename",
    "pk": "announce"
  },
  {
    "fields": {
      "desc": "",
      "name": "At Large Member",
      "order": 10,
      "used": true
    },
    "model": "name.rolename",
    "pk": "atlarge"
  },
  {
    "fields": {
      "desc": "",
      "name": "Authorized Individual",
      "order": 5,
      "used": true
    },
    "model": "name.rolename",
    "pk": "auth"
  },
  {
    "fields": {
      "desc": "",
      "name": "CEO",
      "order": 0,
      "used": true
    },
    "model": "name.rolename",
    "pk": "ceo"
  },
  {
    "fields": {
      "desc": "",
      "name": "Chair",
      "order": 1,
      "used": true
    },
    "model": "name.rolename",
    "pk": "chair"
  },
  {
    "fields": {
      "desc": "",
      "name": "Co-ordinator",
      "order": 0,
      "used": true
    },
    "model": "name.rolename",
    "pk": "coord"
  },
  {
    "fields": {
      "desc": "",
      "name": "Delegate",
      "order": 6,
      "used": true
    },
    "model": "name.rolename",
    "pk": "delegate"
  },
  {
    "fields": {
      "desc": "",
      "name": "Editor",
      "order": 5,
      "used": true
    },
    "model": "name.rolename",
    "pk": "editor"
  },
  {
    "fields": {
      "desc": "",
      "name": "Executive Director",
      "order": 2,
      "used": true
    },
    "model": "name.rolename",
    "pk": "execdir"
  },
  {
    "fields": {
      "desc": "Lead member (such as the Lead of an IAB program)",
      "name": "Lead",
      "order": 0,
      "used": true
    },
    "model": "name.rolename",
    "pk": "lead"
  },
  {
    "fields": {
      "desc": "",
      "name": "Liaison Manager",
      "order": 4,
      "used": true
    },
    "model": "name.rolename",
    "pk": "liaiman"
  },
  {
    "fields": {
      "desc": "Liaison group member in a group that has explicit membership, such as the NomCom",
      "name": "Liaison Member",
      "order": 11,
      "used": true
    },
    "model": "name.rolename",
    "pk": "liaison"
  },
  {
    "fields": {
      "desc": "",
      "name": "Materials Manager",
      "order": 13,
      "used": true
    },
    "model": "name.rolename",
    "pk": "matman"
  },
  {
    "fields": {
      "desc": "Regular group member in a group that has explicit membership, such as the NomCom",
      "name": "Member",
      "order": 7,
      "used": true
    },
    "model": "name.rolename",
    "pk": "member"
  },
  {
    "fields": {
      "desc": "",
      "name": "Incoming Area Director",
      "order": 3,
      "used": true
    },
    "model": "name.rolename",
    "pk": "pre-ad"
  },
  {
    "fields": {
      "desc": "",
      "name": "Recording Manager",
      "order": 13,
      "used": true
    },
    "model": "name.rolename",
    "pk": "recman"
  },
  {
    "fields": {
      "desc": "",
      "name": "Reviewer",
      "order": 14,
      "used": true
    },
    "model": "name.rolename",
    "pk": "reviewer"
  },
  {
    "fields": {
      "desc": "",
      "name": "Secretary",
      "order": 6,
      "used": true
    },
    "model": "name.rolename",
    "pk": "secr"
  },
  {
    "fields": {
      "desc": "",
      "name": "Tech Advisor",
      "order": 4,
      "used": true
    },
    "model": "name.rolename",
    "pk": "techadv"
  },
  {
    "fields": {
      "desc": "Assigned permission TRAC_ADMIN in datatracker-managed Trac Wiki instances",
      "name": "Trac Admin",
      "order": 0,
      "used": true
    },
    "model": "name.rolename",
    "pk": "trac-admin"
  },
  {
    "fields": {
      "desc": "Provides log-in permission to restricted Trac instances",
      "name": "Trac Editor",
      "order": 0,
      "used": true
    },
    "model": "name.rolename",
    "pk": "trac-editor"
  },
  {
    "fields": {
      "desc": "Audio streaming support",
      "name": "Audio Stream",
      "order": 0,
      "used": true
    },
    "model": "name.roomresourcename",
    "pk": "audiostream"
  },
  {
    "fields": {
      "desc": "Experimental room setup (boardroom and classroom) subject to availability",
      "name": "Boardroom Layout",
      "order": 0,
      "used": false
    },
    "model": "name.roomresourcename",
    "pk": "boardroom"
  },
  {
    "fields": {
      "desc": "Flipchars",
      "name": "Flipcharts",
      "order": 0,
      "used": true
    },
    "model": "name.roomresourcename",
    "pk": "flipcharts"
  },
  {
    "fields": {
      "desc": "The room will have a meetecho wrangler",
      "name": "Meetecho Support",
      "order": 0,
      "used": false
    },
    "model": "name.roomresourcename",
    "pk": "meetecho"
  },
  {
    "fields": {
      "desc": "The room will have a second computer projector",
      "name": "second LCD projector",
      "order": 0,
      "used": false
    },
    "model": "name.roomresourcename",
    "pk": "proj2"
  },
  {
    "fields": {
      "desc": "The room will have a computer projector",
      "name": "LCD projector",
      "order": 0,
      "used": false
    },
    "model": "name.roomresourcename",
    "pk": "project"
  },
  {
    "fields": {
      "desc": "Experimental Room Setup (U-Shape and classroom, subject to availability)",
      "name": "Experimental Room Setup (U-Shape and classroom)",
      "order": 0,
      "used": true
    },
    "model": "name.roomresourcename",
    "pk": "u-shape"
  },
  {
    "fields": {
      "desc": "",
      "name": "Approved",
      "order": 0,
      "used": true
    },
    "model": "name.sessionstatusname",
    "pk": "appr"
  },
  {
    "fields": {
      "desc": "",
      "name": "Waiting for Approval",
      "order": 0,
      "used": true
    },
    "model": "name.sessionstatusname",
    "pk": "apprw"
  },
  {
    "fields": {
      "desc": "",
      "name": "Cancelled",
      "order": 0,
      "used": true
    },
    "model": "name.sessionstatusname",
    "pk": "canceled"
  },
  {
    "fields": {
      "desc": "",
      "name": "Cancelled - Pre Announcement",
      "order": 0,
      "used": true
    },
    "model": "name.sessionstatusname",
    "pk": "canceledpa"
  },
  {
    "fields": {
      "desc": "",
      "name": "Deleted",
      "order": 0,
      "used": true
    },
    "model": "name.sessionstatusname",
    "pk": "deleted"
  },
  {
    "fields": {
      "desc": "",
      "name": "Disapproved",
      "order": 0,
      "used": true
    },
    "model": "name.sessionstatusname",
    "pk": "disappr"
  },
  {
    "fields": {
      "desc": "",
      "name": "Not meeting",
      "order": 0,
      "used": true
    },
    "model": "name.sessionstatusname",
    "pk": "notmeet"
  },
  {
    "fields": {
      "desc": "",
      "name": "Scheduled",
      "order": 0,
      "used": true
    },
    "model": "name.sessionstatusname",
    "pk": "sched"
  },
  {
    "fields": {
      "desc": "",
      "name": "Scheduled - Announcement to be sent",
      "order": 0,
      "used": true
    },
    "model": "name.sessionstatusname",
    "pk": "scheda"
  },
  {
    "fields": {
      "desc": "",
      "name": "Waiting for Scheduling",
      "order": 0,
      "used": true
    },
    "model": "name.sessionstatusname",
    "pk": "schedw"
  },
  {
    "fields": {
      "desc": "",
      "name": "Best Current Practice",
      "order": 0,
      "used": true
    },
    "model": "name.stdlevelname",
    "pk": "bcp"
  },
  {
    "fields": {
      "desc": "",
      "name": "Draft Standard",
      "order": 0,
      "used": false
    },
    "model": "name.stdlevelname",
    "pk": "ds"
  },
  {
    "fields": {
      "desc": "",
      "name": "Experimental",
      "order": 0,
      "used": true
    },
    "model": "name.stdlevelname",
    "pk": "exp"
  },
  {
    "fields": {
      "desc": "",
      "name": "Historic",
      "order": 0,
      "used": true
    },
    "model": "name.stdlevelname",
    "pk": "hist"
  },
  {
    "fields": {
      "desc": "",
      "name": "Informational",
      "order": 0,
      "used": true
    },
    "model": "name.stdlevelname",
    "pk": "inf"
  },
  {
    "fields": {
      "desc": "",
      "name": "Proposed Standard",
      "order": 0,
      "used": true
    },
    "model": "name.stdlevelname",
    "pk": "ps"
  },
  {
    "fields": {
      "desc": "",
      "name": "Internet Standard",
      "order": 0,
      "used": true
    },
    "model": "name.stdlevelname",
    "pk": "std"
  },
  {
    "fields": {
      "desc": "",
      "name": "Unknown",
      "order": 0,
      "used": true
    },
    "model": "name.stdlevelname",
    "pk": "unkn"
  },
  {
    "fields": {
      "desc": "IAB stream",
      "name": "IAB",
      "order": 4,
      "used": true
    },
    "model": "name.streamname",
    "pk": "iab"
  },
  {
    "fields": {
      "desc": "IETF stream",
      "name": "IETF",
      "order": 1,
      "used": true
    },
    "model": "name.streamname",
    "pk": "ietf"
  },
  {
    "fields": {
      "desc": "IRTF Stream",
      "name": "IRTF",
      "order": 3,
      "used": true
    },
    "model": "name.streamname",
    "pk": "irtf"
  },
  {
    "fields": {
      "desc": "Independent Submission Editor stream",
      "name": "ISE",
      "order": 2,
      "used": true
    },
    "model": "name.streamname",
    "pk": "ise"
  },
  {
    "fields": {
      "desc": "Legacy stream",
      "name": "Legacy",
      "order": 5,
      "used": true
    },
    "model": "name.streamname",
    "pk": "legacy"
  },
  {
    "fields": {
      "desc": "",
      "name": "Break",
      "order": 0,
      "used": true
    },
    "model": "name.timeslottypename",
    "pk": "break"
  },
  {
    "fields": {
      "desc": "Leadership Meetings",
      "name": "Leadership",
      "order": 0,
      "used": true
    },
    "model": "name.timeslottypename",
    "pk": "lead"
  },
  {
    "fields": {
      "desc": "Other Meetings Not Published on Agenda",
      "name": "Off Agenda",
      "order": 0,
      "used": true
    },
    "model": "name.timeslottypename",
    "pk": "offagenda"
  },
  {
    "fields": {
      "desc": "",
      "name": "Other",
      "order": 0,
      "used": true
    },
    "model": "name.timeslottypename",
    "pk": "other"
  },
  {
    "fields": {
      "desc": "",
      "name": "Plenary",
      "order": 0,
      "used": true
    },
    "model": "name.timeslottypename",
    "pk": "plenary"
  },
  {
    "fields": {
      "desc": "",
      "name": "Registration",
      "order": 0,
      "used": true
    },
    "model": "name.timeslottypename",
    "pk": "reg"
  },
  {
    "fields": {
      "desc": "A room has been reserved for use by another body the timeslot indicated",
      "name": "Room Reserved",
      "order": 0,
      "used": true
    },
    "model": "name.timeslottypename",
    "pk": "reserved"
  },
  {
    "fields": {
      "desc": "",
      "name": "Session",
      "order": 0,
      "used": true
    },
    "model": "name.timeslottypename",
    "pk": "session"
  },
  {
    "fields": {
      "desc": "A room was not booked for the timeslot indicated",
      "name": "Room Unavailable",
      "order": 0,
      "used": true
    },
    "model": "name.timeslottypename",
    "pk": "unavail"
  },
  {
    "fields": {
      "desc": "Anyone who can log in",
      "name": "General",
      "order": 0,
      "used": true
    },
    "model": "name.topicaudiencename",
    "pk": "general"
  },
  {
    "fields": {
      "desc": "Members of this nomcom",
      "name": "Nomcom Members",
      "order": 0,
      "used": true
    },
    "model": "name.topicaudiencename",
    "pk": "nomcom"
  },
  {
    "fields": {
      "desc": "Anyone who has accepted a Nomination for an open position",
      "name": "Nominees",
      "order": 0,
      "used": true
    },
    "model": "name.topicaudiencename",
    "pk": "nominees"
  },
  {
    "fields": {
      "alias": "AD",
      "country": "AD"
    },
    "model": "stats.countryalias",
    "pk": 1
  },
  {
    "fields": {
      "alias": "AE",
      "country": "AE"
    },
    "model": "stats.countryalias",
    "pk": 2
  },
  {
    "fields": {
      "alias": "AF",
      "country": "AF"
    },
    "model": "stats.countryalias",
    "pk": 3
  },
  {
    "fields": {
      "alias": "AG",
      "country": "AG"
    },
    "model": "stats.countryalias",
    "pk": 4
  },
  {
    "fields": {
      "alias": "AI",
      "country": "AI"
    },
    "model": "stats.countryalias",
    "pk": 5
  },
  {
    "fields": {
      "alias": "AL",
      "country": "AL"
    },
    "model": "stats.countryalias",
    "pk": 6
  },
  {
    "fields": {
      "alias": "AM",
      "country": "AM"
    },
    "model": "stats.countryalias",
    "pk": 7
  },
  {
    "fields": {
      "alias": "AO",
      "country": "AO"
    },
    "model": "stats.countryalias",
    "pk": 8
  },
  {
    "fields": {
      "alias": "AQ",
      "country": "AQ"
    },
    "model": "stats.countryalias",
    "pk": 9
  },
  {
    "fields": {
      "alias": "AR",
      "country": "AR"
    },
    "model": "stats.countryalias",
    "pk": 10
  },
  {
    "fields": {
      "alias": "AS",
      "country": "AS"
    },
    "model": "stats.countryalias",
    "pk": 11
  },
  {
    "fields": {
      "alias": "AT",
      "country": "AT"
    },
    "model": "stats.countryalias",
    "pk": 12
  },
  {
    "fields": {
      "alias": "AU",
      "country": "AU"
    },
    "model": "stats.countryalias",
    "pk": 13
  },
  {
    "fields": {
      "alias": "AW",
      "country": "AW"
    },
    "model": "stats.countryalias",
    "pk": 14
  },
  {
    "fields": {
      "alias": "AX",
      "country": "AX"
    },
    "model": "stats.countryalias",
    "pk": 15
  },
  {
    "fields": {
      "alias": "AZ",
      "country": "AZ"
    },
    "model": "stats.countryalias",
    "pk": 16
  },
  {
    "fields": {
      "alias": "BA",
      "country": "BA"
    },
    "model": "stats.countryalias",
    "pk": 17
  },
  {
    "fields": {
      "alias": "BB",
      "country": "BB"
    },
    "model": "stats.countryalias",
    "pk": 18
  },
  {
    "fields": {
      "alias": "BD",
      "country": "BD"
    },
    "model": "stats.countryalias",
    "pk": 19
  },
  {
    "fields": {
      "alias": "BE",
      "country": "BE"
    },
    "model": "stats.countryalias",
    "pk": 20
  },
  {
    "fields": {
      "alias": "BF",
      "country": "BF"
    },
    "model": "stats.countryalias",
    "pk": 21
  },
  {
    "fields": {
      "alias": "BG",
      "country": "BG"
    },
    "model": "stats.countryalias",
    "pk": 22
  },
  {
    "fields": {
      "alias": "BH",
      "country": "BH"
    },
    "model": "stats.countryalias",
    "pk": 23
  },
  {
    "fields": {
      "alias": "BI",
      "country": "BI"
    },
    "model": "stats.countryalias",
    "pk": 24
  },
  {
    "fields": {
      "alias": "BJ",
      "country": "BJ"
    },
    "model": "stats.countryalias",
    "pk": 25
  },
  {
    "fields": {
      "alias": "BL",
      "country": "BL"
    },
    "model": "stats.countryalias",
    "pk": 26
  },
  {
    "fields": {
      "alias": "BM",
      "country": "BM"
    },
    "model": "stats.countryalias",
    "pk": 27
  },
  {
    "fields": {
      "alias": "BN",
      "country": "BN"
    },
    "model": "stats.countryalias",
    "pk": 28
  },
  {
    "fields": {
      "alias": "BO",
      "country": "BO"
    },
    "model": "stats.countryalias",
    "pk": 29
  },
  {
    "fields": {
      "alias": "BQ",
      "country": "BQ"
    },
    "model": "stats.countryalias",
    "pk": 30
  },
  {
    "fields": {
      "alias": "BR",
      "country": "BR"
    },
    "model": "stats.countryalias",
    "pk": 31
  },
  {
    "fields": {
      "alias": "BS",
      "country": "BS"
    },
    "model": "stats.countryalias",
    "pk": 32
  },
  {
    "fields": {
      "alias": "BT",
      "country": "BT"
    },
    "model": "stats.countryalias",
    "pk": 33
  },
  {
    "fields": {
      "alias": "BV",
      "country": "BV"
    },
    "model": "stats.countryalias",
    "pk": 34
  },
  {
    "fields": {
      "alias": "BW",
      "country": "BW"
    },
    "model": "stats.countryalias",
    "pk": 35
  },
  {
    "fields": {
      "alias": "BY",
      "country": "BY"
    },
    "model": "stats.countryalias",
    "pk": 36
  },
  {
    "fields": {
      "alias": "BZ",
      "country": "BZ"
    },
    "model": "stats.countryalias",
    "pk": 37
  },
  {
    "fields": {
      "alias": "CA",
      "country": "CA"
    },
    "model": "stats.countryalias",
    "pk": 38
  },
  {
    "fields": {
      "alias": "CC",
      "country": "CC"
    },
    "model": "stats.countryalias",
    "pk": 39
  },
  {
    "fields": {
      "alias": "CD",
      "country": "CD"
    },
    "model": "stats.countryalias",
    "pk": 40
  },
  {
    "fields": {
      "alias": "CF",
      "country": "CF"
    },
    "model": "stats.countryalias",
    "pk": 41
  },
  {
    "fields": {
      "alias": "CG",
      "country": "CG"
    },
    "model": "stats.countryalias",
    "pk": 42
  },
  {
    "fields": {
      "alias": "CH",
      "country": "CH"
    },
    "model": "stats.countryalias",
    "pk": 43
  },
  {
    "fields": {
      "alias": "CI",
      "country": "CI"
    },
    "model": "stats.countryalias",
    "pk": 44
  },
  {
    "fields": {
      "alias": "CK",
      "country": "CK"
    },
    "model": "stats.countryalias",
    "pk": 45
  },
  {
    "fields": {
      "alias": "CL",
      "country": "CL"
    },
    "model": "stats.countryalias",
    "pk": 46
  },
  {
    "fields": {
      "alias": "CM",
      "country": "CM"
    },
    "model": "stats.countryalias",
    "pk": 47
  },
  {
    "fields": {
      "alias": "CN",
      "country": "CN"
    },
    "model": "stats.countryalias",
    "pk": 48
  },
  {
    "fields": {
      "alias": "CO",
      "country": "CO"
    },
    "model": "stats.countryalias",
    "pk": 49
  },
  {
    "fields": {
      "alias": "CR",
      "country": "CR"
    },
    "model": "stats.countryalias",
    "pk": 50
  },
  {
    "fields": {
      "alias": "CU",
      "country": "CU"
    },
    "model": "stats.countryalias",
    "pk": 51
  },
  {
    "fields": {
      "alias": "CV",
      "country": "CV"
    },
    "model": "stats.countryalias",
    "pk": 52
  },
  {
    "fields": {
      "alias": "CW",
      "country": "CW"
    },
    "model": "stats.countryalias",
    "pk": 53
  },
  {
    "fields": {
      "alias": "CX",
      "country": "CX"
    },
    "model": "stats.countryalias",
    "pk": 54
  },
  {
    "fields": {
      "alias": "CY",
      "country": "CY"
    },
    "model": "stats.countryalias",
    "pk": 55
  },
  {
    "fields": {
      "alias": "CZ",
      "country": "CZ"
    },
    "model": "stats.countryalias",
    "pk": 56
  },
  {
    "fields": {
      "alias": "DE",
      "country": "DE"
    },
    "model": "stats.countryalias",
    "pk": 57
  },
  {
    "fields": {
      "alias": "DJ",
      "country": "DJ"
    },
    "model": "stats.countryalias",
    "pk": 58
  },
  {
    "fields": {
      "alias": "DK",
      "country": "DK"
    },
    "model": "stats.countryalias",
    "pk": 59
  },
  {
    "fields": {
      "alias": "DM",
      "country": "DM"
    },
    "model": "stats.countryalias",
    "pk": 60
  },
  {
    "fields": {
      "alias": "DO",
      "country": "DO"
    },
    "model": "stats.countryalias",
    "pk": 61
  },
  {
    "fields": {
      "alias": "DZ",
      "country": "DZ"
    },
    "model": "stats.countryalias",
    "pk": 62
  },
  {
    "fields": {
      "alias": "EC",
      "country": "EC"
    },
    "model": "stats.countryalias",
    "pk": 63
  },
  {
    "fields": {
      "alias": "EE",
      "country": "EE"
    },
    "model": "stats.countryalias",
    "pk": 64
  },
  {
    "fields": {
      "alias": "EG",
      "country": "EG"
    },
    "model": "stats.countryalias",
    "pk": 65
  },
  {
    "fields": {
      "alias": "EH",
      "country": "EH"
    },
    "model": "stats.countryalias",
    "pk": 66
  },
  {
    "fields": {
      "alias": "ER",
      "country": "ER"
    },
    "model": "stats.countryalias",
    "pk": 67
  },
  {
    "fields": {
      "alias": "ES",
      "country": "ES"
    },
    "model": "stats.countryalias",
    "pk": 68
  },
  {
    "fields": {
      "alias": "ET",
      "country": "ET"
    },
    "model": "stats.countryalias",
    "pk": 69
  },
  {
    "fields": {
      "alias": "FI",
      "country": "FI"
    },
    "model": "stats.countryalias",
    "pk": 70
  },
  {
    "fields": {
      "alias": "FJ",
      "country": "FJ"
    },
    "model": "stats.countryalias",
    "pk": 71
  },
  {
    "fields": {
      "alias": "FK",
      "country": "FK"
    },
    "model": "stats.countryalias",
    "pk": 72
  },
  {
    "fields": {
      "alias": "FM",
      "country": "FM"
    },
    "model": "stats.countryalias",
    "pk": 73
  },
  {
    "fields": {
      "alias": "FO",
      "country": "FO"
    },
    "model": "stats.countryalias",
    "pk": 74
  },
  {
    "fields": {
      "alias": "FR",
      "country": "FR"
    },
    "model": "stats.countryalias",
    "pk": 75
  },
  {
    "fields": {
      "alias": "GA",
      "country": "GA"
    },
    "model": "stats.countryalias",
    "pk": 76
  },
  {
    "fields": {
      "alias": "GB",
      "country": "GB"
    },
    "model": "stats.countryalias",
    "pk": 77
  },
  {
    "fields": {
      "alias": "GD",
      "country": "GD"
    },
    "model": "stats.countryalias",
    "pk": 78
  },
  {
    "fields": {
      "alias": "GE",
      "country": "GE"
    },
    "model": "stats.countryalias",
    "pk": 79
  },
  {
    "fields": {
      "alias": "GF",
      "country": "GF"
    },
    "model": "stats.countryalias",
    "pk": 80
  },
  {
    "fields": {
      "alias": "GG",
      "country": "GG"
    },
    "model": "stats.countryalias",
    "pk": 81
  },
  {
    "fields": {
      "alias": "GH",
      "country": "GH"
    },
    "model": "stats.countryalias",
    "pk": 82
  },
  {
    "fields": {
      "alias": "GI",
      "country": "GI"
    },
    "model": "stats.countryalias",
    "pk": 83
  },
  {
    "fields": {
      "alias": "GL",
      "country": "GL"
    },
    "model": "stats.countryalias",
    "pk": 84
  },
  {
    "fields": {
      "alias": "GM",
      "country": "GM"
    },
    "model": "stats.countryalias",
    "pk": 85
  },
  {
    "fields": {
      "alias": "GN",
      "country": "GN"
    },
    "model": "stats.countryalias",
    "pk": 86
  },
  {
    "fields": {
      "alias": "GP",
      "country": "GP"
    },
    "model": "stats.countryalias",
    "pk": 87
  },
  {
    "fields": {
      "alias": "GQ",
      "country": "GQ"
    },
    "model": "stats.countryalias",
    "pk": 88
  },
  {
    "fields": {
      "alias": "GR",
      "country": "GR"
    },
    "model": "stats.countryalias",
    "pk": 89
  },
  {
    "fields": {
      "alias": "GS",
      "country": "GS"
    },
    "model": "stats.countryalias",
    "pk": 90
  },
  {
    "fields": {
      "alias": "GT",
      "country": "GT"
    },
    "model": "stats.countryalias",
    "pk": 91
  },
  {
    "fields": {
      "alias": "GU",
      "country": "GU"
    },
    "model": "stats.countryalias",
    "pk": 92
  },
  {
    "fields": {
      "alias": "GW",
      "country": "GW"
    },
    "model": "stats.countryalias",
    "pk": 93
  },
  {
    "fields": {
      "alias": "GY",
      "country": "GY"
    },
    "model": "stats.countryalias",
    "pk": 94
  },
  {
    "fields": {
      "alias": "HK",
      "country": "HK"
    },
    "model": "stats.countryalias",
    "pk": 95
  },
  {
    "fields": {
      "alias": "HM",
      "country": "HM"
    },
    "model": "stats.countryalias",
    "pk": 96
  },
  {
    "fields": {
      "alias": "HN",
      "country": "HN"
    },
    "model": "stats.countryalias",
    "pk": 97
  },
  {
    "fields": {
      "alias": "HR",
      "country": "HR"
    },
    "model": "stats.countryalias",
    "pk": 98
  },
  {
    "fields": {
      "alias": "HT",
      "country": "HT"
    },
    "model": "stats.countryalias",
    "pk": 99
  },
  {
    "fields": {
      "alias": "HU",
      "country": "HU"
    },
    "model": "stats.countryalias",
    "pk": 100
  },
  {
    "fields": {
      "alias": "ID",
      "country": "ID"
    },
    "model": "stats.countryalias",
    "pk": 101
  },
  {
    "fields": {
      "alias": "IE",
      "country": "IE"
    },
    "model": "stats.countryalias",
    "pk": 102
  },
  {
    "fields": {
      "alias": "IL",
      "country": "IL"
    },
    "model": "stats.countryalias",
    "pk": 103
  },
  {
    "fields": {
      "alias": "IM",
      "country": "IM"
    },
    "model": "stats.countryalias",
    "pk": 104
  },
  {
    "fields": {
      "alias": "IN",
      "country": "IN"
    },
    "model": "stats.countryalias",
    "pk": 105
  },
  {
    "fields": {
      "alias": "IO",
      "country": "IO"
    },
    "model": "stats.countryalias",
    "pk": 106
  },
  {
    "fields": {
      "alias": "IQ",
      "country": "IQ"
    },
    "model": "stats.countryalias",
    "pk": 107
  },
  {
    "fields": {
      "alias": "IR",
      "country": "IR"
    },
    "model": "stats.countryalias",
    "pk": 108
  },
  {
    "fields": {
      "alias": "IS",
      "country": "IS"
    },
    "model": "stats.countryalias",
    "pk": 109
  },
  {
    "fields": {
      "alias": "IT",
      "country": "IT"
    },
    "model": "stats.countryalias",
    "pk": 110
  },
  {
    "fields": {
      "alias": "JE",
      "country": "JE"
    },
    "model": "stats.countryalias",
    "pk": 111
  },
  {
    "fields": {
      "alias": "JM",
      "country": "JM"
    },
    "model": "stats.countryalias",
    "pk": 112
  },
  {
    "fields": {
      "alias": "JO",
      "country": "JO"
    },
    "model": "stats.countryalias",
    "pk": 113
  },
  {
    "fields": {
      "alias": "JP",
      "country": "JP"
    },
    "model": "stats.countryalias",
    "pk": 114
  },
  {
    "fields": {
      "alias": "KE",
      "country": "KE"
    },
    "model": "stats.countryalias",
    "pk": 115
  },
  {
    "fields": {
      "alias": "KG",
      "country": "KG"
    },
    "model": "stats.countryalias",
    "pk": 116
  },
  {
    "fields": {
      "alias": "KH",
      "country": "KH"
    },
    "model": "stats.countryalias",
    "pk": 117
  },
  {
    "fields": {
      "alias": "KI",
      "country": "KI"
    },
    "model": "stats.countryalias",
    "pk": 118
  },
  {
    "fields": {
      "alias": "KM",
      "country": "KM"
    },
    "model": "stats.countryalias",
    "pk": 119
  },
  {
    "fields": {
      "alias": "KN",
      "country": "KN"
    },
    "model": "stats.countryalias",
    "pk": 120
  },
  {
    "fields": {
      "alias": "KP",
      "country": "KP"
    },
    "model": "stats.countryalias",
    "pk": 121
  },
  {
    "fields": {
      "alias": "KR",
      "country": "KR"
    },
    "model": "stats.countryalias",
    "pk": 122
  },
  {
    "fields": {
      "alias": "KW",
      "country": "KW"
    },
    "model": "stats.countryalias",
    "pk": 123
  },
  {
    "fields": {
      "alias": "KY",
      "country": "KY"
    },
    "model": "stats.countryalias",
    "pk": 124
  },
  {
    "fields": {
      "alias": "KZ",
      "country": "KZ"
    },
    "model": "stats.countryalias",
    "pk": 125
  },
  {
    "fields": {
      "alias": "LA",
      "country": "LA"
    },
    "model": "stats.countryalias",
    "pk": 126
  },
  {
    "fields": {
      "alias": "LB",
      "country": "LB"
    },
    "model": "stats.countryalias",
    "pk": 127
  },
  {
    "fields": {
      "alias": "LC",
      "country": "LC"
    },
    "model": "stats.countryalias",
    "pk": 128
  },
  {
    "fields": {
      "alias": "LI",
      "country": "LI"
    },
    "model": "stats.countryalias",
    "pk": 129
  },
  {
    "fields": {
      "alias": "LK",
      "country": "LK"
    },
    "model": "stats.countryalias",
    "pk": 130
  },
  {
    "fields": {
      "alias": "LR",
      "country": "LR"
    },
    "model": "stats.countryalias",
    "pk": 131
  },
  {
    "fields": {
      "alias": "LS",
      "country": "LS"
    },
    "model": "stats.countryalias",
    "pk": 132
  },
  {
    "fields": {
      "alias": "LT",
      "country": "LT"
    },
    "model": "stats.countryalias",
    "pk": 133
  },
  {
    "fields": {
      "alias": "LU",
      "country": "LU"
    },
    "model": "stats.countryalias",
    "pk": 134
  },
  {
    "fields": {
      "alias": "LV",
      "country": "LV"
    },
    "model": "stats.countryalias",
    "pk": 135
  },
  {
    "fields": {
      "alias": "LY",
      "country": "LY"
    },
    "model": "stats.countryalias",
    "pk": 136
  },
  {
    "fields": {
      "alias": "MA",
      "country": "MA"
    },
    "model": "stats.countryalias",
    "pk": 137
  },
  {
    "fields": {
      "alias": "MC",
      "country": "MC"
    },
    "model": "stats.countryalias",
    "pk": 138
  },
  {
    "fields": {
      "alias": "MD",
      "country": "MD"
    },
    "model": "stats.countryalias",
    "pk": 139
  },
  {
    "fields": {
      "alias": "ME",
      "country": "ME"
    },
    "model": "stats.countryalias",
    "pk": 140
  },
  {
    "fields": {
      "alias": "MF",
      "country": "MF"
    },
    "model": "stats.countryalias",
    "pk": 141
  },
  {
    "fields": {
      "alias": "MG",
      "country": "MG"
    },
    "model": "stats.countryalias",
    "pk": 142
  },
  {
    "fields": {
      "alias": "MH",
      "country": "MH"
    },
    "model": "stats.countryalias",
    "pk": 143
  },
  {
    "fields": {
      "alias": "MK",
      "country": "MK"
    },
    "model": "stats.countryalias",
    "pk": 144
  },
  {
    "fields": {
      "alias": "ML",
      "country": "ML"
    },
    "model": "stats.countryalias",
    "pk": 145
  },
  {
    "fields": {
      "alias": "MM",
      "country": "MM"
    },
    "model": "stats.countryalias",
    "pk": 146
  },
  {
    "fields": {
      "alias": "MN",
      "country": "MN"
    },
    "model": "stats.countryalias",
    "pk": 147
  },
  {
    "fields": {
      "alias": "MO",
      "country": "MO"
    },
    "model": "stats.countryalias",
    "pk": 148
  },
  {
    "fields": {
      "alias": "MP",
      "country": "MP"
    },
    "model": "stats.countryalias",
    "pk": 149
  },
  {
    "fields": {
      "alias": "MQ",
      "country": "MQ"
    },
    "model": "stats.countryalias",
    "pk": 150
  },
  {
    "fields": {
      "alias": "MR",
      "country": "MR"
    },
    "model": "stats.countryalias",
    "pk": 151
  },
  {
    "fields": {
      "alias": "MS",
      "country": "MS"
    },
    "model": "stats.countryalias",
    "pk": 152
  },
  {
    "fields": {
      "alias": "MT",
      "country": "MT"
    },
    "model": "stats.countryalias",
    "pk": 153
  },
  {
    "fields": {
      "alias": "MU",
      "country": "MU"
    },
    "model": "stats.countryalias",
    "pk": 154
  },
  {
    "fields": {
      "alias": "MV",
      "country": "MV"
    },
    "model": "stats.countryalias",
    "pk": 155
  },
  {
    "fields": {
      "alias": "MW",
      "country": "MW"
    },
    "model": "stats.countryalias",
    "pk": 156
  },
  {
    "fields": {
      "alias": "MX",
      "country": "MX"
    },
    "model": "stats.countryalias",
    "pk": 157
  },
  {
    "fields": {
      "alias": "MY",
      "country": "MY"
    },
    "model": "stats.countryalias",
    "pk": 158
  },
  {
    "fields": {
      "alias": "MZ",
      "country": "MZ"
    },
    "model": "stats.countryalias",
    "pk": 159
  },
  {
    "fields": {
      "alias": "NA",
      "country": "NA"
    },
    "model": "stats.countryalias",
    "pk": 160
  },
  {
    "fields": {
      "alias": "NC",
      "country": "NC"
    },
    "model": "stats.countryalias",
    "pk": 161
  },
  {
    "fields": {
      "alias": "NE",
      "country": "NE"
    },
    "model": "stats.countryalias",
    "pk": 162
  },
  {
    "fields": {
      "alias": "NF",
      "country": "NF"
    },
    "model": "stats.countryalias",
    "pk": 163
  },
  {
    "fields": {
      "alias": "NG",
      "country": "NG"
    },
    "model": "stats.countryalias",
    "pk": 164
  },
  {
    "fields": {
      "alias": "NI",
      "country": "NI"
    },
    "model": "stats.countryalias",
    "pk": 165
  },
  {
    "fields": {
      "alias": "NL",
      "country": "NL"
    },
    "model": "stats.countryalias",
    "pk": 166
  },
  {
    "fields": {
      "alias": "NO",
      "country": "NO"
    },
    "model": "stats.countryalias",
    "pk": 167
  },
  {
    "fields": {
      "alias": "NP",
      "country": "NP"
    },
    "model": "stats.countryalias",
    "pk": 168
  },
  {
    "fields": {
      "alias": "NR",
      "country": "NR"
    },
    "model": "stats.countryalias",
    "pk": 169
  },
  {
    "fields": {
      "alias": "NU",
      "country": "NU"
    },
    "model": "stats.countryalias",
    "pk": 170
  },
  {
    "fields": {
      "alias": "NZ",
      "country": "NZ"
    },
    "model": "stats.countryalias",
    "pk": 171
  },
  {
    "fields": {
      "alias": "OM",
      "country": "OM"
    },
    "model": "stats.countryalias",
    "pk": 172
  },
  {
    "fields": {
      "alias": "PA",
      "country": "PA"
    },
    "model": "stats.countryalias",
    "pk": 173
  },
  {
    "fields": {
      "alias": "PE",
      "country": "PE"
    },
    "model": "stats.countryalias",
    "pk": 174
  },
  {
    "fields": {
      "alias": "PF",
      "country": "PF"
    },
    "model": "stats.countryalias",
    "pk": 175
  },
  {
    "fields": {
      "alias": "PG",
      "country": "PG"
    },
    "model": "stats.countryalias",
    "pk": 176
  },
  {
    "fields": {
      "alias": "PH",
      "country": "PH"
    },
    "model": "stats.countryalias",
    "pk": 177
  },
  {
    "fields": {
      "alias": "PK",
      "country": "PK"
    },
    "model": "stats.countryalias",
    "pk": 178
  },
  {
    "fields": {
      "alias": "PL",
      "country": "PL"
    },
    "model": "stats.countryalias",
    "pk": 179
  },
  {
    "fields": {
      "alias": "PM",
      "country": "PM"
    },
    "model": "stats.countryalias",
    "pk": 180
  },
  {
    "fields": {
      "alias": "PN",
      "country": "PN"
    },
    "model": "stats.countryalias",
    "pk": 181
  },
  {
    "fields": {
      "alias": "PR",
      "country": "PR"
    },
    "model": "stats.countryalias",
    "pk": 182
  },
  {
    "fields": {
      "alias": "PS",
      "country": "PS"
    },
    "model": "stats.countryalias",
    "pk": 183
  },
  {
    "fields": {
      "alias": "PT",
      "country": "PT"
    },
    "model": "stats.countryalias",
    "pk": 184
  },
  {
    "fields": {
      "alias": "PW",
      "country": "PW"
    },
    "model": "stats.countryalias",
    "pk": 185
  },
  {
    "fields": {
      "alias": "PY",
      "country": "PY"
    },
    "model": "stats.countryalias",
    "pk": 186
  },
  {
    "fields": {
      "alias": "QA",
      "country": "QA"
    },
    "model": "stats.countryalias",
    "pk": 187
  },
  {
    "fields": {
      "alias": "RE",
      "country": "RE"
    },
    "model": "stats.countryalias",
    "pk": 188
  },
  {
    "fields": {
      "alias": "RO",
      "country": "RO"
    },
    "model": "stats.countryalias",
    "pk": 189
  },
  {
    "fields": {
      "alias": "RS",
      "country": "RS"
    },
    "model": "stats.countryalias",
    "pk": 190
  },
  {
    "fields": {
      "alias": "RU",
      "country": "RU"
    },
    "model": "stats.countryalias",
    "pk": 191
  },
  {
    "fields": {
      "alias": "RW",
      "country": "RW"
    },
    "model": "stats.countryalias",
    "pk": 192
  },
  {
    "fields": {
      "alias": "SA",
      "country": "SA"
    },
    "model": "stats.countryalias",
    "pk": 193
  },
  {
    "fields": {
      "alias": "SB",
      "country": "SB"
    },
    "model": "stats.countryalias",
    "pk": 194
  },
  {
    "fields": {
      "alias": "SC",
      "country": "SC"
    },
    "model": "stats.countryalias",
    "pk": 195
  },
  {
    "fields": {
      "alias": "SD",
      "country": "SD"
    },
    "model": "stats.countryalias",
    "pk": 196
  },
  {
    "fields": {
      "alias": "SE",
      "country": "SE"
    },
    "model": "stats.countryalias",
    "pk": 197
  },
  {
    "fields": {
      "alias": "SG",
      "country": "SG"
    },
    "model": "stats.countryalias",
    "pk": 198
  },
  {
    "fields": {
      "alias": "SH",
      "country": "SH"
    },
    "model": "stats.countryalias",
    "pk": 199
  },
  {
    "fields": {
      "alias": "SI",
      "country": "SI"
    },
    "model": "stats.countryalias",
    "pk": 200
  },
  {
    "fields": {
      "alias": "SJ",
      "country": "SJ"
    },
    "model": "stats.countryalias",
    "pk": 201
  },
  {
    "fields": {
      "alias": "SK",
      "country": "SK"
    },
    "model": "stats.countryalias",
    "pk": 202
  },
  {
    "fields": {
      "alias": "SL",
      "country": "SL"
    },
    "model": "stats.countryalias",
    "pk": 203
  },
  {
    "fields": {
      "alias": "SM",
      "country": "SM"
    },
    "model": "stats.countryalias",
    "pk": 204
  },
  {
    "fields": {
      "alias": "SN",
      "country": "SN"
    },
    "model": "stats.countryalias",
    "pk": 205
  },
  {
    "fields": {
      "alias": "SO",
      "country": "SO"
    },
    "model": "stats.countryalias",
    "pk": 206
  },
  {
    "fields": {
      "alias": "SR",
      "country": "SR"
    },
    "model": "stats.countryalias",
    "pk": 207
  },
  {
    "fields": {
      "alias": "SS",
      "country": "SS"
    },
    "model": "stats.countryalias",
    "pk": 208
  },
  {
    "fields": {
      "alias": "ST",
      "country": "ST"
    },
    "model": "stats.countryalias",
    "pk": 209
  },
  {
    "fields": {
      "alias": "SV",
      "country": "SV"
    },
    "model": "stats.countryalias",
    "pk": 210
  },
  {
    "fields": {
      "alias": "SX",
      "country": "SX"
    },
    "model": "stats.countryalias",
    "pk": 211
  },
  {
    "fields": {
      "alias": "SY",
      "country": "SY"
    },
    "model": "stats.countryalias",
    "pk": 212
  },
  {
    "fields": {
      "alias": "SZ",
      "country": "SZ"
    },
    "model": "stats.countryalias",
    "pk": 213
  },
  {
    "fields": {
      "alias": "TC",
      "country": "TC"
    },
    "model": "stats.countryalias",
    "pk": 214
  },
  {
    "fields": {
      "alias": "TD",
      "country": "TD"
    },
    "model": "stats.countryalias",
    "pk": 215
  },
  {
    "fields": {
      "alias": "TF",
      "country": "TF"
    },
    "model": "stats.countryalias",
    "pk": 216
  },
  {
    "fields": {
      "alias": "TG",
      "country": "TG"
    },
    "model": "stats.countryalias",
    "pk": 217
  },
  {
    "fields": {
      "alias": "TH",
      "country": "TH"
    },
    "model": "stats.countryalias",
    "pk": 218
  },
  {
    "fields": {
      "alias": "TJ",
      "country": "TJ"
    },
    "model": "stats.countryalias",
    "pk": 219
  },
  {
    "fields": {
      "alias": "TK",
      "country": "TK"
    },
    "model": "stats.countryalias",
    "pk": 220
  },
  {
    "fields": {
      "alias": "TL",
      "country": "TL"
    },
    "model": "stats.countryalias",
    "pk": 221
  },
  {
    "fields": {
      "alias": "TM",
      "country": "TM"
    },
    "model": "stats.countryalias",
    "pk": 222
  },
  {
    "fields": {
      "alias": "TN",
      "country": "TN"
    },
    "model": "stats.countryalias",
    "pk": 223
  },
  {
    "fields": {
      "alias": "TO",
      "country": "TO"
    },
    "model": "stats.countryalias",
    "pk": 224
  },
  {
    "fields": {
      "alias": "TR",
      "country": "TR"
    },
    "model": "stats.countryalias",
    "pk": 225
  },
  {
    "fields": {
      "alias": "TT",
      "country": "TT"
    },
    "model": "stats.countryalias",
    "pk": 226
  },
  {
    "fields": {
      "alias": "TV",
      "country": "TV"
    },
    "model": "stats.countryalias",
    "pk": 227
  },
  {
    "fields": {
      "alias": "TW",
      "country": "TW"
    },
    "model": "stats.countryalias",
    "pk": 228
  },
  {
    "fields": {
      "alias": "TZ",
      "country": "TZ"
    },
    "model": "stats.countryalias",
    "pk": 229
  },
  {
    "fields": {
      "alias": "UA",
      "country": "UA"
    },
    "model": "stats.countryalias",
    "pk": 230
  },
  {
    "fields": {
      "alias": "UG",
      "country": "UG"
    },
    "model": "stats.countryalias",
    "pk": 231
  },
  {
    "fields": {
      "alias": "UM",
      "country": "UM"
    },
    "model": "stats.countryalias",
    "pk": 232
  },
  {
    "fields": {
      "alias": "US",
      "country": "US"
    },
    "model": "stats.countryalias",
    "pk": 233
  },
  {
    "fields": {
      "alias": "UY",
      "country": "UY"
    },
    "model": "stats.countryalias",
    "pk": 234
  },
  {
    "fields": {
      "alias": "UZ",
      "country": "UZ"
    },
    "model": "stats.countryalias",
    "pk": 235
  },
  {
    "fields": {
      "alias": "VA",
      "country": "VA"
    },
    "model": "stats.countryalias",
    "pk": 236
  },
  {
    "fields": {
      "alias": "VC",
      "country": "VC"
    },
    "model": "stats.countryalias",
    "pk": 237
  },
  {
    "fields": {
      "alias": "VE",
      "country": "VE"
    },
    "model": "stats.countryalias",
    "pk": 238
  },
  {
    "fields": {
      "alias": "VG",
      "country": "VG"
    },
    "model": "stats.countryalias",
    "pk": 239
  },
  {
    "fields": {
      "alias": "VI",
      "country": "VI"
    },
    "model": "stats.countryalias",
    "pk": 240
  },
  {
    "fields": {
      "alias": "VN",
      "country": "VN"
    },
    "model": "stats.countryalias",
    "pk": 241
  },
  {
    "fields": {
      "alias": "VU",
      "country": "VU"
    },
    "model": "stats.countryalias",
    "pk": 242
  },
  {
    "fields": {
      "alias": "WF",
      "country": "WF"
    },
    "model": "stats.countryalias",
    "pk": 243
  },
  {
    "fields": {
      "alias": "WS",
      "country": "WS"
    },
    "model": "stats.countryalias",
    "pk": 244
  },
  {
    "fields": {
      "alias": "YE",
      "country": "YE"
    },
    "model": "stats.countryalias",
    "pk": 245
  },
  {
    "fields": {
      "alias": "YT",
      "country": "YT"
    },
    "model": "stats.countryalias",
    "pk": 246
  },
  {
    "fields": {
      "alias": "ZA",
      "country": "ZA"
    },
    "model": "stats.countryalias",
    "pk": 247
  },
  {
    "fields": {
      "alias": "ZM",
      "country": "ZM"
    },
    "model": "stats.countryalias",
    "pk": 248
  },
  {
    "fields": {
      "alias": "ZW",
      "country": "ZW"
    },
    "model": "stats.countryalias",
    "pk": 249
  },
  {
    "fields": {
      "alias": "russian federation",
      "country": "RU"
    },
    "model": "stats.countryalias",
    "pk": 250
  },
  {
    "fields": {
      "alias": "p. r. china",
      "country": "CN"
    },
    "model": "stats.countryalias",
    "pk": 251
  },
  {
    "fields": {
      "alias": "p.r. china",
      "country": "CN"
    },
    "model": "stats.countryalias",
    "pk": 252
  },
  {
    "fields": {
      "alias": "p.r.china",
      "country": "CN"
    },
    "model": "stats.countryalias",
    "pk": 253
  },
  {
    "fields": {
      "alias": "p.r china",
      "country": "CN"
    },
    "model": "stats.countryalias",
    "pk": 254
  },
  {
    "fields": {
      "alias": "p.r. of china",
      "country": "CN"
    },
    "model": "stats.countryalias",
    "pk": 255
  },
  {
    "fields": {
      "alias": "PRC",
      "country": "CN"
    },
    "model": "stats.countryalias",
    "pk": 256
  },
  {
    "fields": {
      "alias": "P.R.C",
      "country": "CN"
    },
    "model": "stats.countryalias",
    "pk": 257
  },
  {
    "fields": {
      "alias": "P.R.C.",
      "country": "CN"
    },
    "model": "stats.countryalias",
    "pk": 258
  },
  {
    "fields": {
      "alias": "beijing",
      "country": "CN"
    },
    "model": "stats.countryalias",
    "pk": 259
  },
  {
    "fields": {
      "alias": "shenzhen",
      "country": "CN"
    },
    "model": "stats.countryalias",
    "pk": 260
  },
  {
    "fields": {
      "alias": "R.O.C.",
      "country": "TW"
    },
    "model": "stats.countryalias",
    "pk": 261
  },
  {
    "fields": {
      "alias": "usa",
      "country": "US"
    },
    "model": "stats.countryalias",
    "pk": 262
  },
  {
    "fields": {
      "alias": "UAS",
      "country": "US"
    },
    "model": "stats.countryalias",
    "pk": 263
  },
  {
    "fields": {
      "alias": "USA.",
      "country": "US"
    },
    "model": "stats.countryalias",
    "pk": 264
  },
  {
    "fields": {
      "alias": "u.s.a.",
      "country": "US"
    },
    "model": "stats.countryalias",
    "pk": 265
  },
  {
    "fields": {
      "alias": "u. s. a.",
      "country": "US"
    },
    "model": "stats.countryalias",
    "pk": 266
  },
  {
    "fields": {
      "alias": "u.s.a",
      "country": "US"
    },
    "model": "stats.countryalias",
    "pk": 267
  },
  {
    "fields": {
      "alias": "u.s.",
      "country": "US"
    },
    "model": "stats.countryalias",
    "pk": 268
  },
  {
    "fields": {
      "alias": "U.S",
      "country": "GB"
    },
    "model": "stats.countryalias",
    "pk": 269
  },
  {
    "fields": {
      "alias": "US of A",
      "country": "US"
    },
    "model": "stats.countryalias",
    "pk": 270
  },
  {
    "fields": {
      "alias": "united sates",
      "country": "US"
    },
    "model": "stats.countryalias",
    "pk": 271
  },
  {
    "fields": {
      "alias": "united state",
      "country": "US"
    },
    "model": "stats.countryalias",
    "pk": 272
  },
  {
    "fields": {
      "alias": "united states",
      "country": "US"
    },
    "model": "stats.countryalias",
    "pk": 273
  },
  {
    "fields": {
      "alias": "unites states",
      "country": "US"
    },
    "model": "stats.countryalias",
    "pk": 274
  },
  {
    "fields": {
      "alias": "texas",
      "country": "US"
    },
    "model": "stats.countryalias",
    "pk": 275
  },
  {
    "fields": {
      "alias": "UK",
      "country": "GB"
    },
    "model": "stats.countryalias",
    "pk": 276
  },
  {
    "fields": {
      "alias": "united kingcom",
      "country": "GB"
    },
    "model": "stats.countryalias",
    "pk": 277
  },
  {
    "fields": {
      "alias": "great britain",
      "country": "GB"
    },
    "model": "stats.countryalias",
    "pk": 278
  },
  {
    "fields": {
      "alias": "england",
      "country": "GB"
    },
    "model": "stats.countryalias",
    "pk": 279
  },
  {
    "fields": {
      "alias": "U.K.",
      "country": "GB"
    },
    "model": "stats.countryalias",
    "pk": 280
  },
  {
    "fields": {
      "alias": "U.K",
      "country": "GB"
    },
    "model": "stats.countryalias",
    "pk": 281
  },
  {
    "fields": {
      "alias": "scotland",
      "country": "GB"
    },
    "model": "stats.countryalias",
    "pk": 282
  },
  {
    "fields": {
      "alias": "republic of korea",
      "country": "KR"
    },
    "model": "stats.countryalias",
    "pk": 283
  },
  {
    "fields": {
      "alias": "korea",
      "country": "KR"
    },
    "model": "stats.countryalias",
    "pk": 284
  },
  {
    "fields": {
      "alias": "korea rep",
      "country": "KR"
    },
    "model": "stats.countryalias",
    "pk": 285
  },
  {
    "fields": {
      "alias": "korea (the republic of)",
      "country": "KR"
    },
    "model": "stats.countryalias",
    "pk": 286
  },
  {
    "fields": {
      "alias": "the netherlands",
      "country": "NL"
    },
    "model": "stats.countryalias",
    "pk": 287
  },
  {
    "fields": {
      "alias": "netherland",
      "country": "NL"
    },
    "model": "stats.countryalias",
    "pk": 288
  },
  {
    "fields": {
      "alias": "danmark",
      "country": "DK"
    },
    "model": "stats.countryalias",
    "pk": 289
  },
  {
    "fields": {
      "alias": "sweeden",
      "country": "SE"
    },
    "model": "stats.countryalias",
    "pk": 290
  },
  {
    "fields": {
      "alias": "swede",
      "country": "SE"
    },
    "model": "stats.countryalias",
    "pk": 291
  },
  {
    "fields": {
      "alias": "belgique",
      "country": "BE"
    },
    "model": "stats.countryalias",
    "pk": 292
  },
  {
    "fields": {
      "alias": "madrid",
      "country": "ES"
    },
    "model": "stats.countryalias",
    "pk": 293
  },
  {
    "fields": {
      "alias": "espana",
      "country": "ES"
    },
    "model": "stats.countryalias",
    "pk": 294
  },
  {
    "fields": {
      "alias": "hellas",
      "country": "GR"
    },
    "model": "stats.countryalias",
    "pk": 295
  },
  {
    "fields": {
      "alias": "gemany",
      "country": "DE"
    },
    "model": "stats.countryalias",
    "pk": 296
  },
  {
    "fields": {
      "alias": "deutschland",
      "country": "DE"
    },
    "model": "stats.countryalias",
    "pk": 297
  },
  {
    "fields": {
      "alias": "italia",
      "country": "IT"
    },
    "model": "stats.countryalias",
    "pk": 298
  },
  {
    "fields": {
      "alias": "isreal",
      "country": "IL"
    },
    "model": "stats.countryalias",
    "pk": 299
  },
  {
    "fields": {
      "alias": "tel aviv",
      "country": "IL"
    },
    "model": "stats.countryalias",
    "pk": 300
  },
  {
    "fields": {
      "alias": "UAE",
      "country": "AE"
    },
    "model": "stats.countryalias",
    "pk": 301
  },
  {
    "fields": {
      "alias": "grand-duchy of luxembourg",
      "country": "LU"
    },
    "model": "stats.countryalias",
    "pk": 302
  },
  {
    "fields": {
      "alias": "brasil",
      "country": "BR"
    },
    "model": "stats.countryalias",
    "pk": 303
  },
  {
    "fields": {
      "command": "xym",
      "switch": "--version",
      "time": "2019-08-28T00:12:18.148",
      "used": true,
      "version": "xym 0.4"
    },
    "model": "utils.versioninfo",
    "pk": 1
  },
  {
    "fields": {
      "command": "pyang",
      "switch": "--version",
      "time": "2019-08-28T00:12:19.512",
      "used": true,
      "version": "pyang 1.7.8"
    },
    "model": "utils.versioninfo",
    "pk": 2
  },
  {
    "fields": {
      "command": "yanglint",
      "switch": "--version",
      "time": "2019-08-28T00:12:19.751",
      "used": true,
      "version": "yanglint 0.14.80"
    },
    "model": "utils.versioninfo",
    "pk": 3
  },
  {
    "fields": {
      "command": "xml2rfc",
      "switch": "--version",
      "time": "2019-08-28T00:12:20.931",
      "used": true,
      "version": "xml2rfc 2.23.1"
    },
    "model": "utils.versioninfo",
    "pk": 4
  }
]<|MERGE_RESOLUTION|>--- conflicted
+++ resolved
@@ -4022,6 +4022,17 @@
   {
     "fields": {
       "cc": [],
+      "desc": "Recipients for overdue review assignment reminders",
+      "to": [
+        "group_secretaries"
+      ]
+    },
+    "model": "mailtrigger.mailtrigger",
+    "pk": "review_reminder_overdue_assignment"
+  },
+  {
+    "fields": {
+      "cc": [],
       "desc": "Recipients for a change to a review request",
       "to": [
         "review_req_requested_by",
@@ -4237,58 +4248,6 @@
     "pk": "sub_new_wg_00"
   },
   {
-<<<<<<< HEAD
-=======
-   "model": "mailtrigger.mailtrigger",
-   "pk": "review_assignment_changed",
-   "fields": {
-    "desc": "Recipients for a change to a review assignment",
-    "to": [
-     "review_assignment_reviewer",
-     "review_assignment_review_req_by",
-     "review_secretaries"
-    ],
-    "cc": []
-   }
-  },
-  {
-   "model": "mailtrigger.mailtrigger",
-   "pk": "review_req_changed",
-   "fields": {
-    "desc": "Recipients for a change to a review request",
-    "to": [
-     "review_req_requested_by",
-     "review_req_reviewers",
-     "review_secretaries"
-    ],
-    "cc": []
-   }
-  },
-  {
-   "model": "mailtrigger.mailtrigger",
-   "pk": "review_availability_changed",
-   "fields": {
-    "desc": "Recipients for a change to a reviewer's availability",
-    "to": [
-     "review_reviewer",
-     "group_secretaries"
-    ],
-    "cc": []
-   }
-  },
-  {
-   "model": "mailtrigger.mailtrigger",
-   "pk": "review_reminder_overdue_assignment",
-   "fields": {
-    "desc": "Recipients for overdue review assignment reminders",
-    "to": [
-     "group_secretaries"
-    ],
-    "cc": []
-   }
-  },
-  {
->>>>>>> cc649922
     "fields": {
       "desc": "The person providing a comment to nomcom",
       "template": "{{commenter}}"
