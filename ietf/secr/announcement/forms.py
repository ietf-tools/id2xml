<<<<<<< HEAD
# Copyright The IETF Trust 2013-2020, All Rights Reserved
=======
# Copyright The IETF Trust 2010-2020, All Rights Reserved
>>>>>>> b1b27e64
# -*- coding: utf-8 -*-


from __future__ import absolute_import, print_function, unicode_literals

from django import forms

from ietf.group.models import Group, Role
from ietf.utils.html import unescape
from ietf.ietfauth.utils import has_role
from ietf.message.models import Message, AnnouncementFrom
from ietf.utils.fields import MultiEmailField

# ---------------------------------------------
# Globals
# ---------------------------------------------

TO_LIST = ('IETF Announcement List <ietf-announce@ietf.org>',
           'I-D Announcement List <i-d-announce@ietf.org>',
           'RFP Announcement List <rfp-announce@ietf.org>',
           'The IESG <iesg@ietf.org>',
           'Working Group Chairs <wgchairs@ietf.org>',
           'BoF Chairs <bofchairs@ietf.org>',
           'Other...')

# ---------------------------------------------
# Helper Functions
# ---------------------------------------------

def get_from_choices(user):
    '''
    This function returns a choices tuple containing
    all the Announced From choices.  Including
    leadership chairs and other entities.
    '''
    addresses = []
    if has_role(user,'Secretariat'):
        addresses = AnnouncementFrom.objects.values_list('address', flat=True).order_by('address').distinct()
    else:
        for role in user.person.role_set.all():
            addresses.extend(AnnouncementFrom.objects.filter(name=role.name, group=role.group).values_list('address', flat=True).order_by('address'))

    nomcom_choices = get_nomcom_choices(user)
    if nomcom_choices:
        addresses = list(addresses) + nomcom_choices
    
    return list(zip(addresses, addresses))


def get_nomcom_choices(user):
    '''
    Returns the list of nomcom email addresses for given user
    '''
    nomcoms = Role.objects.filter(name="chair",
                                  group__acronym__startswith="nomcom",
                                  group__state="active",
                                  group__type="nomcom",
                                  person=user.person)
    addresses = []
    for nomcom in nomcoms:
        year = nomcom.group.acronym[-4:]
        addresses.append('NomCom Chair %s <nomcom-chair-%s@ietf.org>' % (year,year))

    return addresses
        

def get_to_choices():
    return list(zip(TO_LIST,TO_LIST))


# ---------------------------------------------
# Forms
# ---------------------------------------------

class AnnounceForm(forms.ModelForm):
    nomcom = forms.ModelChoiceField(queryset=Group.objects.filter(acronym__startswith='nomcom',type='nomcom',state='active'),required=False)
    to_custom = MultiEmailField(required=False,label='')

    class Meta:
        model = Message
        fields = ('nomcom', 'to','to_custom','frm','cc','bcc','reply_to','subject','body')

    def __init__(self, *args, **kwargs):
        if 'hidden' in kwargs:
            self.hidden = kwargs.pop('hidden')
        else:
            self.hidden = False
        user = kwargs.pop('user')
        person = user.person
        super(AnnounceForm, self).__init__(*args, **kwargs)
        self.fields['to'].widget = forms.Select(choices=get_to_choices())
        self.fields['to'].help_text = 'Select name OR select Other... and enter email below'
        self.fields['cc'].help_text = 'Use comma separated lists for emails (Cc, Bcc, Reply To)'
        self.fields['frm'].widget = forms.Select(choices=get_from_choices(user))
        self.fields['frm'].label = 'From'
        self.fields['nomcom'].label = 'NomCom message:'
        nomcom_roles = person.role_set.filter(group__in=self.fields['nomcom'].queryset,name='chair')
        secr_roles = person.role_set.filter(group__acronym='secretariat',name='secr')
        if nomcom_roles:
            self.initial['nomcom'] = nomcom_roles[0].group.pk
        if not nomcom_roles and not secr_roles:
            self.fields['nomcom'].widget = forms.HiddenInput()
        self.initial['reply_to'] = 'ietf@ietf.org'
        
        if self.hidden:
            for key in list(self.fields.keys()):
                self.fields[key].widget = forms.HiddenInput()

    def clean(self):
        super(AnnounceForm, self).clean()
        data = self.cleaned_data
        if self.errors:
            return self.cleaned_data
        if data['to'] == 'Other...' and not data['to_custom']:
            raise forms.ValidationError('You must enter a "To" email address')
        for k in ['to', 'frm', 'cc',]:
            data[k] = unescape(data[k])

        return data

    def save(self, *args, **kwargs):
        user = kwargs.pop('user')
        message = super(AnnounceForm, self).save(commit=False)
        message.by = user.person
        if self.cleaned_data['to'] == 'Other...':
            message.to = self.cleaned_data['to_custom']
        if kwargs['commit']:
            message.save()

        # handle nomcom message
        nomcom = self.cleaned_data.get('nomcom',False)
        if nomcom:
            message.related_groups.add(nomcom)

        return message<|MERGE_RESOLUTION|>--- conflicted
+++ resolved
@@ -1,8 +1,4 @@
-<<<<<<< HEAD
 # Copyright The IETF Trust 2013-2020, All Rights Reserved
-=======
-# Copyright The IETF Trust 2010-2020, All Rights Reserved
->>>>>>> b1b27e64
 # -*- coding: utf-8 -*-
 
 
