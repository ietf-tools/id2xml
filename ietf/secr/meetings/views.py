import datetime
import os
import time

from django.conf import settings
from django.contrib import messages
from django.db.models import Max
from django.forms.models import inlineformset_factory
from django.shortcuts import render, get_object_or_404, redirect

import debug                            # pyflakes:ignore

from ietf.ietfauth.utils import role_required
from ietf.utils.mail import send_mail
from ietf.meeting.forms import duration_string
from ietf.meeting.helpers import get_meeting, make_materials_directories, populate_important_dates
from ietf.meeting.models import Meeting, Session, Room, TimeSlot, SchedTimeSessAssignment, Schedule
from ietf.name.models import SessionStatusName
from ietf.group.models import Group, GroupEvent
from ietf.person.models import Person
from ietf.secr.meetings.blue_sheets import create_blue_sheets
from ietf.secr.meetings.forms import ( BaseMeetingRoomFormSet, MeetingModelForm, MeetingSelectForm,
    MeetingRoomForm, NonSessionForm, TimeSlotForm, SessionEditForm,
    UploadBlueSheetForm )
from ietf.secr.proceedings.utils import handle_upload_file
from ietf.secr.sreq.views import get_initial_session
from ietf.secr.utils.meeting import get_session, get_timeslot
from ietf.mailtrigger.utils import gather_address_lists


# prep for agenda changes
# --------------------------------------------------
# Helper Functions
# --------------------------------------------------
def assign(session,timeslot,meeting,schedule=None):
    '''
    Robust function to assign a session to a timeslot.  Much simplyfied 2014-03-26.
    '''
    if schedule == None:
        schedule = meeting.agenda
    SchedTimeSessAssignment.objects.create(schedule=schedule,
                                    session=session,
                                    timeslot=timeslot)
    session.status_id = 'sched'
    session.save()

def build_timeslots(meeting,room=None):
    '''
    This function takes a Meeting object and an optional room argument.  If room isn't passed we
    pre-create the full set of timeslot records using the last meeting as a template.
    If room is passed pre-create timeslots for the new room.  Call this after saving new rooms
    or adding a room.
    '''
    slots = meeting.timeslot_set.filter(type='session')

    # Don't do anything if the room is not capable of handling sessions
    if room and not room.session_types.filter(slug='session'):
        return

    if room:
        rooms = [room]
    else:
        rooms = meeting.room_set.filter(session_types__slug='session')
    if not slots or room:
        # if we are just building timeslots for a new room, the room argument was passed,
        # then we need to use current meeting times as a template, not the last meeting times
        if room:
            source_meeting = meeting
        else:
            source_meeting = get_last_meeting(meeting)

        delta = meeting.date - source_meeting.date
        timeslots = []
        time_seen = set()
        for t in source_meeting.timeslot_set.filter(type='session'):
            if not t.time in time_seen:
                time_seen.add(t.time)
                timeslots.append(t)
        for t in timeslots:
            new_time = t.time + delta
            for room in rooms:
                TimeSlot.objects.create(type_id='session',
                                        meeting=meeting,
                                        name=t.name,
                                        time=new_time,
                                        location=room,
                                        duration=t.duration)

def build_nonsession(meeting,schedule):
    '''
    This function takes a meeting object and creates non-session records
    for a new meeting, based on the last meeting
    '''
    last_meeting = get_last_meeting(meeting)
    if not last_meeting:
        return None
    
    delta = meeting.date - last_meeting.date
    system = Person.objects.get(name='(System)')
    secretariat = Group.objects.get(acronym='secretariat')
    
    for slot in TimeSlot.objects.filter(meeting=last_meeting,type__in=('break','reg','other','plenary','lead')):
        new_time = slot.time + delta
        session = None
        # create Session object for Tutorials to hold materials
        if slot.type.slug in ('other','plenary'):
            session = Session(meeting=meeting,
                              name=slot.name,
                              short=get_session(slot).short,
                              group=get_session(slot).group,
                              requested_by=system,
                              status_id='sched',
                              type=slot.type,
                             )
        else:
            session, __ = Session.objects.get_or_create(meeting=meeting,
                              name=slot.name,
                              group=secretariat,
                              requested_by=system,
                              status_id='sched',
                              type=slot.type,
                             )
        session.save()

        ts = TimeSlot.objects.create(type=slot.type,
                                meeting=meeting,
                                name=slot.name,
                                time=new_time,
                                duration=slot.duration,
                                show_location=slot.show_location)
        if session:
            SchedTimeSessAssignment.objects.create(schedule=schedule,session=session,timeslot=ts)

def check_nonsession(meeting,schedule):
    '''
    Ensure non-session timeslots exist and have appropriate SchedTimeSessAssignment objects
    for the specified schedule.
    '''
    slots = TimeSlot.objects.filter(meeting=meeting,type__in=('break','reg','other','plenary','lead','offagenda'))
    if not slots:
        build_nonsession(meeting,schedule)
        return None

    plenary = slots.filter(type='plenary').first()
    if plenary:
        assignments = plenary.sessionassignments.all()
        if not assignments.filter(schedule=schedule):
            source = assignments.first().schedule
            copy_assignments(slots,source,schedule)

def copy_assignments(slots,source,target):
    '''
    Copy SchedTimeSessAssignment objects from source schedule to target schedule.  Slots is
    a queryset of slots
    '''
    for ss in SchedTimeSessAssignment.objects.filter(schedule=source,timeslot__in=slots):
        SchedTimeSessAssignment.objects.create(schedule=target,session=ss.session,timeslot=ss.timeslot)

def get_last_meeting(meeting):
    last_number = int(meeting.number) - 1
    try:
        return Meeting.objects.get(number=last_number)
    except Meeting.DoesNotExist:
        return None
        
def is_combined(session,meeting,schedule=None):
    '''
    Check to see if this session is using two combined timeslots
    '''
    if schedule == None:
        schedule = meeting.agenda
    if session.timeslotassignments.filter(schedule=schedule).count() > 1:
        return True
    else:
        return False

def send_notifications(meeting, groups, person):
    '''
    Send session scheduled email notifications for each group in groups.  Person is the
    user who initiated this action, request.uesr.get_profile().
    '''
    now = datetime.datetime.now()
    for group in groups:
        sessions = group.session_set.filter(meeting=meeting)
        addrs = gather_address_lists('session_scheduled',group=group,session=sessions[0])
        from_email = ('"IETF Secretariat"','agenda@ietf.org')
        if len(sessions) == 1:
            subject = '%s - Requested session has been scheduled for IETF %s' % (group.acronym, meeting.number)
        else:
            subject = '%s - Requested sessions have been scheduled for IETF %s' % (group.acronym, meeting.number)
        template = 'meetings/session_schedule_notification.txt'

        # easier to populate template from timeslot perspective. assuming one-to-one timeslot-session
        items = [ {'session':s, 'timeslot':get_timeslot(s)} for s in sessions ]
        items.sort(key=lambda d: d['timeslot'].time)
        for i,d in enumerate(items):
            s = d['session']
            t = d['timeslot']
            dur = s.requested_duration.seconds/60
            items[i]['duration'] = "%d:%02d" % (dur//60, dur%60)
            items[i]['period'] = '%s-%s' % (t.time.strftime('%H%M'),(t.time + t.duration).strftime('%H%M'))

        # send email
        context = {
            'items': items,
            'meeting': meeting,
            'baseurl': settings.IDTRACKER_BASE_URL,
        }
        context['to_name'] = sessions[0].requested_by
        context['agenda_note'] = sessions[0].agenda_note
        context['session'] = get_initial_session(sessions)
        context['group'] = group
        context['login'] = sessions[0].requested_by

        send_mail(None,
                  addrs.to,
                  from_email,
                  subject,
                  template,
                  context,
                  cc=addrs.cc)
        
        # create sent_notification event
        GroupEvent.objects.create(group=group,time=now,type='sent_notification',
                                  by=person,desc='sent scheduled notification for %s' % meeting)


# -------------------------------------------------
# AJAX Functions
# -------------------------------------------------
# def ajax_get_times(request, meeting_id, day):
#     '''
#     Ajax function to get timeslot times for a given day.
#     returns JSON format response: [{id:start_time, value:start_time-end_time},...]
#     '''
#     # TODO strip duplicates if there are any
#     from ietf.utils import log
#     log.unreachable("2017-07-08")
#     results=[]
#     room = Room.objects.filter(meeting__number=meeting_id)[0]
#     slots = TimeSlot.objects.filter(meeting__number=meeting_id,time__week_day=day,location=room).order_by('time')
#     for slot in slots:
#         d = {'id': slot.time.strftime('%H%M'), 'value': '%s-%s' % (slot.time.strftime('%H%M'), slot.end_time().strftime('%H%M'))}
#         results.append(d)
# 
#     return HttpResponse(json.dumps(results), content_type='application/javascript')

# --------------------------------------------------
# STANDARD VIEW FUNCTIONS
# --------------------------------------------------
@role_required('Secretariat')
def add(request):
    '''
    Add a new IETF Meeting.  Creates Meeting and Proceeding objects.

    **Templates:**

    * ``meetings/add.html``

    **Template Variables:**

    * proceedingform

    '''
    if request.method == 'POST':
        button_text = request.POST.get('submit', '')
        if button_text == 'Cancel':
            return redirect('ietf.secr.meetings.views.main')

        form = MeetingModelForm(request.POST)
        if form.is_valid():
            meeting = form.save()

            schedule = Schedule.objects.create(meeting = meeting,
                                               name    = 'Empty-Schedule',
                                               owner   = Person.objects.get(name='(System)'),
                                               visible = True,
                                               public  = True)
            meeting.agenda = schedule
            
            # we want to carry session request lock status over from previous meeting
            previous_meeting = get_meeting( int(meeting.number) - 1 )
            meeting.session_request_lock_message = previous_meeting.session_request_lock_message
            meeting.save()

            populate_important_dates(meeting)

            # copy special sessions from previous meeting
            build_nonsession(meeting,schedule)
            
            # Create Physical new meeting directory and subdirectories
            make_materials_directories(meeting)

            messages.success(request, 'The Meeting was created successfully!')
            return redirect('ietf.secr.meetings.views.main')
    else:
        # display initial forms
        max_number = Meeting.objects.filter(type='ietf').aggregate(Max('number'))['number__max']
        form = MeetingModelForm(initial={'number':int(max_number) + 1})

    return render(request, 'meetings/add.html', {
        'form': form},
    )

@role_required('Secretariat')
def blue_sheet(request, meeting_id):
    '''
    Blue Sheet view.  The user can generate blue sheets or upload scanned bluesheets
    '''
    meeting = get_object_or_404(Meeting, number=meeting_id)
    url = settings.SECR_BLUE_SHEET_URL
    blank_sheets_path = settings.SECR_BLUE_SHEET_PATH
    try:
        last_run = time.ctime(os.stat(blank_sheets_path).st_ctime)
    except OSError:
        last_run = None
    uploaded_sheets_path = os.path.join(settings.SECR_PROCEEDINGS_DIR,meeting.number,'bluesheets')
    uploaded_files = sorted(os.listdir(uploaded_sheets_path))
    
    if request.method == 'POST':
        form = UploadBlueSheetForm(request.POST,request.FILES)
        if form.is_valid():
            file = request.FILES['file']
            save_error = handle_upload_file(file,file.name,meeting,'bluesheets')
            if save_error:
                form.add_error(None, save_error)
            else:
                messages.success(request, 'File Uploaded')
                return redirect('ietf.secr.meetings.views.blue_sheet', meeting_id=meeting.number)
    else:
        form = UploadBlueSheetForm()

    return render(request, 'meetings/blue_sheet.html', {
        'meeting': meeting,
        'url': url,
        'form': form,
        'last_run': last_run,
        'uploaded_files': uploaded_files},
    )

@role_required('Secretariat')
def blue_sheet_generate(request, meeting_id):
    '''
    Generate bluesheets
    '''
    meeting = get_object_or_404(Meeting, number=meeting_id)

    if request.method == "POST":
        # TODO: Why aren't 'ag' in here as well?
        groups = Group.objects.filter(
            type__in=['wg','rg'],
            session__timeslotassignments__schedule=meeting.agenda).order_by('acronym')
        create_blue_sheets(meeting, groups)

        messages.success(request, 'Blue Sheets generated')
    return redirect('ietf.secr.meetings.views.blue_sheet', meeting_id=meeting.number)

@role_required('Secretariat')
def blue_sheet_redirect(request):
    '''
    This is the generic blue sheet URL.  It gets the next IETF meeting and redirects
    to the meeting specific URL.
    '''
    today = datetime.date.today()
    qs = Meeting.objects.filter(date__gt=today,type='ietf').order_by('date')
    if qs:
        meeting = qs[0]
    else:
        meeting = Meeting.objects.filter(type='ietf').order_by('-date')[0]
    return redirect('ietf.secr.meetings.views.blue_sheet', meeting_id=meeting.number)

@role_required('Secretariat')
def edit_meeting(request, meeting_id):
    '''
    Edit Meeting information.

    **Templates:**

    * ``meetings/meeting_edit.html``

    **Template Variables:**

    * meeting, form

    '''
    meeting = get_object_or_404(Meeting, number=meeting_id)

    if request.method == 'POST':
        button_text = request.POST.get('submit','')
        if button_text == 'Cancel':
            return redirect('ietf.secr.meetings.views.view', meeting_id=meeting_id)

        form = MeetingModelForm(request.POST, instance=meeting)
        if form.is_valid():
            form.save()
            messages.success(request,'The meeting entry was changed successfully')
            return redirect('ietf.secr.meetings.views.view', meeting_id=meeting_id)

    else:
        form = MeetingModelForm(instance=meeting)

    return render(request, 'meetings/edit_meeting.html', {
        'meeting': meeting,
        'form' : form, },
    )

@role_required('Secretariat')
def main(request):
    '''
    In this view the user can choose a meeting to manage or elect to create a new meeting.
    '''
    meetings = Meeting.objects.filter(type='ietf').order_by('-date')

    if request.method == 'POST':
        return redirect('ietf.secr.meetings.views.view', meeting_id=request.POST['meeting'])

    choices = [ (str(x.number),str(x.number)) for x in meetings ]
    form = MeetingSelectForm(choices=choices)

    return render(request, 'meetings/main.html', {
        'form': form,
        'meetings': meetings},
    )

@role_required('Secretariat')
def non_session(request, meeting_id, schedule_name):
    '''
    Display and add "non-session" time slots, ie. registration, beverage and snack breaks
    '''
    meeting = get_object_or_404(Meeting, number=meeting_id)
    schedule = get_object_or_404(Schedule, meeting=meeting, name=schedule_name)
    
    check_nonsession(meeting,schedule)

    non_session_types = ('break','reg','other','plenary','lead')
    assignments = schedule.assignments.filter(timeslot__type__in=non_session_types)
    assignments = assignments.order_by('-timeslot__type__name','timeslot__time')
    
    if request.method == 'POST':
        form = NonSessionForm(request.POST, meeting=meeting)
        if form.is_valid():
            time = get_timeslot_time(form, meeting)
            name = form.cleaned_data['name']
            short = form.cleaned_data['short']
            type = form.cleaned_data['type']
            group = form.cleaned_data['group']
            duration = form.cleaned_data['duration']
            location = form.cleaned_data['location']

            # create TimeSlot object
            timeslot = TimeSlot.objects.create(type=type,
                                               meeting=meeting,
                                               name=name,
                                               time=time,
                                               duration=duration,
                                               location=location,
                                               show_location=form.cleaned_data['show_location'])

            if timeslot.type.slug not in ('other','plenary','lead'):
                group = Group.objects.get(acronym='secretariat')
            
            # create associated Session object
            session = Session(meeting=meeting,
                                  name=name,
                                  short=short,
                                  group=group,
                                  requested_by=Person.objects.get(name='(System)'),
                                  status_id='sched',
                                  type=type,
                             )
            session.save()
            
            # create association
            SchedTimeSessAssignment.objects.create(timeslot=timeslot,
                                            session=session,
                                            schedule=schedule)

            messages.success(request, 'Non-Sessions updated successfully')
            return redirect('ietf.secr.meetings.views.non_session', meeting_id=meeting_id, schedule_name=schedule_name)
    else:
        form = NonSessionForm(initial={'show_location':True}, meeting=meeting)

    if TimeSlot.objects.filter(meeting=meeting,type='other',location__isnull=True):
        messages.warning(request, 'There are non-session items which do not have a room assigned')

    return render(request, 'meetings/non_session.html', {
        'assignments': assignments,
        'form': form,
        'meeting': meeting,
        'schedule': schedule,
        'selected': 'non-sessions'},
    )

@role_required('Secretariat')
def non_session_cancel(request, meeting_id, schedule_name, slot_id):
    '''
    This function cancels the non-session TimeSlot.  Check for uploaded
    material first.  SchedTimeSessAssignment objects get cancelled as well.
    '''
    slot = get_object_or_404(TimeSlot, id=slot_id)
    meeting = get_object_or_404(Meeting, number=meeting_id)
    schedule = get_object_or_404(Schedule, meeting=meeting, name=schedule_name)

    if request.method == 'POST' and request.POST['post'] == 'yes':
        assignments = slot.sessionassignments.filter(schedule=schedule)
        Session.objects.filter(pk__in=[x.session.pk for x in assignments]).update(status_id='canceled')

        messages.success(request, 'The session was cancelled successfully')
        return redirect('ietf.secr.meetings.views.non_session', meeting_id=meeting_id, schedule_name=schedule_name)

    return render(request, 'confirm_cancel.html', {'object': slot})

@role_required('Secretariat')
def non_session_delete(request, meeting_id, schedule_name, slot_id):
    '''
    This function deletes the non-session TimeSlot.  Check for uploaded
    material first.  SchedTimeSessAssignment objects get deleted as well.
    '''
    slot = get_object_or_404(TimeSlot, id=slot_id)

    if request.method == 'POST' and request.POST['post'] == 'yes':
        assignments = slot.sessionassignments.all()
        session_objects = [ x.session for x in assignments ]
        
        for session in session_objects:
            if session.materials.exclude(states__slug='deleted'):
                messages.error(request, 'Materials have already been uploaded for "%s".  You must delete those before deleting the timeslot.' % slot.name)
                return redirect('ietf.secr.meetings.views.non_session', meeting_id=meeting_id, schedule_name=schedule_name)
        
        # delete high order assignments, then sessions and slots
        assignments.delete()
        Session.objects.filter(pk__in=[ x.pk for x in session_objects ]).delete()
        slot.delete()

        messages.success(request, 'The entry was deleted successfully')
        return redirect('ietf.secr.meetings.views.non_session', meeting_id=meeting_id, schedule_name=schedule_name)

    return render(request, 'confirm_delete.html', {'object': slot})

@role_required('Secretariat')
def non_session_edit(request, meeting_id, schedule_name, slot_id):
    '''
    Allows the user to assign a location to this non-session timeslot
    '''
    meeting = get_object_or_404(Meeting, number=meeting_id)
    slot = get_object_or_404(TimeSlot, id=slot_id)
    schedule = get_object_or_404(Schedule, meeting=meeting, name=schedule_name)
    session = get_session(slot,schedule=schedule)

    if request.method == 'POST':
        button_text = request.POST.get('submit', '')
        if button_text == 'Cancel':
            return redirect('ietf.secr.meetings.views.non_session', meeting_id=meeting_id, schedule_name=schedule_name)

        form = NonSessionForm(request.POST,meeting=meeting,session=session)
        if form.is_valid():
            location = form.cleaned_data['location']
            group = form.cleaned_data['group']
            name = form.cleaned_data['name']
            short = form.cleaned_data['short']
            duration = form.cleaned_data['duration']
            slot_type = form.cleaned_data['type']
            show_location = form.cleaned_data['show_location']
            time = get_timeslot_time(form, meeting)
            slot.location = location
            slot.name = name
            slot.time = time
            slot.duration = duration
            slot.type = slot_type
            slot.show_location = show_location
            slot.save()
            # save group to session object
            session.group = group
            session.name = name
            session.short = short
            session.save()

            messages.success(request, 'Location saved')
            return redirect('ietf.secr.meetings.views.non_session', meeting_id=meeting_id, schedule_name=schedule_name)

    else:
        # we need to pass the session to the form in order to disallow changing
        # of group after materials have been uploaded
        delta = slot.time.date() - meeting.date
        initial = {'location':slot.location,
                   'group':session.group,
                   'name':session.name,
                   'short':session.short,
                   'day':delta.days,
                   'time':slot.time.strftime('%H:%M'),
                   'duration':duration_string(slot.duration),
                   'show_location':slot.show_location,
                   'type':slot.type}
        form = NonSessionForm(initial=initial, meeting=meeting, session=session)

    return render(request, 'meetings/non_session_edit.html', {
        'meeting': meeting,
        'form': form,
        'schedule': schedule,
        'slot': slot},
    )

@role_required('Secretariat')
def notifications(request, meeting_id):
    '''
    Send scheduled session email notifications.  Finds all groups with
    schedule changes since the last time notifications were sent.
    '''
    meeting = get_object_or_404(Meeting, number=meeting_id)
    last_notice = GroupEvent.objects.filter(type='sent_notification').first()
    groups = set()
    for ss in meeting.agenda.assignments.filter(timeslot__type='session'):
        last_notice = ss.session.group.latest_event(type='sent_notification')
        if last_notice and ss.modified > last_notice.time:
            groups.add(ss.session.group)
        elif not last_notice:
            groups.add(ss.session.group)

    if request.method == "POST":
        # ensure session state is scheduled
        for ss in meeting.agenda.assignments.all():
            session = ss.session
            if session.status.slug == "schedw":
                session.status_id = "sched"
                session.scheduled = datetime.datetime.now()
                session.save()
        send_notifications(meeting,groups,request.user.person)

        messages.success(request, "Notifications Sent")
        return redirect('ietf.secr.meetings.views.view', meeting_id=meeting.number)

    return render(request, 'meetings/notifications.html', {
        'meeting': meeting,
        'groups': sorted(groups, key=lambda a: a.acronym),
        'last_notice': last_notice },
    )

@role_required('Secretariat')
def rooms(request, meeting_id, schedule_name):
    '''
    Display and edit MeetingRoom records for the specified meeting
    '''
    meeting = get_object_or_404(Meeting, number=meeting_id)
    schedule = get_object_or_404(Schedule, meeting=meeting, name=schedule_name)
    
    # if no rooms exist yet (new meeting) formset extra=10
    first_time = not bool(meeting.room_set.all())
    extra = 10 if first_time else 0
    RoomFormset = inlineformset_factory(Meeting, Room, form=MeetingRoomForm, formset=BaseMeetingRoomFormSet, can_delete=True, extra=extra)

    if request.method == 'POST':
        button_text = request.POST.get('submit', '')
        if button_text == 'Cancel':
            return redirect('ietf.secr.meetings.views.main', meeting_id=meeting_id,schedule_name=schedule_name)

        formset = RoomFormset(request.POST, instance=meeting, prefix='room')
        if formset.is_valid():
            formset.save()

            # if we are creating rooms for the first time create full set of timeslots
            if first_time:
                build_timeslots(meeting)

            # otherwise if we're modifying rooms
            else:
                # add timeslots for new rooms, deleting rooms automatically deletes timeslots
                for form in formset.forms[formset.initial_form_count():]:
                    if form.instance.pk:
                        build_timeslots(meeting,room=form.instance)

            messages.success(request, 'Meeting Rooms changed successfully')
            return redirect('ietf.secr.meetings.views.rooms', meeting_id=meeting_id, schedule_name=schedule_name)
    else:
        formset = RoomFormset(instance=meeting, prefix='room')

    return render(request, 'meetings/rooms.html', {
        'meeting': meeting,
        'schedule': schedule,
        'formset': formset,
        'selected': 'rooms'}
    )

@role_required('Secretariat')
def sessions(request, meeting_id, schedule_name):
    '''
    Display and edit Session records for the specified meeting
    '''
    meeting = get_object_or_404(Meeting, number=meeting_id)
    schedule = get_object_or_404(Schedule, meeting=meeting, name=schedule_name)
<<<<<<< HEAD
    group = get_object_or_404(Group, acronym=acronym)
    
    sessions = Session.objects.filter(meeting=meeting,group=group,status__in=('schedw','apprw','appr','sched','canceled'))
    legacy_session = get_initial_session(sessions)
    now = datetime.datetime.now()

    # build initial
    initial = []
    for s in sessions:
        d = {'session':s.id,
             'note':s.agenda_note}
        timeslot = get_timeslot(s, schedule=schedule)

        if timeslot:
            d['room'] = timeslot.location.id if timeslot.location else None
            d['day'] = timeslot.time.isoweekday() % 7 + 1     # adjust to django week_day
            d['time'] = timeslot.time.strftime('%H%M')
        else:
            d['day'] = 2    # default
        if is_combined(s,meeting,schedule=schedule):
            d['combine'] = True
        initial.append(d)

    # need to use curry here to pass custom variable to form init
    NewSessionFormset = formset_factory(NewSessionForm, extra=0)
    NewSessionFormset.form = staticmethod(curry(NewSessionForm, meeting=meeting))

    if request.method == 'POST':
        button_text = request.POST.get('submit', '')
        if button_text == 'Cancel':
            return redirect('ietf.secr.meetings.views.select_group', meeting_id=meeting_id,schedule_name=schedule_name)

        formset = NewSessionFormset(request.POST,initial=initial)

        if formset.is_valid():
            # TODO formsets don't have has_changed until Django 1.3
            has_changed = False
            for form in formset.forms:
                if form.has_changed():
                    has_changed = True
                    id = form.cleaned_data['session']
                    note = form.cleaned_data['note']
                    room = form.cleaned_data['room']
                    time = form.cleaned_data['time']
                    day = form.cleaned_data['day']
                    combine = form.cleaned_data.get('combine',None)
                    session = Session.objects.get(id=id)
                    initial_timeslot = get_timeslot(session,schedule=schedule)

                    # find new timeslot
                    new_day = meeting.date + datetime.timedelta(days=int(day)-1)
                    hour = datetime.time(int(time[:2]),int(time[2:]))
                    new_time = datetime.datetime.combine(new_day,hour)
                    timeslot = TimeSlot.objects.filter(meeting=meeting,time=new_time,location=room)[0]

                    # COMBINE SECTION - BEFORE --------------
                    if 'combine' in form.changed_data and not combine:
                        next_slot = get_next_slot(initial_timeslot)
                        for ss in next_slot.sessionassignments.filter(schedule=schedule,session=session):
                            ss.session = None
                            ss.save()
                    # ---------------------------------------
                    if any(x in form.changed_data for x in ('day','time','room')):
                        # clear the old association
                        if initial_timeslot:
                            # delete schedtimesessassignment records to unschedule
                            session.timeslotassignments.filter(schedule=schedule).delete()

                        if timeslot:
                            assign(session,timeslot,meeting,schedule=schedule)
                            if timeslot.sessions.all().count() > 1:
                                messages.warning(request, 'WARNING: There are now multiple sessions scheduled for the timeslot: %s' % timeslot)
                        else:
                            session.status_id = 'schedw'

                        session.modified = now
                        session.save()

                    if 'note' in form.changed_data:
                        session.agenda_note = note
                        session.modified = now
                        session.save()

                    # COMBINE SECTION - AFTER ---------------
                    if 'combine' in form.changed_data and combine:
                        next_slot = get_next_slot(timeslot)
                        assign(session,next_slot,meeting,schedule=schedule)
                    # ---------------------------------------

            if has_changed:
                messages.success(request, 'Session(s) Scheduled for %s.' % group.acronym )

            return redirect('ietf.secr.meetings.views.select_group', meeting_id=meeting_id,schedule_name=schedule_name)

    else:
        formset = NewSessionFormset(initial=initial)

    return render(request, 'meetings/schedule.html', {
        'group': group,
        'meeting': meeting,
        'schedule': schedule,
        'show_request': True,
        'session': legacy_session,
        'formset': formset},
    )

@role_required('Secretariat')
def select(request, meeting_id, schedule_name):
    '''
    Options to edit Rooms & Times or schedule a session
    '''
    meeting = get_object_or_404(Meeting, number=meeting_id)
    schedule = get_object_or_404(Schedule, meeting=meeting, name=schedule_name)
    
    return render(request, 'meetings/select.html', {
        'meeting': meeting,
        'schedule': schedule},
    )

@role_required('Secretariat')
def select_group(request, meeting_id, schedule_name):
    '''
    Select the scheduled session to edit.
    '''
    meeting = get_object_or_404(Meeting, number=meeting_id)
    schedule = get_object_or_404(Schedule, meeting=meeting, name=schedule_name)
    assignments = schedule.assignments.filter(timeslot__type='session').order_by('session__group__acronym')
=======
    sessions = schedule.sessions_that_can_meet.order_by('group__acronym')
    
    if request.method == 'POST':
        if 'cancel' in request.POST:
            pk = request.POST.get('pk')
            session = Session.objects.get(pk=pk)
            session.status = SessionStatusName.objects.get(slug='canceled')
            session.save()
            messages.success(request, 'Session cancelled')
>>>>>>> 4322bdaa

    return render(request, 'meetings/sessions.html', {
        'meeting': meeting,
        'schedule': schedule,
        'sessions': sessions,
        'formset': None,
        'selected': 'sessions',},
    )

@role_required('Secretariat')
def session_edit(request, meeting_id, schedule_name, session_id):
    '''
    Edit session details
    '''
    meeting = get_object_or_404(Meeting, number=meeting_id)
    schedule = get_object_or_404(Schedule, meeting=meeting, name=schedule_name)
    session = get_object_or_404(Session, id=session_id)
    assignment = SchedTimeSessAssignment.objects.get(schedule=schedule,session=session)

    if request.method == 'POST':
        form = SessionEditForm(request.POST, instance=session)
        if form.is_valid():
            form.save()
            messages.success(request, 'Session saved')
            return redirect('ietf.secr.meetings.views.sessions', meeting_id=meeting_id,schedule_name=schedule_name)

    else:
        form = SessionEditForm(instance=session)

    return render(request, 'meetings/session_edit.html', {
        'meeting': meeting,
        'schedule': schedule,
        'session': session,
        'timeslot': assignment.timeslot,
        'form': form},
    )

@role_required('Secretariat')
def times(request, meeting_id, schedule_name):
    '''
    Display and edit time slots (TimeSlots).  It doesn't display every TimeSlot
    object for the meeting because there is one timeslot per time per room,
    rather it displays all the unique times.
    The first time this view is called for a meeting it creates a form with times
    prepopulated from the last meeting
    '''
    meeting = get_object_or_404(Meeting, number=meeting_id)
    schedule = get_object_or_404(Schedule, meeting=meeting, name=schedule_name)

    # build list of timeslots
    slots = []
    timeslots = []
    time_seen = set()
    for t in meeting.timeslot_set.filter(type='session'):
        if not t.time in time_seen:
            time_seen.add(t.time)
            timeslots.append(t)
    for t in timeslots:
        slots.append({'name':t.name,
                      'time':t.time,
                      'end_time':t.end_time()})
    times = sorted(slots, key=lambda a: a['time'])

    if request.method == 'POST':
        form = TimeSlotForm(request.POST)
        if form.is_valid():
            time = get_timeslot_time(form, meeting)
            duration = form.cleaned_data['duration']
            name = form.cleaned_data['name']

            # don't allow creation of timeslots with same start time as existing timeslots
            # assert False, (new_time, time_seen)
            if time in time_seen:
                messages.error(request, 'There is already a timeslot for %s.  To change you must delete the old one first.' % time.strftime('%a %H:%M'))
                return redirect('ietf.secr.meetings.views.times', meeting_id=meeting_id,schedule_name=schedule_name)

            for room in meeting.room_set.all():
                TimeSlot.objects.create(type_id='session',
                                        meeting=meeting,
                                        name=name,
                                        time=time,
                                        location=room,
                                        duration=duration)

            messages.success(request, 'Timeslots created')
            return redirect('ietf.secr.meetings.views.times', meeting_id=meeting_id,schedule_name=schedule_name)

    else:
        form = TimeSlotForm()

    return render(request, 'meetings/times.html', {
        'form': form,
        'meeting': meeting,
        'schedule': schedule,
        'times': times,
        'selected': 'times'},
    )

def get_timeslot_time(form, meeting):
    '''Returns datetime calculated from day and time form fields'''
    time = form.cleaned_data['time']
    day = form.cleaned_data['day']

    date = meeting.date + datetime.timedelta(days=int(day))
    return datetime.datetime(date.year,date.month,date.day,time.hour,time.minute)

@role_required('Secretariat')
def times_edit(request, meeting_id, schedule_name, time):
    '''
    This view handles bulk edit of timeslot details.
    '''
    meeting = get_object_or_404(Meeting, number=meeting_id)
    schedule = get_object_or_404(Schedule, meeting=meeting, name=schedule_name)
    
    parts = [ int(x) for x in time.split(':') ]
    dtime = datetime.datetime(*parts)
    timeslots = TimeSlot.objects.filter(meeting=meeting,time=dtime)

    if request.method == 'POST':
        button_text = request.POST.get('submit', '')
        if button_text == 'Cancel':
            return redirect('ietf.secr.meetings.views.times', meeting_id=meeting_id,schedule_name=schedule_name)

        form = TimeSlotForm(request.POST)
        if form.is_valid():
            day = form.cleaned_data['day']
            time = get_timeslot_time(form, meeting)
            duration = form.cleaned_data['duration']
            name = form.cleaned_data['name']
            
            for timeslot in timeslots:
                timeslot.time = time
                timeslot.duration = duration
                timeslot.name = name
                timeslot.save()

            messages.success(request, 'TimeSlot saved')
            return redirect('ietf.secr.meetings.views.times', meeting_id=meeting_id,schedule_name=schedule_name)

    else:
        # we need to pass the session to the form in order to disallow changing
        # of group after materials have been uploaded
        day = dtime.strftime('%w')
        if day == 6:
            day = -1
        initial = {'day':day,
                   'time':dtime.strftime('%H:%M'),
                   'duration':timeslots.first().duration,
                   'name':timeslots.first().name}
        form = TimeSlotForm(initial=initial)

    return render(request, 'meetings/times_edit.html', {
        'meeting': meeting,
        'schedule': schedule,
        'form': form},
    )

@role_required('Secretariat')
def times_delete(request, meeting_id, schedule_name, time):
    '''
    This view handles bulk delete of all timeslots matching time (datetime) for the given
    meeting.  There is one timeslot for each room.
    '''
    meeting = get_object_or_404(Meeting, number=meeting_id)
    
    parts = [ int(x) for x in time.split(':') ]
    dtime = datetime.datetime(*parts)
    status = SessionStatusName.objects.get(slug='schedw')

    if request.method == 'POST' and request.POST['post'] == 'yes':
        for slot in TimeSlot.objects.filter(meeting=meeting,time=dtime):
            for assignment in slot.sessionassignments.all():
                if assignment.session:
                    session = assignment.session
                    session.status = status
                    session.save()
                assignment.delete()
            slot.delete()
        messages.success(request, 'The entry was deleted successfully')
        return redirect('ietf.secr.meetings.views.times', meeting_id=meeting_id,schedule_name=schedule_name)

    return render(request, 'confirm_delete.html', {
        'object': '%s timeslots' % dtime.strftime("%A %H:%M"),
        'extra': 'Any sessions assigned to this timeslot will be unscheduled'
    })

<<<<<<< HEAD
# @role_required('Secretariat')
# def unschedule(request, meeting_id, schedule_name, session_id):
#     '''
#     Unschedule given session object
#     '''
#     from ietf.utils import log
#     log.unreachable("2017-07-08")
#     meeting = get_object_or_404(Meeting, number=meeting_id)
#     session = get_object_or_404(Session, id=session_id)
# 
#     session.timeslotassignments.filter(schedule=meeting.agenda).delete()
# 
#     # TODO: change session state?
# 
#     messages.success(request, 'Session unscheduled')
#     return redirect('ietf.secr.meetings.views.select_group', meeting_id=meeting_id, schedule_name=schedule_name)

=======
>>>>>>> 4322bdaa
@role_required('Secretariat')
def view(request, meeting_id):
    '''
    View Meeting information.

    **Templates:**

    * ``meetings/view.html``

    **Template Variables:**

    * meeting , proceeding

    '''
    meeting = get_object_or_404(Meeting, number=meeting_id)
    
    return render(request, 'meetings/view.html', {
        'meeting': meeting},
    )<|MERGE_RESOLUTION|>--- conflicted
+++ resolved
@@ -687,135 +687,6 @@
     '''
     meeting = get_object_or_404(Meeting, number=meeting_id)
     schedule = get_object_or_404(Schedule, meeting=meeting, name=schedule_name)
-<<<<<<< HEAD
-    group = get_object_or_404(Group, acronym=acronym)
-    
-    sessions = Session.objects.filter(meeting=meeting,group=group,status__in=('schedw','apprw','appr','sched','canceled'))
-    legacy_session = get_initial_session(sessions)
-    now = datetime.datetime.now()
-
-    # build initial
-    initial = []
-    for s in sessions:
-        d = {'session':s.id,
-             'note':s.agenda_note}
-        timeslot = get_timeslot(s, schedule=schedule)
-
-        if timeslot:
-            d['room'] = timeslot.location.id if timeslot.location else None
-            d['day'] = timeslot.time.isoweekday() % 7 + 1     # adjust to django week_day
-            d['time'] = timeslot.time.strftime('%H%M')
-        else:
-            d['day'] = 2    # default
-        if is_combined(s,meeting,schedule=schedule):
-            d['combine'] = True
-        initial.append(d)
-
-    # need to use curry here to pass custom variable to form init
-    NewSessionFormset = formset_factory(NewSessionForm, extra=0)
-    NewSessionFormset.form = staticmethod(curry(NewSessionForm, meeting=meeting))
-
-    if request.method == 'POST':
-        button_text = request.POST.get('submit', '')
-        if button_text == 'Cancel':
-            return redirect('ietf.secr.meetings.views.select_group', meeting_id=meeting_id,schedule_name=schedule_name)
-
-        formset = NewSessionFormset(request.POST,initial=initial)
-
-        if formset.is_valid():
-            # TODO formsets don't have has_changed until Django 1.3
-            has_changed = False
-            for form in formset.forms:
-                if form.has_changed():
-                    has_changed = True
-                    id = form.cleaned_data['session']
-                    note = form.cleaned_data['note']
-                    room = form.cleaned_data['room']
-                    time = form.cleaned_data['time']
-                    day = form.cleaned_data['day']
-                    combine = form.cleaned_data.get('combine',None)
-                    session = Session.objects.get(id=id)
-                    initial_timeslot = get_timeslot(session,schedule=schedule)
-
-                    # find new timeslot
-                    new_day = meeting.date + datetime.timedelta(days=int(day)-1)
-                    hour = datetime.time(int(time[:2]),int(time[2:]))
-                    new_time = datetime.datetime.combine(new_day,hour)
-                    timeslot = TimeSlot.objects.filter(meeting=meeting,time=new_time,location=room)[0]
-
-                    # COMBINE SECTION - BEFORE --------------
-                    if 'combine' in form.changed_data and not combine:
-                        next_slot = get_next_slot(initial_timeslot)
-                        for ss in next_slot.sessionassignments.filter(schedule=schedule,session=session):
-                            ss.session = None
-                            ss.save()
-                    # ---------------------------------------
-                    if any(x in form.changed_data for x in ('day','time','room')):
-                        # clear the old association
-                        if initial_timeslot:
-                            # delete schedtimesessassignment records to unschedule
-                            session.timeslotassignments.filter(schedule=schedule).delete()
-
-                        if timeslot:
-                            assign(session,timeslot,meeting,schedule=schedule)
-                            if timeslot.sessions.all().count() > 1:
-                                messages.warning(request, 'WARNING: There are now multiple sessions scheduled for the timeslot: %s' % timeslot)
-                        else:
-                            session.status_id = 'schedw'
-
-                        session.modified = now
-                        session.save()
-
-                    if 'note' in form.changed_data:
-                        session.agenda_note = note
-                        session.modified = now
-                        session.save()
-
-                    # COMBINE SECTION - AFTER ---------------
-                    if 'combine' in form.changed_data and combine:
-                        next_slot = get_next_slot(timeslot)
-                        assign(session,next_slot,meeting,schedule=schedule)
-                    # ---------------------------------------
-
-            if has_changed:
-                messages.success(request, 'Session(s) Scheduled for %s.' % group.acronym )
-
-            return redirect('ietf.secr.meetings.views.select_group', meeting_id=meeting_id,schedule_name=schedule_name)
-
-    else:
-        formset = NewSessionFormset(initial=initial)
-
-    return render(request, 'meetings/schedule.html', {
-        'group': group,
-        'meeting': meeting,
-        'schedule': schedule,
-        'show_request': True,
-        'session': legacy_session,
-        'formset': formset},
-    )
-
-@role_required('Secretariat')
-def select(request, meeting_id, schedule_name):
-    '''
-    Options to edit Rooms & Times or schedule a session
-    '''
-    meeting = get_object_or_404(Meeting, number=meeting_id)
-    schedule = get_object_or_404(Schedule, meeting=meeting, name=schedule_name)
-    
-    return render(request, 'meetings/select.html', {
-        'meeting': meeting,
-        'schedule': schedule},
-    )
-
-@role_required('Secretariat')
-def select_group(request, meeting_id, schedule_name):
-    '''
-    Select the scheduled session to edit.
-    '''
-    meeting = get_object_or_404(Meeting, number=meeting_id)
-    schedule = get_object_or_404(Schedule, meeting=meeting, name=schedule_name)
-    assignments = schedule.assignments.filter(timeslot__type='session').order_by('session__group__acronym')
-=======
     sessions = schedule.sessions_that_can_meet.order_by('group__acronym')
     
     if request.method == 'POST':
@@ -825,7 +696,6 @@
             session.status = SessionStatusName.objects.get(slug='canceled')
             session.save()
             messages.success(request, 'Session cancelled')
->>>>>>> 4322bdaa
 
     return render(request, 'meetings/sessions.html', {
         'meeting': meeting,
@@ -1012,26 +882,6 @@
         'extra': 'Any sessions assigned to this timeslot will be unscheduled'
     })
 
-<<<<<<< HEAD
-# @role_required('Secretariat')
-# def unschedule(request, meeting_id, schedule_name, session_id):
-#     '''
-#     Unschedule given session object
-#     '''
-#     from ietf.utils import log
-#     log.unreachable("2017-07-08")
-#     meeting = get_object_or_404(Meeting, number=meeting_id)
-#     session = get_object_or_404(Session, id=session_id)
-# 
-#     session.timeslotassignments.filter(schedule=meeting.agenda).delete()
-# 
-#     # TODO: change session state?
-# 
-#     messages.success(request, 'Session unscheduled')
-#     return redirect('ietf.secr.meetings.views.select_group', meeting_id=meeting_id, schedule_name=schedule_name)
-
-=======
->>>>>>> 4322bdaa
 @role_required('Secretariat')
 def view(request, meeting_id):
     '''
