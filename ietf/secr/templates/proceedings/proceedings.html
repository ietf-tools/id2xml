{% include "includes/proceeding_header.html" %}
{% load ams_filters %}
{% comment %}
This is a unique template in the Secretariat Django project in that it does not extend
the standard base templates.  Instead we include proceedings_header.html and
proceedings_footer.html which are used in the PHP apps.
Note this section should begin with
<td id="content1"><div id="content2">
and end with
</div></td></tr>
{% endcomment %}

<td id="content1"><div id="content2">

{% if meeting.type.slug == "ietf" %}
   <p class="ptitle">{{ meeting }} Proceedings</p>
   <p><a href="index.html#intro">Introduction</a>&nbsp;&nbsp;|&nbsp; <a href="index.html#wgreports">Area, Working Goup &amp; BoF Reports</a>&nbsp;&nbsp;|&nbsp; <a href="index.html#plenary">Plenaries</a>&nbsp;&nbsp;|&nbsp; <a href="index.html#training">Training</a>&nbsp;&nbsp;|&nbsp; <a href="index.html#irtf">Internet Research Task Force</a></p>
   <h2>{{ group.name }} ({{ group.acronym }}) ({% if group.state.slug == "bof" %}{{ group.state }}{% else %}{{ group.type }}{% endif %})</h2>
{% else %}
   <h2>{{ group.name }} ({{ group.acronym }})</h2>
   <h3>Interim Meeting of {{ meeting.date }}</h3>
{% endif %}

<h3>
{% if materials.minutes %}
  <a href="{{ materials.minutes.get_absolute_url }}">Minutes</a>
{% else %}
  Minutes
{% endif %}&nbsp;&nbsp;|&nbsp;&nbsp;
{% if meeting.type.slug == "ietf" %}
  {% comment %}<a href="/audio/ietf{{ meeting.number }}/">Audio Archives</a>&nbsp;&nbsp;|&nbsp;&nbsp; {% endcomment %}
{% else %}
  {% if materials.agenda %}
    <a href="{{ materials.agenda.get_absolute_url }}">Agenda</a>
  {% else %}
    Agenda
  {% endif %}&nbsp;&nbsp;|&nbsp;&nbsp;
{% endif %}
<a href="https://jabber.ietf.org/logs/{{ group.acronym }}/">Jabber Logs</a>&nbsp;&nbsp;|&nbsp;&nbsp;
{% if group.list_archive %}
  <a href="{{ group.list_archive }}">Mailing List Archives</a>
{% endif %}
</h3>

{% if group.type.slug == "wg" and group.state.slug != "bof" %}
<p>Additional information is available at <a href="https://tools.ietf.org/wg/{{ group.acronym }}">tools.ietf.org/wg/{{ group.acronym }}</a>
{% endif %}

<table width="60%" border="0" cellspacing="2" cellpadding="2">
  <tr><td bgcolor="#EEEEFF">
      <h3>Chair(s):</h3>
      <ul>
      {% for chair in chairs %}
        <li><a href="mailto:{{ chair.email.address }}">{{ chair.person.name }}</a></li>
      {% endfor %}
      </ul>
      {% if secretaries %}
          {% if secretaries.count > 1 %}<h3>Secretaries</h3>{% else %}<h3>Secretary</h3>{% endif %}
          <ul>
            {% for secretary in secretaries %}
              <li><a href="mailto:{{ secretary.email.address }}">{{ secretary.person.name }}</a></li>
            {% endfor %}
          </ul>
      {% endif %}
      <h3>{{ group.parent.name }} Area Director(s):</h3>
      <ul>
      {% for ad in ads %}
        <li><a href="mailto:{{ ad.email.address }}">{{ ad.person.name }}</a></li>
      {% endfor %}
      </ul>
      {% if group.ad_role %}
          <h3>Assigned Area Director</h3>
          <ul>
              <li><a href="mailto:{{ group.ad_role.email.address }}">{{ group.ad_role.person }}</a></li>
          </ul>
      {% endif %}
      {% if tas %}
          <h3>Technical Advisor(s)</h3>
          <ul>
            {% for advisor in tas %}
              <li><a href="mailto:{{ advisor.email.address }}">{{ advisor.person.name }}</a></li>
            {% endfor %}
          </ul>
      {% endif %}
<br /><br /></td></tr></table>

<h3>Recordings:</h3>
{% if materials.recording %}
<ul>
<<<<<<< HEAD
  {% for record in materials.recording %}
  <li><a href="{{ record.href }}" target="_blank">{{ record.title }}</a></li>
=======
  {% for recording in materials.recording %}
  <li><a href="{{ recording.href }}" target="_blank">{{ recording.title }}</a></li>
>>>>>>> 40efbf4f
  {% endfor %}
</ul>
{% else %}
<p>No Recordings Present</p>
{% endif %}

<h3>Meeting Slides:</h3>
{% if materials.slides %}
<ul>
  {% for slide in materials.slides %}
  <li><a href="{{ slide.get_absolute_url }}" target="_blank">{{ slide.title }}</a></li>
  {% endfor %}
</ul>
{% else %}
<p>No Slides Present</p>
{% endif %}

{% if bluesheets %}
  <h3>Blue Sheets:</h3>
  <ul>
    {% for item in bluesheets %}
      <li><a href="{{ item.url }}" target="_blank">{{ item.name }}</a></li>
    {% endfor %}
  </ul>
{% endif %}

{% if drafts %}
<h3>Internet-Drafts:</h3>
<ul>
  {% for draft in drafts %}
  <li><a href="{{ draft.url }}" target="_blank">{{ draft.title}}</a> ({{ draft.bytes }} bytes)</li>
  {% endfor %}
</ul>
{% else %}
<h3>No Current Internet-Drafts</h3>
{% endif %}

{% if rfcs %}
<h3>Request for Comments:</h3>
<ul>
  {% for rfc in rfcs %}
    <li><a href="{{ rfc.url }}" target="_blank">{{ rfc.title }} ({{ rfc.num }})</a> ({{ rfc.bytes }} bytes)
      {% if rfc.rmsg %}<font color="red"> {{rfc.rmsg }}</font>{% endif %}
      {% if rfc.msg %}<font color="orange"> {{ rfc.msg }}</font>{% endif %}
    </li>
  {% endfor %}
</ul>
{% else %}
<h3>No Request for Comments</h3>
{% endif %}

<h3>Charter{% if ctime %} (as of {{ ctime|date:"Y-m-d" }}){% endif %}:</h3>
<p>{% if charter %}{{ charter|safe }}{% else %}Charter not found{% endif %}</p>

{% if group.milestones %}
<h3>Goals and Milestones:</h3>
<table>
  {% for milestone in group.milestone_set.all %}
  <tr align="left" valign="top">
    <td width="70" valign="top">
    {% if milestone.done %}Done{% else %}{{ milestone.expected_due_date|date:"m-Y" }}{% endif %}
    </td>
    <td>&nbsp;&nbsp;</td><td>{{ milestone.desc }}</td>
  </tr>
  {% endfor %}
</table>
{% endif %}



</div></td></tr>

{% include "includes/proceeding_footer.html" %}<|MERGE_RESOLUTION|>--- conflicted
+++ resolved
@@ -87,13 +87,8 @@
 <h3>Recordings:</h3>
 {% if materials.recording %}
 <ul>
-<<<<<<< HEAD
-  {% for record in materials.recording %}
-  <li><a href="{{ record.href }}" target="_blank">{{ record.title }}</a></li>
-=======
   {% for recording in materials.recording %}
   <li><a href="{{ recording.href }}" target="_blank">{{ recording.title }}</a></li>
->>>>>>> 40efbf4f
   {% endfor %}
 </ul>
 {% else %}
