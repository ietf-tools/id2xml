--- conflicted
+++ resolved
@@ -234,15 +234,11 @@
     'ietf.secr.sreq',
     'ietf.nomcom',
     'ietf.dbtemplate',
-<<<<<<< HEAD
-=======
-    'dajaxice',
     # FACELIFT: apps for facelift UI
     'widget_tweaks',
     'typogrify',
     'bootstrap3',
     'mathfilters',
->>>>>>> 0d0a88c4
 )
 
 # Settings for django-bootstrap3
@@ -278,7 +274,7 @@
 )
 
 # no slash at end
-IDTRACKER_BASE_URL = "https://datatracker.ietf.org"
+IDTRACKER_BASE_URL = "//datatracker.ietf.org"
 RFCDIFF_PREFIX = "//www.ietf.org/rfcdiff"
 
 # Valid values:
@@ -307,16 +303,8 @@
 INTERNET_DRAFT_PDF_PATH = '/a/www/ietf-datatracker/pdf/'
 RFC_PATH = '/a/www/ietf-ftp/rfc/'
 CHARTER_PATH = '/a/www/ietf-ftp/charter/'
-<<<<<<< HEAD
 CONFLICT_REVIEW_PATH = '/a/www/ietf-ftp/conflict-reviews'
 STATUS_CHANGE_PATH = '/a/www/ietf-ftp/status-changes'
-=======
-CHARTER_TXT_URL = '//www.ietf.org/charter/'
-CONFLICT_REVIEW_PATH = '/a/www/ietf-ftp/conflict-reviews'
-CONFLICT_REVIEW_TXT_URL = '//www.ietf.org/cr/'
-STATUS_CHANGE_PATH = '/a/www/ietf-ftp/status-changes'
-STATUS_CHANGE_TXT_URL = '//www.ietf.org/sc/'
->>>>>>> 0d0a88c4
 AGENDA_PATH = '/a/www/www6s/proceedings/'
 IPR_DOCUMENT_PATH = '/a/www/ietf-ftp/ietf/IPR/'
 IESG_TASK_FILE = '/a/www/www6/iesg/internal/task.txt'
@@ -326,28 +314,16 @@
 INTERNET_DRAFT_ARCHIVE_DIR = '/a/www/www6s/draft-archive'
 
 # Mailing list info URL for lists hosted on the IETF servers
-MAILING_LIST_INFO_URL = "https://www.ietf.org/mailman/listinfo/%(list_addr)s"
+MAILING_LIST_INFO_URL = "//www.ietf.org/mailman/listinfo/%(list_addr)s"
 
 # Ideally, more of these would be local -- but since we don't support
 # versions right now, we'll point to external websites
 DOC_HREFS = {
-<<<<<<< HEAD
-    "charter": "http://www.ietf.org/charter/{doc.name}-{doc.rev}.txt",
-    "draft": "http://www.ietf.org/archive/id/{doc.name}-{doc.rev}.txt",
-    "slides": "http://www.ietf.org/slides/{doc.name}-{doc.rev}",
-    "conflrev": "http://www.ietf.org/cr/{doc.name}-{doc.rev}.txt",
-    "statchg": "http://www.ietf.org/sc/{doc.name}-{doc.rev}.txt",
-=======
-    #"charter": "/doc/{doc.name}-{doc.rev}/",
     "charter": "//www.ietf.org/charter/{doc.name}-{doc.rev}.txt",
-    #"draft": "/doc/{doc.name}-{doc.rev}/",
-    "draft": "//tools.ietf.org/html/{doc.name}-{doc.rev}",
-    # I can't figure out the liaison maze. Hopefully someone
-    # who understands this better can take care of it.
-    #"liai-att": None
-    #"liaison": None
-    "slides": 'http://www.ietf.org/slides/{doc.name}-{doc.rev}',
->>>>>>> 0d0a88c4
+    "draft": "//www.ietf.org/archive/id/{doc.name}-{doc.rev}.txt",
+    "slides": "//www.ietf.org/slides/{doc.name}-{doc.rev}",
+    "conflrev": "//www.ietf.org/cr/{doc.name}-{doc.rev}.txt",
+    "statchg": "//www.ietf.org/sc/{doc.name}-{doc.rev}.txt",
 }
 
 MEETING_DOC_HREFS = {
