--- conflicted
+++ resolved
@@ -452,19 +452,8 @@
 SELENIUM_TESTS = False
 SELENIUM_TESTS_ONLY = False
 
-<<<<<<< HEAD
-# Path to the email alias lists.  Used by ietf.utils.aliases
-DRAFT_ALIASES_PATH = "/a/postfix/draft-aliases"
-DRAFT_VIRTUAL_PATH = "/a/postfix/draft-virtual"
-
-GROUP_ALIASES_PATH = "/a/postfix/group-aliases"
-GROUP_VIRTUAL_PATH = "/a/postfix/group-virtual"
-
-POSTCONFIRM_PATH   = "/a/postconfirm/test-wrapper"
-=======
 # Set debug apps in DEV_APPS settings_local
 DEV_APPS = ()
->>>>>>> 70a607e1
 
 # Put the production SECRET_KEY in settings_local.py, and also any other
 # sensitive or site-specific changes.  DO NOT commit settings_local.py to svn.
