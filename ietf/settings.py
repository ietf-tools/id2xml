--- conflicted
+++ resolved
@@ -14,7 +14,7 @@
 BASE_DIR = os.path.dirname(os.path.abspath(__file__))
 
 # a place to put ajax logs if necessary.
-LOG_DIR  = '/var/log/datatracker'
+LOG_DIR = '/var/log/datatracker'
 
 import sys
 sys.path.append(os.path.abspath(BASE_DIR + "/.."))
@@ -63,9 +63,9 @@
 }
 
 DATABASE_TEST_OPTIONS = {
-        # Comment this out if your database doesn't support InnoDB
-        'init_command': 'SET storage_engine=InnoDB',
-    }
+    # Comment this out if your database doesn't support InnoDB
+    'init_command': 'SET storage_engine=InnoDB',
+}
 
 # Local time zone for this installation. Choices can be found here:
 # http://www.postgresql.org/docs/8.1/static/datetime-keywords.html#DATETIME-TIMEZONE-SET-TABLE
@@ -295,18 +295,13 @@
     # who understands this better can take care of it.
     #"liai-att": None
     #"liaison": None
-<<<<<<< HEAD
     "slides": 'http://www.ietf.org/slides/{doc.name}-{doc.rev}',
 }
 
 MEETING_DOC_HREFS = {
     "agenda": "/meeting/{meeting}/agenda/{doc.group.acronym}/",
-    "minutes": "http://www.ietf.org/proceedings/{meeting}/minutes/{doc.external_url}",
-    "slides": "http://www.ietf.org/proceedings/{meeting}/slides/{doc.external_url}",
-=======
     "minutes": "//www.ietf.org/proceedings/{meeting}/minutes/{doc.external_url}",
     "slides": "//www.ietf.org/proceedings/{meeting}/slides/{doc.external_url}",
->>>>>>> dbe90387
 }
 
 # Override this in settings_local.py if needed
