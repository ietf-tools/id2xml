--- conflicted
+++ resolved
@@ -439,7 +439,6 @@
     pointer-events: none;
 }
 
-<<<<<<< HEAD
 .tablesorter-bootstrap { width: inherit; }
 
 .tablesorter-bootstrap thead tr th {
@@ -448,7 +447,7 @@
     font-size: inherit;
     padding: inherit;
     outline: inherit;
-=======
+}
 
 /* Community lists */
 
@@ -459,5 +458,4 @@
 
 .email-subscription button[type=submit] {
   margin-left: 3em;
->>>>>>> c7589f9b
 }