--- conflicted
+++ resolved
@@ -179,24 +179,12 @@
                     self.abstract = unidecode(self.abstract)
                 author_info = self.xmlroot.findall('front/author')
                 for author in author_info:
-<<<<<<< HEAD
-                    author_dict = dict(
-                        company = author.findtext('organization').strip(),
-                        last_name = author.attrib.get('surname').strip(),
-                        full_name = author.attrib.get('fullname').strip(),
-                        email = author.findtext('address/email').strip(),
-                    )
-                    self.author_list.append(author_dict)
-                    line = email.utils.formataddr((author_dict['full_name'], author_dict['email']))
-                    self.authors.append(line)
-=======
                     self.authors.append({
-                        "name": author.attrib.get('fullname'),
-                        "email": author.findtext('address/email'),
-                        "affiliation": author.findtext('organization'),
-                        "country": author.findtext('address/postal/country'),
+                        "name": author.attrib.get('fullname').strip(),
+                        "email": author.findtext('address/email').strip(),
+                        "affiliation": author.findtext('organization').strip(),
+                        "country": author.findtext('address/postal/country').strip(),
                     })
->>>>>>> 12eb4dc6
             except forms.ValidationError:
                 raise
             except Exception as e:
