--- conflicted
+++ resolved
@@ -17,10 +17,7 @@
 
 from ietf.doc.models import *
 from ietf.person.models import Person, Alias, Email
-<<<<<<< HEAD
-=======
-from ietf.doc.utils import active_ballot_positions, add_state_change_event
->>>>>>> 819e80f0
+from ietf.doc.utils import add_state_change_event
 from ietf.message.models import Message
 
 # Some useful states
@@ -270,13 +267,6 @@
     if draft.ad:
         to_email.append(draft.ad.role_email("ad").address)
 
-<<<<<<< HEAD
-    active_ballot = draft.active_ballot()
-    if active_ballot:
-        for ad, pos in active_ballot.active_ad_positions().iteritems():
-            if pos and pos.pos_id == "discuss":
-                to_email.append(ad.role_email("ad").address)
-=======
     if draft.stream_id == "iab":
         to_email.append("IAB Stream <iab-stream@iab.org>")
     elif draft.stream_id == "ise":
@@ -288,10 +278,11 @@
     if draft.get_state_slug("draft-iesg") in ("ann", "rfcqueue"):
         to_email.append("RFC Editor <rfc-editor@rfc-editor.org>")
 
-    for ad, pos in active_ballot_positions(draft).iteritems():
-        if pos and pos.pos_id == "discuss":
-            to_email.append(ad.role_email("ad").address)
->>>>>>> 819e80f0
+    active_ballot = draft.active_ballot()
+    if active_ballot:
+        for ad, pos in active_ballot.active_ad_positions().iteritems():
+            if pos and pos.pos_id == "discuss":
+                to_email.append(ad.role_email("ad").address)
 
     if to_email:
         subject = 'New Version Notification - %s-%s.txt' % (submission.filename, submission.revision)
