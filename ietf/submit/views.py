--- conflicted
+++ resolved
@@ -20,12 +20,8 @@
 from ietf.submit.mail import send_full_url, send_approval_request_to_group, send_submission_confirmation, send_manual_post_request
 from ietf.submit.models import Submission, SubmissionCheck, Preapproval, DraftSubmissionStateName
 from ietf.submit.utils import approvable_submissions_for_user, preapprovals_for_user, recently_approved_by_user
-<<<<<<< HEAD
 from ietf.submit.utils import validate_submission, create_submission_event
-=======
-from ietf.submit.utils import check_idnits, found_idnits, validate_submission, create_submission_event
 from ietf.submit.utils import docevent_from_submission
->>>>>>> 23b58f6a
 from ietf.submit.utils import post_submission, cancel_submission, rename_submission_files
 from ietf.utils.accesstoken import generate_random_key, generate_access_token
 from ietf.utils.draft import Draft
@@ -529,7 +525,7 @@
     manual = Submission.objects.filter(state_id = "manual").distinct()
     
     for s in manual:
-        s.passes_idnits = found_idnits(s.idnits_message)
+        s.passes_checks = all([ c.passed!=False for c in s.checks.all() ])
         s.errors = validate_submission(s)
 
     return render(request, 'submit/manual_post.html',
