--- conflicted
+++ resolved
@@ -5,7 +5,7 @@
 		{% for n, positions in position_groups %}
 			<div class="position-group">
 				<h4><span class="label label-{{ n|pos_to_label }}"> {{ n.name }}</span></h4>
-				{% for p in positions %}
+				{% for p in text_positions %}
 					<div>
 						{% if p.old_ad %}<span class="text-muted">{% endif %}
 						{% if p.comment or p.discuss %}
@@ -71,8 +71,8 @@
 		{% endif %}
 
 		{% for n, positions in position_groups %}
-			{% for p in positions %}
-				<h4 id="{{ p.ad.plain_name|slugify }}" class="ad-ballot-comment">
+			{% for p in text_positions %}
+				<h4 id="{{ p.ad.plain_name|slugify }}">
 					{% if p.old_ad %}<span class="text-muted">{% endif %}
 						{{ p.ad.plain_name }}
 					{% if p.old_ad %}</span>{% endif %}
@@ -91,33 +91,16 @@
 				{% if p.pos.blocking and p.discuss %}
 					<div class="panel panel-danger">
 						<div class="panel-heading">
-							<h5 class="panel-title"><b>{{ p.pos.name }}</b> ({{ p.discuss_time|date:"Y-m-d" }})</h5>
+							<h5 class="panel-title"><b>{{ p.pos.name }}</b> ({{ p.discuss_time|date:"Y-m-d" }} for -{{ p.get_dochistory.rev}})</h5>
 						</div>
 						<div class="panel-body"><pre class="ballot">{{ p.discuss|wrap_text:80|escape|urlize }}</pre></div>
 						</div>
 				{% endif %}
 
-<<<<<<< HEAD
-{% for p in text_positions %}
-<h2 id="{{ p.ad.plain_name|slugify }}" class="ad-ballot-comment">{% if p.old_ad %}[{% endif %}{{ p.ad.plain_name }}{% if p.old_ad %}]{% endif %}</h2>
-
-{% if p.pos.blocking and p.discuss %}
-<p><b>{{ p.pos.name }} ({{ p.discuss_time|date:"Y-m-d" }} for -{{ p.get_dochistory.rev }})</b> <img src="/images/comment.png" width="14" height="12" alt=""/></p>
-<pre>{{ p.discuss|wrap_text:80 }}</pre>
-{% endif %}
-
-{% if p.comment %}
-<p><b>Comment ({{ p.comment_time|date:"Y-m-d" }} for -{{ p.get_dochistory.rev }})</b> <img src="/images/comment.png" width="14" height="12" alt=""/></p>
-<pre>{{ p.comment|wrap_text:80 }}</pre>
-{% endif %}
-{% endfor %}
-
-</div>
-=======
 				{% if p.comment %}
 					<div class="panel panel-{{ p.pos|pos_to_label }}">
 						<div class="panel-heading">
-							<h5 class="panel-title"><b>Comment</b> ({{ p.comment_time|date:"Y-m-d" }})</h5>
+							<h5 class="panel-title"><b>Comment</b> ({{ p.comment_time|date:"Y-m-d" }} for -{{ p.get_dochistory.rev}})</h5>
 						</div>
 						<div class="panel-body"><pre class="ballot">{{ p.comment|wrap_text:80|escape|urlize }}</pre></div>
 					</div>
@@ -125,5 +108,4 @@
 			{% endfor %}
 		{% endfor %}
 	</div>
-	</div>
->>>>>>> 65ea33a8
+</div>