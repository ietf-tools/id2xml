--- conflicted
+++ resolved
@@ -210,16 +210,11 @@
 	</tr>
 {% endif %}
 
-<<<<<<< HEAD
-<p>This Internet-Draft is no longer active. A copy of the expired Internet-Draft can be found here:<br/>
-<a href="{{doc.href}}">{{doc.href}}</a>
-=======
 {% if published and started_iesg_process and published.time < started_iesg_process.time %}
 	<tr>
 		<th colspan="3" class="warning">This information refers to IESG processing after the RFC was initially published:</th>
 	</tr>
 {% endif %}
->>>>>>> 0d0a88c4
 
 <tr>
 	<th><a href="{% url "state_help" "draft-iesg" %}">IESG state</a></th>
@@ -379,6 +374,10 @@
 			<a href="//www.ietf.org/archive/id/{{ doc.name }}-{{ doc.rev }}.txt">https://www.ietf.org/archive/id/{{ doc.name }}-{{ doc.rev }}.txt</a>
 		</div>
 		<div class="panel-body">
+			<p>This Internet-Draft is no longer active. A copy of
+			the expired Internet-Draft can be found here:<br/>
+			<a href="{{doc.href}}">{{doc.href}}</a>
+
 			<h4>Abstract</h4>
 			<p>{{ doc.abstract }}</p>
 
