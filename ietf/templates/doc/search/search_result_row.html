--- conflicted
+++ resolved
@@ -3,29 +3,19 @@
 
 <tr>
 
-<<<<<<< HEAD
-{% load ietf_filters %}
-<tr class="{{ forloop.counter|divisibleby:2|yesno:"oddrow,evenrow" }}">
-{% if user.is_authenticated %}
-  {% if not doc.name in have_doc_status %}
-<td></td>
-  {% elif doc.name in doc_is_tracked %}
-<td class="removefromlist">
-  <a href="{% url "community_remove_track_document" doc.name %}" title="Remove from your personal ID list"><img src="/images/remove_from_list.png" alt="Remove from your personal ID list" /></a>
-</td>
-  {% else %}
-<td class="addtolist">
-  <a href="{% url "community_add_track_document" doc.name %}" title="Add to your personal ID list"><img src="/images/add_to_list.png" alt="Add to your personal ID list" /></a>
-</td>
-  {% endif %}
-=======
-<td class="addtolist">
-{% if show_add_to_list and user.is_authenticated %}
-	<a href="{% url "community_add_document" doc.name %}" title="Add to your personal ID list">
-		<span class="fa fa-tag"></span>
-	</a>
->>>>>>> 65ea33a8
-{% endif %}
+<td>
+	{% if user.is_authenticated %}
+		{% if not doc.name in have_doc_status %}
+		{% elif doc.name in doc_is_tracked %}
+	        <a href="{% url "community_remove_track_document" doc.name %}" title="Remove from your personal ID list">
+	            <span class="fa fa-bookmark-o"></span>
+	        </a>
+		{% else %}
+	        <a href="{% url "community_add_track_document" doc.name %}" title="Add to your personal ID list">
+	            <span class="fa fa-bookmark"></span>
+	        </a>
+		{% endif %}
+	{% endif %}
 </td>
 
 <td class="doc">
