{% extends "group/group_base.html" %}
{% load ietf_filters %}

{% block group_content %}

<table class="table table-condensed table-striped ietf">
	<thead>
		<tr>
			<th>Date</th>
			<th>By</th>
			<th>Action</th>
		</tr>
	</thead>
	<tbody>
		{% for e in events %}
			<tr>
				<td class="text-nowrap">{{ e.time|date:"Y-m-d"}}</td>
				<td>
					{{ e.by.plain_name }}
				</td>
				<td>{{ e.desc|format_history_text }}</td>
			</tr>
		{% endfor %}
	</tbody>
</table>

<<<<<<< HEAD
{% block content_end %}
<script src="/js/snippet.js" type="text/javascript"></script>
{% endblock %} 
=======
{% endblock %}
>>>>>>> 9a25b002
<|MERGE_RESOLUTION|>--- conflicted
+++ resolved
@@ -24,10 +24,4 @@
 	</tbody>
 </table>
 
-<<<<<<< HEAD
-{% block content_end %}
-<script src="/js/snippet.js" type="text/javascript"></script>
-{% endblock %} 
-=======
-{% endblock %}
->>>>>>> 9a25b002
+{% endblock %}