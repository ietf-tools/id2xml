<<<<<<< HEAD
{# Copyright The IETF Trust 2007, All Rights Reserved #}
{% extends "base.html" %}
{% load future %}
=======
{% extends "ietf.html" %}
>>>>>>> ab74e5c0

{% block title %} Document state index{% endblock %}

{% block content %}

<h1>Document state index</h1>

<p>Document state information is available for the following document and document state groups:</p>

<<<<<<< HEAD
<table class="ietf-table">
<tr>
<th>Document</th>
<th>State Groups</th>
</tr>
                                                                                                               
{% for type in types %}
{% if type.stategroups != None %}
<tr class="{% cycle 'oddrow','evenrow' as cycle1 %}">
          <td><a href='{{ type.slug }}/'>{{type.slug}}</td>
          <td>
	     {% for group in type.stategroups %}
	     <a href='{{ type.slug }}/{{ group }}'>{{ group }}</a>
	     {% endfor %}
	  </td>
</tr>
{% endif %}
{% endfor %}
=======
<table class="table table-condensed table-striped">
	<thead>
		<tr>
			<th>Document</th>
			<th>State groups</th>
		</tr>
	</thead>

	<tbody>
		{% for type in types %}
			{% if type.stategroups != None %}
				<tr>
					<td><a href='state/{{ type.slug }}/'>{{type.slug}}</a></td>
					<td>
						{% for group in type.stategroups %}
							<a href='state/{{ type.slug }}/{{ group }}'>{{ group }}</a>{% if not forloop.last %}, {% endif %}
						{% endfor %}
					</td>
				</tr>
			{% endif %}
		{% endfor %}

	</tbody>
>>>>>>> ab74e5c0
</table>


{% endblock %}<|MERGE_RESOLUTION|>--- conflicted
+++ resolved
@@ -1,10 +1,4 @@
-<<<<<<< HEAD
-{# Copyright The IETF Trust 2007, All Rights Reserved #}
-{% extends "base.html" %}
-{% load future %}
-=======
 {% extends "ietf.html" %}
->>>>>>> ab74e5c0
 
 {% block title %} Document state index{% endblock %}
 
@@ -14,26 +8,6 @@
 
 <p>Document state information is available for the following document and document state groups:</p>
 
-<<<<<<< HEAD
-<table class="ietf-table">
-<tr>
-<th>Document</th>
-<th>State Groups</th>
-</tr>
-                                                                                                               
-{% for type in types %}
-{% if type.stategroups != None %}
-<tr class="{% cycle 'oddrow','evenrow' as cycle1 %}">
-          <td><a href='{{ type.slug }}/'>{{type.slug}}</td>
-          <td>
-	     {% for group in type.stategroups %}
-	     <a href='{{ type.slug }}/{{ group }}'>{{ group }}</a>
-	     {% endfor %}
-	  </td>
-</tr>
-{% endif %}
-{% endfor %}
-=======
 <table class="table table-condensed table-striped">
 	<thead>
 		<tr>
@@ -57,7 +31,6 @@
 		{% endfor %}
 
 	</tbody>
->>>>>>> ab74e5c0
 </table>
 
 
