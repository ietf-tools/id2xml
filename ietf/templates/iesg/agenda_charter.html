{% load ietf_filters ballot_icon %}

<<<<<<< HEAD
  <div>
  <div>
    <a href="{{ doc.get_absolute_url }}">{{ doc.name}}-({{doc.rev}})</a>
    <a href="{{ doc.href }}">[txt]</a>
  </div>
=======
<p>
	<div class="pull-right">{% ballot_icon doc %}</div>
>>>>>>> 65ea33a8

	<dl class="dl-horizontal">
		<dt>Charter</dt>
		<dd>
			<a href="{{ settings.CHARTER_TXT_URL }}{{ doc.filename_with_rev }}">
				<span class="fa fa-file"></span>
			</a>
			<a href="{{ doc.get_absolute_url }}">{{ doc.name}}-({{doc.rev}})</a>
		</dd>

		<dt>{{ doc.group.name }}</dt><dd>{{ doc.group.name }} ({{doc.group.acronym}})</dd>

		<dt>Area</dt><dd>{{ doc.group.parent.acronym|upper }}  ({{ doc.ad|default:"(None)" }})</dd>
	</dl>
</p>
<|MERGE_RESOLUTION|>--- conflicted
+++ resolved
@@ -1,20 +1,12 @@
 {% load ietf_filters ballot_icon %}
 
-<<<<<<< HEAD
-  <div>
-  <div>
-    <a href="{{ doc.get_absolute_url }}">{{ doc.name}}-({{doc.rev}})</a>
-    <a href="{{ doc.href }}">[txt]</a>
-  </div>
-=======
 <p>
 	<div class="pull-right">{% ballot_icon doc %}</div>
->>>>>>> 65ea33a8
 
 	<dl class="dl-horizontal">
 		<dt>Charter</dt>
 		<dd>
-			<a href="{{ settings.CHARTER_TXT_URL }}{{ doc.filename_with_rev }}">
+			<a href="{{ doc.href }}">
 				<span class="fa fa-file"></span>
 			</a>
 			<a href="{{ doc.get_absolute_url }}">{{ doc.name}}-({{doc.rev}})</a>
