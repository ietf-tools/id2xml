{% load ietf_filters ballot_icon %}

<<<<<<< HEAD
  <div>
    <a href="{% url "doc_view" name=doc.name %}">{{doc.name}}-{{doc.rev}}</a>
    <a href="{{doc.href}}">[txt]</a>

    <br/>{{ doc.title }}

    {% with doc.conflictdoc as conflictdoc %}

    <div style="padding-left:30px;">
    <a href="{% url "doc_view" name=conflictdoc.name %}">{{ conflictdoc.name }}-{{ conflictdoc.rev }}</a>
    <a href="{{ conflictdoc.href }}">[txt]</a>
    <br/>{{ conflictdoc.title }} ({{ conflictdoc.stream }}: {{ conflictdoc.intended_std_level }})
    {% if conflictdoc.note %}
    <br/>Note: {{ conflictdoc.note|linebreaksbr }}
    {% endif %}

    {% if conflictdoc.ipr %}
    <br />
    <h5>IPR:</h5>
       <ul>
       {% for ipr in conflictdoc.ipr %}
          {% if ipr.ipr.status == 1 %}
          <li><a href="/ipr/{{ ipr.ipr.ipr_id }}/">{{ ipr.ipr.title }}</a></li>
          {% endif %}
       {% endfor %}
       </ul>

    {% endif %}
    </div>

    {% endwith %}

    Token: {{ doc.ad }} 
    {% with doc.active_defer_event as defer %}
    {% if defer %}
    <br/>Was deferred by {{ defer.by }} on {{ defer.time|date:"Y-m-d" }}
    {% endif %}
    {% endwith %}
  </div>
</div>
=======
<p>
	<div class="pull-right">{% ballot_icon doc %}</div>

	<dl class="dl-horizontal">
		{% with doc.conflictdoc as conflictdoc %}
			<dt>Conflict review</dt>
			<dd>
				<a href="//www.ietf.org/id/{{doc.name}}-{{doc.rev}}.txt">
					<span class="fa fa-file"></span>
				</a>
				<a href="{% url "doc_view" name=doc.canonical_name %}">{{ doc.canonical_name }}</a>
				<br>
				<i>{{ doc.title }}</i>
			</dd>

			<dt>{{ conflictdoc.stream }} {{ conflictdoc.intended_std_level }}</dt>
			<dd>
				<a href="//www.ietf.org/id/{{ conflictdoc.name }}-{{ conflictdoc.rev }}.txt">
					<span class="fa fa-file"></span>
				</a>
				<a href="{% url "doc_view" name=conflictdoc.name %}">{{ conflictdoc.name }}</a>
				<br>
				<i>{{ conflictdoc.title }}</i>
			</dd>

			{% if conflictdoc.note %}
				<dt>Note</dt><dd>{{ conflictdoc.note|linebreaksbr }}</dd>
			{% endif %}

			<dt>Token</dt><dd>{{ doc.ad }}</dd>

			{% with doc.active_defer_event as defer %}
				{% if defer %}
					<dt>Deferred by</dt><dd>{{ defer.by }} on {{ defer.time|date:"Y-m-d" }}</dd>
				{% endif %}
			{% endwith %}

			{% if conflictdoc.ipr %}
				<dt>IPR</dt>
				<dd>
					{% for ipr in conflictdoc.ipr %}
						{% if ipr.ipr.status == 1 %}
							<a href="/ipr/{{ ipr.ipr.ipr_id }}/">{{ ipr.ipr.title }}</a><br>
						{% endif %}
					{% endfor %}
				</dd>
			{% endif %}
		{% endwith %}
	</dl>
</p>
>>>>>>> 0d0a88c4
<|MERGE_RESOLUTION|>--- conflicted
+++ resolved
@@ -1,47 +1,5 @@
 {% load ietf_filters ballot_icon %}
 
-<<<<<<< HEAD
-  <div>
-    <a href="{% url "doc_view" name=doc.name %}">{{doc.name}}-{{doc.rev}}</a>
-    <a href="{{doc.href}}">[txt]</a>
-
-    <br/>{{ doc.title }}
-
-    {% with doc.conflictdoc as conflictdoc %}
-
-    <div style="padding-left:30px;">
-    <a href="{% url "doc_view" name=conflictdoc.name %}">{{ conflictdoc.name }}-{{ conflictdoc.rev }}</a>
-    <a href="{{ conflictdoc.href }}">[txt]</a>
-    <br/>{{ conflictdoc.title }} ({{ conflictdoc.stream }}: {{ conflictdoc.intended_std_level }})
-    {% if conflictdoc.note %}
-    <br/>Note: {{ conflictdoc.note|linebreaksbr }}
-    {% endif %}
-
-    {% if conflictdoc.ipr %}
-    <br />
-    <h5>IPR:</h5>
-       <ul>
-       {% for ipr in conflictdoc.ipr %}
-          {% if ipr.ipr.status == 1 %}
-          <li><a href="/ipr/{{ ipr.ipr.ipr_id }}/">{{ ipr.ipr.title }}</a></li>
-          {% endif %}
-       {% endfor %}
-       </ul>
-
-    {% endif %}
-    </div>
-
-    {% endwith %}
-
-    Token: {{ doc.ad }} 
-    {% with doc.active_defer_event as defer %}
-    {% if defer %}
-    <br/>Was deferred by {{ defer.by }} on {{ defer.time|date:"Y-m-d" }}
-    {% endif %}
-    {% endwith %}
-  </div>
-</div>
-=======
 <p>
 	<div class="pull-right">{% ballot_icon doc %}</div>
 
@@ -49,7 +7,7 @@
 		{% with doc.conflictdoc as conflictdoc %}
 			<dt>Conflict review</dt>
 			<dd>
-				<a href="//www.ietf.org/id/{{doc.name}}-{{doc.rev}}.txt">
+				<a href="{{doc.href}}">
 					<span class="fa fa-file"></span>
 				</a>
 				<a href="{% url "doc_view" name=doc.canonical_name %}">{{ doc.canonical_name }}</a>
@@ -91,5 +49,4 @@
 			{% endif %}
 		{% endwith %}
 	</dl>
-</p>
->>>>>>> 0d0a88c4
+</p>