--- conflicted
+++ resolved
@@ -67,16 +67,8 @@
 <p>(Ballot not issued)</p>
 {% endif %}
 
-<<<<<<< HEAD
-{% if title2|startswith:"3.1" or title2|startswith:"3.2" %}
-<p>Does anyone have an[y further] objection to this document being published as an {{ doc.obj.intended_std_level }} RFC?</p>
-{% endif %}
-{% if title3|startswith:"3.3.1" or title3|startswith:"3.3.2" %}
+{% if title3|startswith:"3.4.1" or title3|startswith:"3.4.2" %}
 <p>Does anyone have an objection to the this conflict review response being sent to the {{doc.obj.conflictdoc.stream}}?</p>
-=======
-{% if title3|startswith:"3.4.1" or title3|startswith:"3.4.2" %}
-<p>Does anyone have an objection to the RFC Editor publishing this document as an {{ doc.obj.intended_std_level }} RFC?</p>
->>>>>>> 10b4f7a4
 {% endif %}
 {% if title3|startswith:"3.4.3" %}
 <p>Who will do the review of this document?</p>
