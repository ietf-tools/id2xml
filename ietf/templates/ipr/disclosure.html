--- conflicted
+++ resolved
@@ -21,21 +21,12 @@
 </p>
 
 <ul>
-<<<<<<< HEAD
-<li><a href="{% url "ietf.ipr.views.new" "specific" %}">File a disclosure about your IPR related to a specific IETF contribution</a></li>
-<li><a href="{% url "ietf.ipr.views.new" "generic" %}">File an IPR disclosure that is not related to a specific IETF contribution</a></li>
-<li><a href="{% url "ietf.ipr.views.new" "third-party" %}">Notify the IETF of IPR other than your own</a></li>
-<li>To update an existing IPR disclosure, find the original disclosure and select "update this IPR disclosure".</li>
-<li><a href="{% url "ietf.ipr.views.search" %}">Search the IPR disclosures</a></li>
-<li><a href="{% url "ietf.ipr.views.showlist" %}">List of IPR disclosures</a></li>
-=======
-	<li><a href="{% url "ietf.ipr.new.new" "specific" %}">File a disclosure about your IPR related to a specific IETF contribution</a></li>
-	<li><a href="{% url "ietf.ipr.new.new" "generic" %}">File an IPR disclosure that is not related to a specific IETF contribution</a></li>
-	<li><a href="{% url "ietf.ipr.new.new" "third-party" %}">Notify the IETF of IPR other than your own</a></li>
+        <li><a href="{% url "ietf.ipr.views.new" "specific" %}">File a disclosure about your IPR related to a specific IETF contribution</a></li>
+        <li><a href="{% url "ietf.ipr.views.new" "generic" %}">File an IPR disclosure that is not related to a specific IETF contribution</a></li>
+        <li><a href="{% url "ietf.ipr.views.new" "third-party" %}">Notify the IETF of IPR other than your own</a></li>
 	<li>To update an existing IPR disclosure, find the original disclosure and select "update this IPR disclosure".</li>
-	<li><a href="{% url "ietf.ipr.search.search" %}">Search the IPR disclosures</a></li>
+        <li><a href="{% url "ietf.ipr.views.search" %}">Search the IPR disclosures</a></li>
 	<li><a href="{% url "ietf.ipr.views.showlist" %}">List of IPR disclosures</a></li>
->>>>>>> 9a25b002
 </ul>
 
 <p>
