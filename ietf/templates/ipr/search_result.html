<<<<<<< HEAD
{# Copyright The IETF Trust 2007, All Rights Reserved #}
{% extends "base.html" %}
{% load ietf_filters %}

{% block doctype %}{% endblock %}
{% block title %}IPR Search Result{% endblock %}

{% block pagehead %}
<link rel="stylesheet" type="text/css" href="/css/ipr.css"></link>
{% endblock %}

{% block content %}

{% include "ipr/search_form.html" %}
<br>
        {% block search_result %}
        <table cellpadding="1" cellspacing="0" border="0">

           <tr><td colspan="3"><b>{% block search_header %}Patent Owner/Applicant Search Result{% endblock %}</b></td></tr>
           {% if not iprs %}
          <tr>
             <td></td>
             <td colspan="2"><b>{% block search_failed %}No IPR disclosures have been submitted by <i>{{ q }}</i>{% endblock %}</b></td>
          </tr>
           {% else %}
          <tr><td colspan="3">Total number of IPR disclosures found: {{ iprs|length }} </td></tr>
          {% block iprlist %}
             {% for ipr in iprs %}
             {% if user|has_role:"Secretariat" %}{% ifchanged %}<tr><td colspan="3"><h3>{{ ipr.state.name }}</h3></td></tr>{% endifchanged %}{% endif %}
             <tbody bgcolor="#{% cycle eeeeee,dddddd as bgcolor %}">
            <tr valign="top">
               <td colspan="3">
                  {% block intro_prefix %}IPR that was submitted by <b><i>{{ q }}</i></b>, and{% endblock %}
                              {% block related %}
                                {% with ipr.iprdocrel_set.all as iprdocrels %}
                                  {% if not iprdocrels %}
                                    is not related to a specific IETF contribution.
                                  {% else %}
                                     is related to
                                     {% for item in iprdocrels %}
                                       {% if forloop.last and forloop.counter > 1 %}and{% endif %}
                                       <b><i>{{ item.formatted_name|rfcspace }}, "{{ item.document.document.title }}"</i></b>{% if not forloop.last and forloop.counter > 1 %},{% endif %}
                                     {% endfor %}
                                  {% endif %}
                                {% endwith %}
                              {% endblock %}
                  {% block intro_suffix %}{% endblock %}
               </td>
            </tr>
            <tr valign="top">
               <td width="100">{{ ipr.time|date:"Y-m-d" }}</td>
               <td width="90"><li>ID # {{ ipr.id }}</li></td>
               <td><a href="{% url "ietf.ipr.views.show" id=ipr.id %}">"{{ ipr.title }}"</a></td>
            </tr>
            {% for item in ipr.updates.all %}
                        {% if item != ipr %}
            <tr valign="top">
               <td width="100">{{ item.target.time|date:"Y-m-d" }}</td>
               <td width="90"><li>ID # {{ item.target.id }}</li></td>
               <td>
                  IPR disclosure ID# {{ ipr.id }} <a href="{% url "ietf.ipr.views.show" id=ipr.id %}">"{{ ipr.title }}"</a>
                  Updates <a href="{% url "ietf.ipr.views.show" id=item.id %}">{{ item.target.title }}</a>
               </td>
            </tr>
                        {% endif %}
            {% endfor %}
             </tbody>
             {% endfor %}
          {% endblock %}
           {% endif %}
        </table>
        {% endblock %}
        <hr><br>

        <a href="{% url "ietf.ipr.views.showlist" %}">Back to IPR Disclosure Page</a>
        <br>
{% endblock %}

{% block js %}
<script type="text/javascript" src="/js/lib/jquery-1.8.2.min.js"></script>
<script type="text/javascript" src="/js/ipr-search.js"></script>
=======
{% extends "ietf.html" %}

{% load ietf_filters %}

{% block morecss %}{% endblock %}
{% block doctype %}{% endblock %}
{% block title %}IPR disclosures{% endblock %}

{% block content %}
<h1>IPR disclosures</h1>

<h2>{% block search_header %}Patent owner/applicant search result{% endblock %}</h2>

{% block search_result %}
{% if not iprs %}
	<p class="alert alert-info">
		{% block search_failed %}No IPR disclosures have been submitted by <i>{{ q }}</i>.{% endblock %}
	</p>
{% else %}
	<p class="alert alert-info">
		Total number of IPR disclosures found: <b>{{ count }}</b>.
	</p>

	<table class="table table-condensed table-striped">
		<thead><th>Date</th><th>ID</th><th>Statement</th></thead>

		{% block iprlist %}
			{% for ipr in iprs %}
				<tbody>
					<tr>
						<th class="warning" colspan="3">
							{% block intro_prefix %}IPR that was submitted by <i>{{ q }}</i> and{% endblock %}

							{% block related %}
								{% with ipr.docs as iprdocaliases %}
									{% if not iprdocaliases %}
										is not related to a specific IETF contribution.
									{% else %}
										is related to
										{% for item in iprdocaliases %}
											{% if forloop.last and forloop.counter > 1 %}and{% endif %}
												<i>{{ item.formatted_name|rfcspace }} ("{{ item.doc_alias.document.title }}")</i>{% if not forloop.last and forloop.counter > 1 %},{% endif %}
										{% endfor %}
									{% endif %}
								{% endwith %}
							{% endblock %}
							{% block intro_suffix %}{% endblock %}
						</th>
					</tr>

					<tr>
						<td class="text-nowrap">{{ ipr.submitted_date }}</td>
						<td class="text-right">{{ ipr.ipr_id }}</td>
						<td><a href="{% url "ietf.ipr.views.show" ipr_id=ipr.ipr_id %}">{{ ipr.title }}</a></td>
					</tr>

					{% for item in ipr.updates.all %}
						{% if item != ipr %}
							<tr>
								<td class="text-nowrap">{{ item.updated.submitted_date }}</td>
								<td class="text-nowrap">#{{ item.updated.ipr_id }}</td>
								<td>
									IPR disclosure #{{ ipr.ipr_id }}: <a href="{% url "ietf.ipr.views.show" ipr_id=ipr.ipr_id %}">{{ ipr.title }}</a>
									<br>Updates: <a href="{% url "ietf.ipr.views.show" ipr_id=item.ipr_id %}">{{ item.updated.title }}</a>
								</td>
							</tr>
						{% endif %}
					{% endfor %}
				</tbody>
			{% endfor %}
		{% endblock %}
	</table>
{% endif %}
{% endblock %}

<p class="buttonlist">
	<a class="btn btn-default" href="{% url "ietf.ipr.search.search" %}">IPR search page</a>
	<a class="btn btn-default" href="{% url "ietf.ipr.views.showlist" %}">IPR disclosure page</a>
</p>
>>>>>>> 9a25b002
{% endblock %}<|MERGE_RESOLUTION|>--- conflicted
+++ resolved
@@ -1,96 +1,15 @@
-<<<<<<< HEAD
-{# Copyright The IETF Trust 2007, All Rights Reserved #}
-{% extends "base.html" %}
+{% extends "ietf.html" %}
+
 {% load ietf_filters %}
 
-{% block doctype %}{% endblock %}
-{% block title %}IPR Search Result{% endblock %}
+{% block title %}IPR disclosures{% endblock %}
 
 {% block pagehead %}
 <link rel="stylesheet" type="text/css" href="/css/ipr.css"></link>
 {% endblock %}
 
 {% block content %}
-
 {% include "ipr/search_form.html" %}
-<br>
-        {% block search_result %}
-        <table cellpadding="1" cellspacing="0" border="0">
-
-           <tr><td colspan="3"><b>{% block search_header %}Patent Owner/Applicant Search Result{% endblock %}</b></td></tr>
-           {% if not iprs %}
-          <tr>
-             <td></td>
-             <td colspan="2"><b>{% block search_failed %}No IPR disclosures have been submitted by <i>{{ q }}</i>{% endblock %}</b></td>
-          </tr>
-           {% else %}
-          <tr><td colspan="3">Total number of IPR disclosures found: {{ iprs|length }} </td></tr>
-          {% block iprlist %}
-             {% for ipr in iprs %}
-             {% if user|has_role:"Secretariat" %}{% ifchanged %}<tr><td colspan="3"><h3>{{ ipr.state.name }}</h3></td></tr>{% endifchanged %}{% endif %}
-             <tbody bgcolor="#{% cycle eeeeee,dddddd as bgcolor %}">
-            <tr valign="top">
-               <td colspan="3">
-                  {% block intro_prefix %}IPR that was submitted by <b><i>{{ q }}</i></b>, and{% endblock %}
-                              {% block related %}
-                                {% with ipr.iprdocrel_set.all as iprdocrels %}
-                                  {% if not iprdocrels %}
-                                    is not related to a specific IETF contribution.
-                                  {% else %}
-                                     is related to
-                                     {% for item in iprdocrels %}
-                                       {% if forloop.last and forloop.counter > 1 %}and{% endif %}
-                                       <b><i>{{ item.formatted_name|rfcspace }}, "{{ item.document.document.title }}"</i></b>{% if not forloop.last and forloop.counter > 1 %},{% endif %}
-                                     {% endfor %}
-                                  {% endif %}
-                                {% endwith %}
-                              {% endblock %}
-                  {% block intro_suffix %}{% endblock %}
-               </td>
-            </tr>
-            <tr valign="top">
-               <td width="100">{{ ipr.time|date:"Y-m-d" }}</td>
-               <td width="90"><li>ID # {{ ipr.id }}</li></td>
-               <td><a href="{% url "ietf.ipr.views.show" id=ipr.id %}">"{{ ipr.title }}"</a></td>
-            </tr>
-            {% for item in ipr.updates.all %}
-                        {% if item != ipr %}
-            <tr valign="top">
-               <td width="100">{{ item.target.time|date:"Y-m-d" }}</td>
-               <td width="90"><li>ID # {{ item.target.id }}</li></td>
-               <td>
-                  IPR disclosure ID# {{ ipr.id }} <a href="{% url "ietf.ipr.views.show" id=ipr.id %}">"{{ ipr.title }}"</a>
-                  Updates <a href="{% url "ietf.ipr.views.show" id=item.id %}">{{ item.target.title }}</a>
-               </td>
-            </tr>
-                        {% endif %}
-            {% endfor %}
-             </tbody>
-             {% endfor %}
-          {% endblock %}
-           {% endif %}
-        </table>
-        {% endblock %}
-        <hr><br>
-
-        <a href="{% url "ietf.ipr.views.showlist" %}">Back to IPR Disclosure Page</a>
-        <br>
-{% endblock %}
-
-{% block js %}
-<script type="text/javascript" src="/js/lib/jquery-1.8.2.min.js"></script>
-<script type="text/javascript" src="/js/ipr-search.js"></script>
-=======
-{% extends "ietf.html" %}
-
-{% load ietf_filters %}
-
-{% block morecss %}{% endblock %}
-{% block doctype %}{% endblock %}
-{% block title %}IPR disclosures{% endblock %}
-
-{% block content %}
-<h1>IPR disclosures</h1>
 
 <h2>{% block search_header %}Patent owner/applicant search result{% endblock %}</h2>
 
@@ -101,7 +20,7 @@
 	</p>
 {% else %}
 	<p class="alert alert-info">
-		Total number of IPR disclosures found: <b>{{ count }}</b>.
+                Total number of IPR disclosures found: <b>{{ iprs|length }}</b>.
 	</p>
 
 	<table class="table table-condensed table-striped">
@@ -110,19 +29,20 @@
 		{% block iprlist %}
 			{% for ipr in iprs %}
 				<tbody>
-					<tr>
+                                  {% if user|has_role:"Secretariat" %}{% ifchanged %}<tr><td colspan="3"><h3>{{ ipr.state.name }}</h3></td></tr>{% endifchanged %}{% endif %}
+                                  <tr>
 						<th class="warning" colspan="3">
 							{% block intro_prefix %}IPR that was submitted by <i>{{ q }}</i> and{% endblock %}
 
 							{% block related %}
-								{% with ipr.docs as iprdocaliases %}
-									{% if not iprdocaliases %}
+                                                                {% with ipr.iprdocrel_set.all as iprdocrels %}
+									{% if not iprdocrels %}
 										is not related to a specific IETF contribution.
 									{% else %}
 										is related to
-										{% for item in iprdocaliases %}
+										{% for item in iprdocrels %}
 											{% if forloop.last and forloop.counter > 1 %}and{% endif %}
-												<i>{{ item.formatted_name|rfcspace }} ("{{ item.doc_alias.document.title }}")</i>{% if not forloop.last and forloop.counter > 1 %},{% endif %}
+                                                                                                <i>{{ item.formatted_name|rfcspace }} ("{{ item.document.document.title }}")</i>{% if not forloop.last and forloop.counter > 1 %},{% endif %}
 										{% endfor %}
 									{% endif %}
 								{% endwith %}
@@ -132,33 +52,35 @@
 					</tr>
 
 					<tr>
-						<td class="text-nowrap">{{ ipr.submitted_date }}</td>
-						<td class="text-right">{{ ipr.ipr_id }}</td>
-						<td><a href="{% url "ietf.ipr.views.show" ipr_id=ipr.ipr_id %}">{{ ipr.title }}</a></td>
+                                                <td class="text-nowrap">{{ ipr.time|date:"Y-m-d" }}</td>
+                                                <td class="text-right">{{ ipr.id }}</td>
+                                                <td><a href="{% url "ietf.ipr.views.show" id=ipr.id %}">{{ ipr.title }}</a></td>
 					</tr>
 
 					{% for item in ipr.updates.all %}
 						{% if item != ipr %}
 							<tr>
-								<td class="text-nowrap">{{ item.updated.submitted_date }}</td>
-								<td class="text-nowrap">#{{ item.updated.ipr_id }}</td>
+                                                                <td class="text-nowrap">{{ item.target.time|date:"Y-m-d" }}</td>
+                                                                <td class="text-nowrap">#{{ item.target.id }}</td>
 								<td>
-									IPR disclosure #{{ ipr.ipr_id }}: <a href="{% url "ietf.ipr.views.show" ipr_id=ipr.ipr_id %}">{{ ipr.title }}</a>
-									<br>Updates: <a href="{% url "ietf.ipr.views.show" ipr_id=item.ipr_id %}">{{ item.updated.title }}</a>
+                                                                        IPR disclosure #{{ ipr.id }}: <a href="{% url "ietf.ipr.views.show" id=ipr.id %}">{{ ipr.title }}</a>
+                                                                        <br>Updates: <a href="{% url "ietf.ipr.views.show" id=item.id %}">{{ item.target.title }}</a>
 								</td>
 							</tr>
 						{% endif %}
 					{% endfor %}
 				</tbody>
-			{% endfor %}
+                        {% endfor %}
 		{% endblock %}
 	</table>
 {% endif %}
 {% endblock %}
 
 <p class="buttonlist">
-	<a class="btn btn-default" href="{% url "ietf.ipr.search.search" %}">IPR search page</a>
-	<a class="btn btn-default" href="{% url "ietf.ipr.views.showlist" %}">IPR disclosure page</a>
+        <a class="btn btn-default" href="{% url "ietf.ipr.views.showlist" %}">Back to IPR disclosure page</a>
 </p>
->>>>>>> 9a25b002
+{% endblock %}
+
+{% block js %}
+<script type="text/javascript" src="/js/ipr-search.js"></script>
 {% endblock %}