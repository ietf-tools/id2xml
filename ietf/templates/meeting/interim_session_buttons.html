--- conflicted
+++ resolved
@@ -4,7 +4,6 @@
 {% load textfilters %}
 {% origin %}
 {% with item=session.official_timeslotassignment acronym=session.historic_group.acronym %}
-<<<<<<< HEAD
     {% include "meeting/session_agenda_include.html" with slug=item.slug session=session timeslot=item.timeslot only %}
     <div role="group" class="btn-group btn-group-sm">
         {% if session.agenda and show_agenda %}
@@ -31,19 +30,11 @@
         {% endif %}
         {# etherpad #}
         {% if use_codimd %}
-            {% if item.slot_type.slug == 'plenary' %}
-                <a class="btn btn-outline-primary"
-                   href="https://notes.ietf.org/notes-ietf-{{ meeting.number }}-plenary"
-                   title="Notepad for note-takers">
-                    <i class="bi bi-journal-text"></i>
-                </a>
-            {% else %}
-                <a class="btn btn-outline-primary"
-                   href="https://notes.ietf.org/notes-ietf-{{ meeting.number }}-{{ acronym }}"
-                   title="Notepad for note-takers">
-                    <i class="bi bi-journal-text"></i>
-                </a>
-            {% endif %}
+            <a class="btn btn-outline-primary"
+               href="{{ session.notes_url }}"
+               title="Notepad for note-takers">
+                <i class="bi bi-journal-text"></i>
+            </a>
         {% endif %}
         {# show stream buttons up till end of session, then show archive buttons #}
         {% if now < item.timeslot.end_time %}
@@ -150,96 +141,4 @@
             {% endwith %}
         {% endif %}
     </div>
-{% endwith %}
-=======
-    {% if session.agenda and show_agenda %}
-      {# Note: if called with show_agenda=True, calling template must load agenda_materials.js, needed by session_agenda_include.html #}
-      {% include "meeting/session_agenda_include.html" with slug=item.slug session=session timeslot=item.timeslot only %}
-      <!-- agenda pop-up button -->
-      <a class="" data-toggle="modal" data-target="#modal-{{item.slug}}" title="Show meeting materials"><span class="fa fa-fw fa-arrows-alt"></span></a>
-      <!-- materials tar file -->
-      <a class="" href="/meeting/{{meeting.number}}/agenda/{{acronym}}-drafts.tgz" title="Download meeting materials as .tar archive"><span class="fa fa-fw fa-file-archive-o"></span></a>
-      <!-- materials PDF file -->
-      <a class="" href="/meeting/{{ meeting.number }}/agenda/{{acronym}}-drafts.pdf" title="Download meeting materials as PDF file"><span class="fa fa-fw fa-file-pdf-o"></span></a>
-    {% endif %}
-      <!-- etherpad -->
-    {% if use_codimd %}
-      <a class="" href="{{ session.notes_url }}" title="Notepad for note-takers"><span class="fa fa-fw fa-edit"></span></a>
-    {% endif %}
-
-  {# show stream buttons up till end of session, then show archive buttons #}
-  {% if now < item.timeslot.end_time %}
-      <!-- Jabber -->
-      <a class="" href="xmpp:{{session.jabber_room_name}}@jabber.ietf.org?join" title="Jabber room for {{session.jabber_room_name}}"><span class="fa fa-fw fa-lightbulb-o"></span></a>
-      <!-- Remote call-in -->
-      {% if session.agenda_note|first_url|conference_url %}
-	<a class=""
-	  href="{{ session.agenda_note|first_url }}"
-	  title="Online conference"><span class="fa fa-fw fd-group"></span>
-	</a>
-      {% elif session.remote_instructions|first_url|conference_url %}
-	<a class=""
-	  href="{{ session.remote_instructions|first_url }}"
-	  title="Online conference"><span class="fa fa-fw fd-group"></span>
-	</a>
-      {% elif item.timeslot.location.webex_url %}
-	  <a class=""
-	    href="{{item.timeslot.location.webex_url|format:session }}"
-	    title="Webex session"><span class="fa fa-fw fd-group"></span>
-	  </a>
-      <!-- Video stream (meetecho) -->
-      {% elif item.timeslot.location.video_stream_url %}
-	  <a class=""
-	    href="{{item.timeslot.location.video_stream_url|format:session }}"
-	    title="Meetecho video stream"><span class="fa fa-fw fa-video-camera"></span>
-	  </a>
-      {% else %}
-	<span class="">
-	  <span class="fa fa-fw fd-group" style="color: #ddd;"
-		title="No online conference info found in remote instructions or agenda note"></span>
-	</span>
-      {% endif %}
-      <!-- iCalendar item -->
-      <a
-        href="{% url 'ietf.meeting.views.agenda_ical' num=meeting.number session_id=session.id %}"
-        title="icalendar entry for {{acronym}} session on {{item.timeslot.utc_start_time|date:'Y-m-d H:i'}} UTC">
-            <span class="fa fa-fw fa-calendar-o"></span>
-      </a>
-  {% else %}
-    <!-- Jabber -->
-    <a class="" href="https://www.ietf.org/jabber/logs/{{session.jabber_room_name}}?C=M;O=D" title="Jabber logs for {{session.jabber_room_name}}">
-       <span class="fa-stack-1"><i class="fa fa-fw fa-file-o fa-stack-1x"></i><i class="fa fa-fw fa-lightbulb-o fa-stack-sm"></i></span>
-    </a>
-    {% with session.recordings as recordings %}
-      {% if recordings %}
-        {# There's no guaranteed order, so this is a bit messy: #}
-        <!-- Audio -->
-        {% for r in recordings %}{% with href=r.get_href %}
-          {% if 'audio' in href %}
-              <a class="" href="{{ href }}" title="{{ r.title }}"><span class="fa fa-fw fa-file-audio-o"></span></a>
-          {% endif %}
-        {% endwith %}{% endfor %}
-        <!-- YouTube -->
-        {% for r in recordings %}{% with href=r.get_href %}
-          {% if 'youtu' in href %}
-            <a class="" href="{{ href }}" title="{{ r.title }}"><span class="fa fa-fw fa-file-video-o"></span></a>
-          {% endif %}
-        {% endwith %}{% endfor %}
-        <!-- Any other recordings -->
-        {% for r in recordings %}{% with href=r.get_href %}
-          {% if not 'audio' in href and not 'youtu' in href %}
-            <a class="" href="{{ href }}" title="{{ r.title }}"><span class="fa fa-fw fa-file-o"></span></a>
-          {% endif %}
-        {% endwith %}{% endfor %}
-      {% elif item.timeslot.location.video_stream_url %}
-          <a class=""
-             href="http://www.meetecho.com/ietf{{meeting.number}}/recordings#{{acronym.upper}}"
-             title="Meetecho session recording"><span class="fd fa-fw fd-meetecho"></span></a>
-      {% elif show_empty  %}
-        <span class="fa fa-fw"></span>
-      {% endif %}
-    {% endwith %}
-  {% endif %}
-{% endwith %}
-  
->>>>>>> 8fd6f332
+{% endwith %}