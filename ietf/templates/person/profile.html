--- conflicted
+++ resolved
@@ -12,11 +12,7 @@
   {% origin %}
   {% if persons|length > 1 %}
   <div class="col-md-12">
-<<<<<<< HEAD
-     <h4>Duplicate person records found. Showing all:</h4>
-=======
      <h4>More than one person with this name has been found.  Showing all:</h4>
->>>>>>> 6421ebc1
      <hr>
   </div>
   {% endif %}
