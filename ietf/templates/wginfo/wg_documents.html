{% extends "wginfo/wg_base.html" %}
{% comment %}
Copyright (C) 2010 Nokia Corporation and/or its subsidiary(-ies).
All rights reserved. Contact: Pasi Eronen <pasi.eronen@nokia.com> 

Redistribution and use in source and binary forms, with or without
modification, are permitted provided that the following conditions 
are met:

 * Redistributions of source code must retain the above copyright
   notice, this list of conditions and the following disclaimer.

 * Redistributions in binary form must reproduce the above
   copyright notice, this list of conditions and the following
   disclaimer in the documentation and/or other materials provided
   with the distribution.

 * Neither the name of the Nokia Corporation and/or its
   subsidiary(-ies) nor the names of its contributors may be used
   to endorse or promote products derived from this software
   without specific prior written permission.

THIS SOFTWARE IS PROVIDED BY THE COPYRIGHT HOLDERS AND CONTRIBUTORS
"AS IS" AND ANY EXPRESS OR IMPLIED WARRANTIES, INCLUDING, BUT NOT
LIMITED TO, THE IMPLIED WARRANTIES OF MERCHANTABILITY AND FITNESS FOR
A PARTICULAR PURPOSE ARE DISCLAIMED. IN NO EVENT SHALL THE COPYRIGHT
OWNER OR CONTRIBUTORS BE LIABLE FOR ANY DIRECT, INDIRECT, INCIDENTAL,
SPECIAL, EXEMPLARY, OR CONSEQUENTIAL DAMAGES (INCLUDING, BUT NOT
LIMITED TO, PROCUREMENT OF SUBSTITUTE GOODS OR SERVICES; LOSS OF USE,
DATA, OR PROFITS; OR BUSINESS INTERRUPTION) HOWEVER CAUSED AND ON ANY
THEORY OF LIABILITY, WHETHER IN CONTRACT, STRICT LIABILITY, OR TORT
(INCLUDING NEGLIGENCE OR OTHERWISE) ARISING IN ANY WAY OUT OF THE USE
OF THIS SOFTWARE, EVEN IF ADVISED OF THE POSSIBILITY OF SUCH DAMAGE.
{% endcomment %}
{% block wg_titledetail %}Documents{% endblock %}

{% block wg_content %}
<div class="group-documents">

{% include "idrfc/search_results.html" %}

<<<<<<< HEAD
<table class="ietf-table ietf-doctable" style="margin-top:16px;">
<tr>
   {% if user.is_authenticated %}<th></th>{% endif %}
   <th class="doc">Document</th><th class="title">Title</th><th class="date">Date</th><th class="status" colspan="2">Status</th><th class="ipr">ipr</th><th class="ad">AD / Shepherd</th>
</tr> 
{% for doc_group in grouped_docs %} 
<tr class="header"><td colspan="7">{{doc_group.grouper}}s</td></tr>

{% with 1 as show_add_to_list %}
{% for doc in doc_group.list %}
{% include "idrfc/search_result_row.html" %}
{% endfor %}
{% endwith %}

{% endfor %}
</table>

{% regroup docs_related by view_sort_group as grouped_docs_related %}

<table class="ietf-table ietf-doctable" style="margin-top:16px;">
<tr>
   {% if user.is_authenticated %}<th></th>{% endif %}
   <th class="doc">Related Documents</th><th class="title">Title</th><th class="date">Date</th><th class="status" colspan="2">Status</th><th class="ipr">ipr</th><th class="ad">AD / Shepherd</th>
</tr>
{% for doc_group in grouped_docs_related %} 
<tr class="header"><td colspan="7">{{doc_group.grouper}}s</td></tr>

{% with 1 as show_add_to_list %}
{% for doc in doc_group.list %}
  {% include "idrfc/search_result_row.html" %}
{% endfor %}
{% endwith %}

{% endfor %}
</table>
=======
{% with docs_related as docs %}{% include "idrfc/search_results.html" %}{% endwith %}
>>>>>>> 374a2da6

</div>
{% endblock wg_content %}

<<<<<<< HEAD
{% block scripts %}
YAHOO.util.Event.onContentReady("search_submit_button", function () {
    var oButton = new YAHOO.widget.Button("search_submit_button", {});
});      
(function ($) {
    $(document).ready(function () {
        $('.addtolist a').click(function() {
            var trigger = $(this);
            $.ajax({
                url: trigger.attr('href'),
                type: 'GET',
                cache: false,
                dataType: 'json',
                success: function(response){
                    if (response.success) {
                        trigger.replaceWith('added');
                    }
                }
            });
            return false;
        });
    });
})(jQuery);
{% endblock scripts %}

{% block js %}
=======
{% block js %}
<script type="text/javascript" src="/js/utils.js"></script>
>>>>>>> 374a2da6
<script type="text/javascript" src="/js/doc-search.js"></script>
{% endblock %}<|MERGE_RESOLUTION|>--- conflicted
+++ resolved
@@ -39,79 +39,12 @@
 
 {% include "idrfc/search_results.html" %}
 
-<<<<<<< HEAD
-<table class="ietf-table ietf-doctable" style="margin-top:16px;">
-<tr>
-   {% if user.is_authenticated %}<th></th>{% endif %}
-   <th class="doc">Document</th><th class="title">Title</th><th class="date">Date</th><th class="status" colspan="2">Status</th><th class="ipr">ipr</th><th class="ad">AD / Shepherd</th>
-</tr> 
-{% for doc_group in grouped_docs %} 
-<tr class="header"><td colspan="7">{{doc_group.grouper}}s</td></tr>
-
-{% with 1 as show_add_to_list %}
-{% for doc in doc_group.list %}
-{% include "idrfc/search_result_row.html" %}
-{% endfor %}
-{% endwith %}
-
-{% endfor %}
-</table>
-
-{% regroup docs_related by view_sort_group as grouped_docs_related %}
-
-<table class="ietf-table ietf-doctable" style="margin-top:16px;">
-<tr>
-   {% if user.is_authenticated %}<th></th>{% endif %}
-   <th class="doc">Related Documents</th><th class="title">Title</th><th class="date">Date</th><th class="status" colspan="2">Status</th><th class="ipr">ipr</th><th class="ad">AD / Shepherd</th>
-</tr>
-{% for doc_group in grouped_docs_related %} 
-<tr class="header"><td colspan="7">{{doc_group.grouper}}s</td></tr>
-
-{% with 1 as show_add_to_list %}
-{% for doc in doc_group.list %}
-  {% include "idrfc/search_result_row.html" %}
-{% endfor %}
-{% endwith %}
-
-{% endfor %}
-</table>
-=======
 {% with docs_related as docs %}{% include "idrfc/search_results.html" %}{% endwith %}
->>>>>>> 374a2da6
 
 </div>
 {% endblock wg_content %}
 
-<<<<<<< HEAD
-{% block scripts %}
-YAHOO.util.Event.onContentReady("search_submit_button", function () {
-    var oButton = new YAHOO.widget.Button("search_submit_button", {});
-});      
-(function ($) {
-    $(document).ready(function () {
-        $('.addtolist a').click(function() {
-            var trigger = $(this);
-            $.ajax({
-                url: trigger.attr('href'),
-                type: 'GET',
-                cache: false,
-                dataType: 'json',
-                success: function(response){
-                    if (response.success) {
-                        trigger.replaceWith('added');
-                    }
-                }
-            });
-            return false;
-        });
-    });
-})(jQuery);
-{% endblock scripts %}
-
-{% block js %}
-=======
 {% block js %}
 <script type="text/javascript" src="/js/utils.js"></script>
->>>>>>> 374a2da6
 <script type="text/javascript" src="/js/doc-search.js"></script>
 {% endblock %}