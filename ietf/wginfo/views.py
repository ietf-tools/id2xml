--- conflicted
+++ resolved
@@ -191,50 +191,28 @@
     concluded = wg.status_id in [ 2, 3, ]
     proposed = (wg.status_id == 4)
 
-<<<<<<< HEAD
-    if settings.USE_DB_REDESIGN_PROXY_CLASSES:
-        fill_in_charter_info(wg)
-        actions = []
-
-        e = wg.latest_event(type__in=("changed_state", "requested_close",))
-        requested_close = wg.state_id != "conclude" and e and e.type == "requested_close"
-
-        if wg.state_id != "conclude":
-            actions.append(("Edit WG", urlreverse("wg_edit", kwargs=dict(acronym=wg.acronym))))
-        if wg.state_id in ("active", "dormant"):
-            actions.append(("Request closing WG", urlreverse("wg_conclude", kwargs=dict(acronym=wg.acronym))))
-
-        context = get_wg_menu_context(wg, "charter")
-        context.update(dict(
-                actions=actions,
-                requested_close=requested_close,
-                ))
-
-        return render_to_response('wginfo/wg_charterREDESIGN.html',
-                                  context,
-                                  RequestContext(request))
-        
-    return render_to_response('wginfo/wg_charter.html', {'wg': wg, 'concluded':concluded, 'proposed': proposed, 'selected':'charter'}, RequestContext(request))
-=======
     fill_in_charter_info(wg)
     actions = []
     if wg.state_id != "conclude":
         actions.append(("Edit WG", urlreverse("wg_edit", kwargs=dict(acronym=wg.acronym))))
 
-    if wg.state_id == "active" and (not wg.charter or wg.charter.get_state_slug() == "approved"):
-        actions.append(("Conclude WG", urlreverse("wg_conclude", kwargs=dict(acronym=wg.acronym))))
+    e = wg.latest_event(type__in=("changed_state", "requested_close",))
+    requested_close = wg.state_id != "conclude" and e and e.type == "requested_close"
+
+    if wg.state_id in ("active", "dormant"):
+        actions.append(("Request closing WG", urlreverse("wg_conclude", kwargs=dict(acronym=wg.acronym))))
 
     context = get_wg_menu_context(wg, "charter")
     context.update(dict(
             actions=actions,
             is_chair=wg.role_set.filter(name="chair", person__user=request.user),
             milestones_in_review=wg.groupmilestone_set.filter(state="review"),
+            requested_close=requested_close,
             ))
 
     return render_to_response('wginfo/wg_charter.html',
                               context,
                               RequestContext(request))
->>>>>>> 6c1e87b7
 
 def get_wg_menu_context(wg, selected):
     # it would probably be better to refactor wginfo into rendering
